/*
 * Licensed to the Apache Software Foundation (ASF) under one
 * or more contributor license agreements.  See the NOTICE file
 * distributed with this work for additional information
 * regarding copyright ownership.  The ASF licenses this file
 * to you under the Apache License, Version 2.0 (the
 * "License"); you may not use this file except in compliance
 * with the License.  You may obtain a copy of the License at
 *
 *     http://www.apache.org/licenses/LICENSE-2.0
 *
 * Unless required by applicable law or agreed to in writing, software
 * distributed under the License is distributed on an "AS IS" BASIS,
 * WITHOUT WARRANTIES OR CONDITIONS OF ANY KIND, either express or implied.
 * See the License for the specific language governing permissions and
 * limitations under the License.
 */
package org.apache.cassandra.io.sstable;

import java.io.Closeable;
import java.io.File;
import java.io.IOException;
import java.nio.ByteBuffer;
import java.util.Arrays;
import java.util.ArrayList;
import java.util.Collections;
import java.util.List;
import java.util.Map;

import com.google.common.collect.ImmutableMap;

import org.apache.cassandra.cql3.statements.*;
import org.apache.cassandra.cql3.*;
import org.apache.cassandra.config.*;
<<<<<<< HEAD
import org.apache.cassandra.db.composites.Composite;
=======
import org.apache.cassandra.db.*;
>>>>>>> 2170ac4d
import org.apache.cassandra.db.marshal.AbstractType;
import org.apache.cassandra.dht.IPartitioner;
import org.apache.cassandra.dht.Murmur3Partitioner;
import org.apache.cassandra.exceptions.InvalidRequestException;
import org.apache.cassandra.exceptions.RequestValidationException;
import org.apache.cassandra.locator.AbstractReplicationStrategy;
import org.apache.cassandra.service.ClientState;
import org.apache.cassandra.utils.Allocator;
import org.apache.cassandra.utils.Pair;

/**
 * Utility to write SSTables.
 * <p>
 * Typical usage looks like:
 * <pre>
 *   String schema = "CREATE TABLE myKs.myTable ("
 *                 + "  k int PRIMARY KEY,"
 *                 + "  v1 text,"
 *                 + "  v2 int"
 *                 + ")";
 *   String insert = "INSERT INTO myKs.myTable (k, v1, v2) VALUES (?, ?, ?)";
 *
 *   // Creates a new writer. You need to provide at least the directory where to write the created sstable,
 *   // the schema for the sstable to write and a (prepared) insert statement to use. If you do not use the
 *   // default partitioner (Murmur3Partitioner), you will also need to provide the partitioner in use, see
 *   // CQLSSTableWriter.Builder for more details on the available options.
 *   CQLSSTableWriter writer = CQLSSTableWriter.builder()
 *                                             .inDirectory("path/to/directory")
 *                                             .forTable(schema)
 *                                             .using(insert).build();
 *
 *   // Adds a nember of rows to the resulting sstable
 *   writer.addRow(0, "test1", 24);
 *   writer.addRow(1, "test2", null);
 *   writer.addRow(2, "test3", 42);
 *
 *   // Close the writer, finalizing the sstable
 *   writer.close();
 * </pre>
 */
public class CQLSSTableWriter implements Closeable
{
    private final AbstractSSTableSimpleWriter writer;
    private final UpdateStatement insert;
    private final List<ColumnSpecification> boundNames;

    private CQLSSTableWriter(AbstractSSTableSimpleWriter writer, UpdateStatement insert, List<ColumnSpecification> boundNames)
    {
        this.writer = writer;
        this.insert = insert;
        this.boundNames = boundNames;
    }

    /**
     * Returns a new builder for a CQLSSTableWriter.
     *
     * @return the new builder.
     */
    public static Builder builder()
    {
        return new Builder();
    }

    /**
     * Adds a new row to the writer.
     * <p>
     * This is a shortcut for {@code addRow(Arrays.asList(values))}.
     *
     * @param values the row values (corresponding to the bind variables of the
     * insertion statement used when creating by this writer).
     * @return this writer.
     */
    public CQLSSTableWriter addRow(Object... values)
    throws InvalidRequestException, IOException
    {
        return addRow(Arrays.asList(values));
    }

    /**
     * Adds a new row to the writer.
     * <p>
     * Each provided value type should correspond to the types of the CQL column
     * the value is for. The correspondance between java type and CQL type is the
     * same one than the one documented at
     * www.datastax.com/drivers/java/2.0/apidocs/com/datastax/driver/core/DataType.Name.html#asJavaClass().
     * <p>
     * If you prefer providing the values directly as binary, use
     * {@link #rawAddRow} instead.
     *
     * @param values the row values (corresponding to the bind variables of the
     * insertion statement used when creating by this writer).
     * @return this writer.
     */
    public CQLSSTableWriter addRow(List<Object> values)
    throws InvalidRequestException, IOException
    {
        int size = Math.min(values.size(), boundNames.size());
        List<ByteBuffer> rawValues = new ArrayList<>(size);
        for (int i = 0; i < size; i++)
            rawValues.add(values.get(i) == null ? null : ((AbstractType)boundNames.get(i).type).decompose(values.get(i)));
        return rawAddRow(rawValues);
    }

    /**
     * Adds a new row to the writer.
     * <p>
     * This is equivalent to the other addRow methods, but takes a map whose
     * keys are the names of the columns to add instead of taking a list of the
     * values in the order of the insert statement used during construction of
     * this write.
     * <p>
     * Please note that the column names in the map keys must be in lowercase unless
     * the declared column name is a
     * <a href="http://cassandra.apache.org/doc/cql3/CQL.html#identifiers">case-sensitive quoted identifier</a>
     * (in which case the map key must use the exact case of the column).
     *
     * @param values a map of colum name to column values representing the new
     * row to add. Note that if a column is not part of the map, it's value will
     * be {@code null}. If the map contains keys that does not correspond to one
     * of the column of the insert statement used when creating this writer, the
     * the corresponding value is ignored.
     * @return this writer.
     */
    public CQLSSTableWriter addRow(Map<String, Object> values)
    throws InvalidRequestException, IOException
    {
        int size = boundNames.size();
        List<ByteBuffer> rawValues = new ArrayList<>(size);
        for (int i = 0; i < size; i++) {
            ColumnSpecification spec = boundNames.get(i);
            Object value = values.get(spec.name.toString());
            rawValues.add(value == null ? null : ((AbstractType)spec.type).decompose(value));
        }
        return rawAddRow(rawValues);
    }

    /**
     * Adds a new row to the writer given already serialized values.
     *
     * @param values the row values (corresponding to the bind variables of the
     * insertion statement used when creating by this writer) as binary.
     * @return this writer.
     */
    public CQLSSTableWriter rawAddRow(ByteBuffer... values)
    throws InvalidRequestException, IOException
    {
        return rawAddRow(Arrays.asList(values));
    }

    /**
     * Adds a new row to the writer given already serialized values.
     * <p>
     * This is a shortcut for {@code rawAddRow(Arrays.asList(values))}.
     *
     * @param values the row values (corresponding to the bind variables of the
     * insertion statement used when creating by this writer) as binary.
     * @return this writer.
     */
    public CQLSSTableWriter rawAddRow(List<ByteBuffer> values)
    throws InvalidRequestException, IOException
    {
        if (values.size() != boundNames.size())
            throw new InvalidRequestException(String.format("Invalid number of arguments, expecting %d values but got %d", boundNames.size(), values.size()));

        QueryOptions options = QueryOptions.forInternalCalls(null, values);
        List<ByteBuffer> keys = insert.buildPartitionKeyNames(options);
        Composite clusteringPrefix = insert.createClusteringPrefix(options);

        long now = System.currentTimeMillis() * 1000;
        UpdateParameters params = new UpdateParameters(insert.cfm,
                                                       options,
                                                       insert.getTimestamp(now, options),
                                                       insert.getTimeToLive(options),
                                                       Collections.<ByteBuffer, CQL3Row>emptyMap());

        try
        {
<<<<<<< HEAD
            if (writer.currentKey() == null || !key.equals(writer.currentKey().getKey()))
                writer.newRow(key);
            insert.addUpdateForKey(writer.currentColumnFamily(), key, clusteringPrefix, params);
=======
            for (ByteBuffer key: keys)
            {
                if (writer.currentKey() == null || !key.equals(writer.currentKey().key))
                    writer.newRow(key);
                insert.addUpdateForKey(writer.currentColumnFamily(), key, clusteringPrefix, params);
            }
            return this;
        }
        catch (BufferedWriter.SyncException e)
        {
            // If we use a BufferedWriter and had a problem writing to disk, the IOException has been
            // wrapped in a SyncException (see BufferedWriter below). We want to extract that IOE.
            throw (IOException)e.getCause();
>>>>>>> 2170ac4d
        }
    }

    /**
     * Adds a new row to the writer given already serialized values.
     * <p>
     * This is equivalent to the other rawAddRow methods, but takes a map whose
     * keys are the names of the columns to add instead of taking a list of the
     * values in the order of the insert statement used during construction of
     * this write.
     *
     * @param values a map of colum name to column values representing the new
     * row to add. Note that if a column is not part of the map, it's value will
     * be {@code null}. If the map contains keys that does not correspond to one
     * of the column of the insert statement used when creating this writer, the
     * the corresponding value is ignored.
     * @return this writer.
     */
    public CQLSSTableWriter rawAddRow(Map<String, ByteBuffer> values)
    throws InvalidRequestException, IOException
    {
        int size = Math.min(values.size(), boundNames.size());
        List<ByteBuffer> rawValues = new ArrayList<>(size);
        for (int i = 0; i < size; i++) {
            ColumnSpecification spec = boundNames.get(i);
            rawValues.add(values.get(spec.name.toString()));
        }
        return rawAddRow(rawValues);
    }

    /**
     * Close this writer.
     * <p>
     * This method should be called, otherwise the produced sstables are not
     * guaranteed to be complete (and won't be in practice).
     */
    public void close() throws IOException
    {
        writer.close();
    }

    /**
     * A Builder for a CQLSSTableWriter object.
     */
    public static class Builder
    {
        private File directory;
        private IPartitioner partitioner = new Murmur3Partitioner();

        private CFMetaData schema;
        private UpdateStatement insert;
        private List<ColumnSpecification> boundNames;

        private boolean sorted = false;
        private long bufferSizeInMB = 128;

        private Builder() {}

        /**
         * The directory where to write the sstables.
         * <p>
         * This is a mandatory option.
         *
         * @param directory the directory to use, which should exists and be writable.
         * @return this builder.
         *
         * @throws IllegalArgumentException if {@code directory} doesn't exist or is not writable.
         */
        public Builder inDirectory(String directory)
        {
            return inDirectory(new File(directory));
        }

        /**
         * The directory where to write the sstables (mandatory option).
         * <p>
         * This is a mandatory option.
         *
         * @param directory the directory to use, which should exists and be writable.
         * @return this builder.
         *
         * @throws IllegalArgumentException if {@code directory} doesn't exist or is not writable.
         */
        public Builder inDirectory(File directory)
        {
            if (!directory.exists())
                throw new IllegalArgumentException(directory + " doesn't exists");
            if (!directory.canWrite())
                throw new IllegalArgumentException(directory + " exists but is not writable");

            this.directory = directory;
            return this;
        }

        /**
         * The schema (CREATE TABLE statement) for the table for which sstable are to be created.
         * <p>
         * Please note that the provided CREATE TABLE statement <b>must</b> use a fully-qualified
         * table name, one that include the keyspace name.
         * <p>
         * This is a mandatory option.
         *
         * @param schema the schema of the table for which sstables are to be created.
         * @return this builder.
         *
         * @throws IllegalArgumentException if {@code schema} is not a valid CREATE TABLE statement
         * or does not have a fully-qualified table name.
         */
        public Builder forTable(String schema)
        {
            try
            {
                this.schema = getStatement(schema, CreateTableStatement.class, "CREATE TABLE").left.getCFMetaData().rebuild();

                // We need to register the keyspace/table metadata through Schema, otherwise we won't be able to properly
                // build the insert statement in using().
                if (Schema.instance.getKSMetaData(this.schema.ksName) == null)
                {
                    KSMetaData ksm = KSMetaData.newKeyspace(this.schema.ksName,
                                                            AbstractReplicationStrategy.getClass("org.apache.cassandra.locator.SimpleStrategy"),
                                                            ImmutableMap.of("replication_factor", "1"),
                                                            true,
                                                            Collections.singleton(this.schema));
                    Schema.instance.load(ksm);
                }
                else if (Schema.instance.getCFMetaData(this.schema.ksName, this.schema.cfName) == null)
                {
                    Schema.instance.load(this.schema);
                }

                return this;
            }
            catch (RequestValidationException e)
            {
                throw new IllegalArgumentException(e.getMessage(), e);
            }
        }

        /**
         * The partitioner to use.
         * <p>
         * By default, {@code Murmur3Partitioner} will be used. If this is not the partitioner used
         * by the cluster for which the SSTables are created, you need to use this method to
         * provide the correct partitioner.
         *
         * @param partitioner the partitioner to use.
         * @return this builder.
         */
        public Builder withPartitioner(IPartitioner partitioner)
        {
            this.partitioner = partitioner;
            return this;
        }

        /**
         * The INSERT statement defining the order of the values to add for a given CQL row.
         * <p>
         * Please note that the provided INSERT statement <b>must</b> use a fully-qualified
         * table name, one that include the keyspace name. Morewover, said statement must use
         * bind variables since it is those bind variables that will be bound to values by the
         * resulting writer.
         * <p>
         * This is a mandatory option, and this needs to be called after foTable().
         *
         * @param insertStatement an insertion statement that defines the order
         * of column values to use.
         * @return this builder.
         *
         * @throws IllegalArgumentException if {@code insertStatement} is not a valid insertion
         * statement, does not have a fully-qualified table name or have no bind variables.
         */
        public Builder using(String insertStatement)
        {
            if (schema == null)
                throw new IllegalStateException("You need to define the schema by calling forTable() prior to this call.");

            Pair<UpdateStatement, List<ColumnSpecification>> p = getStatement(insertStatement, UpdateStatement.class, "INSERT");
            this.insert = p.left;
            this.boundNames = p.right;
            if (this.insert.hasConditions())
                throw new IllegalArgumentException("Conditional statements are not supported");
            if (this.boundNames.isEmpty())
                throw new IllegalArgumentException("Provided insert statement has no bind variables");
            return this;
        }

        /**
         * The size of the buffer to use.
         * <p>
         * This defines how much data will be buffered before being written as
         * a new SSTable. This correspond roughly to the data size that will have the created
         * sstable.
         * <p>
         * The default is 128MB, which should be reasonable for a 1GB heap. If you experience
         * OOM while using the writer, you should lower this value.
         *
         * @param size the size to use in MB.
         * @return this builder.
         */
        public Builder withBufferSizeInMB(int size)
        {
            this.bufferSizeInMB = size;
            return this;
        }

        /**
         * Creates a CQLSSTableWriter that expects sorted inputs.
         * <p>
         * If this option is used, the resulting writer will expect rows to be
         * added in SSTable sorted order (and an exception will be thrown if that
         * is not the case during insertion). The SSTable sorted order means that
         * rows are added such that their partition key respect the partitioner
         * order and for a given partition, that the rows respect the clustering
         * columns order.
         * <p>
         * You should thus only use this option is you know that you can provide
         * the rows in order, which is rarely the case. If you can provide the
         * rows in order however, using this sorted might be more efficient.
         * <p>
         * Note that if used, some option like withBufferSizeInMB will be ignored.
         *
         * @return this builder.
         */
        public Builder sorted()
        {
            this.sorted = true;
            return this;
        }

        private static <T extends CQLStatement> Pair<T, List<ColumnSpecification>> getStatement(String query, Class<T> klass, String type)
        {
            try
            {
                ClientState state = ClientState.forInternalCalls();
                ParsedStatement.Prepared prepared = QueryProcessor.getStatement(query, state);
                CQLStatement stmt = prepared.statement;
                stmt.validate(state);

                if (!stmt.getClass().equals(klass))
                    throw new IllegalArgumentException("Invalid query, must be a " + type + " statement");

                return Pair.create(klass.cast(stmt), prepared.boundNames);
            }
            catch (RequestValidationException e)
            {
                throw new IllegalArgumentException(e.getMessage(), e);
            }
        }

        public CQLSSTableWriter build()
        {
            if (directory == null)
                throw new IllegalStateException("No ouptut directory specified, you should provide a directory with inDirectory()");
            if (schema == null)
                throw new IllegalStateException("Missing schema, you should provide the schema for the SSTable to create with forTable()");
            if (insert == null)
                throw new IllegalStateException("No insert statement specified, you should provide an insert statement through using()");

            AbstractSSTableSimpleWriter writer = sorted
                                               ? new SSTableSimpleWriter(directory, schema, partitioner)
                                               : new BufferedWriter(directory, schema, partitioner, bufferSizeInMB);
            return new CQLSSTableWriter(writer, insert, boundNames);
        }
    }

    /**
     * CQLSSTableWriter doesn't use the method addColumn() from AbstractSSTableSimpleWriter.
     * Instead, it adds cells directly to the ColumnFamily the latter exposes. But this means
     * that the sync() method of SSTableSimpleUnsortedWriter is not called (at least not for
     * each CQL row, so adding many rows to the same partition can buffer too much data in
     * memory - #7360). So we create a slightly modified SSTableSimpleUnsortedWriter that uses
     * a tweaked ColumnFamily object that calls back the proper method after each added cell
     * so we sync when we should.
     */
    private static class BufferedWriter extends SSTableSimpleUnsortedWriter
    {
        public BufferedWriter(File directory, CFMetaData metadata, IPartitioner partitioner, long bufferSizeInMB)
        {
            super(directory, metadata, partitioner, bufferSizeInMB);
        }

        @Override
        protected ColumnFamily createColumnFamily()
        {
            return new TreeMapBackedSortedColumns(metadata)
            {
                @Override
                public void addColumn(Column column, Allocator allocator)
                {
                    super.addColumn(column, allocator);
                    try
                    {
                        countColumn(column);
                    }
                    catch (IOException e)
                    {
                        // addColumn does not throw IOException but we want to report this to the user,
                        // so wrap it in a temporary RuntimeException that we'll catch in rawAddRow above.
                        throw new SyncException(e);
                    }
                }
            };
        }

        static class SyncException extends RuntimeException
        {
            SyncException(IOException ioe)
            {
                super(ioe);
            }
        }
    }
}<|MERGE_RESOLUTION|>--- conflicted
+++ resolved
@@ -32,11 +32,8 @@
 import org.apache.cassandra.cql3.statements.*;
 import org.apache.cassandra.cql3.*;
 import org.apache.cassandra.config.*;
-<<<<<<< HEAD
+import org.apache.cassandra.db.*;
 import org.apache.cassandra.db.composites.Composite;
-=======
-import org.apache.cassandra.db.*;
->>>>>>> 2170ac4d
 import org.apache.cassandra.db.marshal.AbstractType;
 import org.apache.cassandra.dht.IPartitioner;
 import org.apache.cassandra.dht.Murmur3Partitioner;
@@ -44,7 +41,6 @@
 import org.apache.cassandra.exceptions.RequestValidationException;
 import org.apache.cassandra.locator.AbstractReplicationStrategy;
 import org.apache.cassandra.service.ClientState;
-import org.apache.cassandra.utils.Allocator;
 import org.apache.cassandra.utils.Pair;
 
 /**
@@ -214,14 +210,9 @@
 
         try
         {
-<<<<<<< HEAD
-            if (writer.currentKey() == null || !key.equals(writer.currentKey().getKey()))
-                writer.newRow(key);
-            insert.addUpdateForKey(writer.currentColumnFamily(), key, clusteringPrefix, params);
-=======
-            for (ByteBuffer key: keys)
-            {
-                if (writer.currentKey() == null || !key.equals(writer.currentKey().key))
+            for (ByteBuffer key : keys)
+            {
+                if (writer.currentKey() == null || !key.equals(writer.currentKey().getKey()))
                     writer.newRow(key);
                 insert.addUpdateForKey(writer.currentColumnFamily(), key, clusteringPrefix, params);
             }
@@ -232,7 +223,6 @@
             // If we use a BufferedWriter and had a problem writing to disk, the IOException has been
             // wrapped in a SyncException (see BufferedWriter below). We want to extract that IOE.
             throw (IOException)e.getCause();
->>>>>>> 2170ac4d
         }
     }
 
@@ -517,15 +507,15 @@
         @Override
         protected ColumnFamily createColumnFamily()
         {
-            return new TreeMapBackedSortedColumns(metadata)
+            return new ArrayBackedSortedColumns(metadata, false)
             {
                 @Override
-                public void addColumn(Column column, Allocator allocator)
+                public void addColumn(Cell cell)
                 {
-                    super.addColumn(column, allocator);
+                    super.addColumn(cell);
                     try
                     {
-                        countColumn(column);
+                        countColumn(cell);
                     }
                     catch (IOException e)
                     {
