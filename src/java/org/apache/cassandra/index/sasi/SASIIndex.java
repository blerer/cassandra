--- conflicted
+++ resolved
@@ -249,17 +249,13 @@
     public void validate(PartitionUpdate update) throws InvalidRequestException
     {}
 
-<<<<<<< HEAD
-    public Indexer indexerFor(DecoratedKey key, RegularAndStaticColumns columns, int nowInSec, WriteContext context, IndexTransaction.Type transactionType)
-=======
     @Override
     public boolean supportsReplicaFilteringProtection(RowFilter rowFilter)
     {
         return false;
     }
 
-    public Indexer indexerFor(DecoratedKey key, PartitionColumns columns, int nowInSec, OpOrder.Group opGroup, IndexTransaction.Type transactionType)
->>>>>>> ae898123
+    public Indexer indexerFor(DecoratedKey key, RegularAndStaticColumns columns, int nowInSec, WriteContext context, IndexTransaction.Type transactionType)
     {
         return new Indexer()
         {
