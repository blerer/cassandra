/**
 * Licensed to the Apache Software Foundation (ASF) under one
 * or more contributor license agreements.  See the NOTICE file
 * distributed with this work for additional information
 * regarding copyright ownership.  The ASF licenses this file
 * to you under the Apache License, Version 2.0 (the
 * "License"); you may not use this file except in compliance
 * with the License.  You may obtain a copy of the License at
 *
 *     http://www.apache.org/licenses/LICENSE-2.0
 *
 * Unless required by applicable law or agreed to in writing, software
 * distributed under the License is distributed on an "AS IS" BASIS,
 * WITHOUT WARRANTIES OR CONDITIONS OF ANY KIND, either express or implied.
 * See the License for the specific language governing permissions and
 * limitations under the License.
 */

package org.apache.cassandra.db;

import java.nio.ByteBuffer;
import java.security.MessageDigest;
import java.util.Collection;
import java.util.Iterator;
import java.util.Map;
import java.util.SortedSet;
import java.util.concurrent.ConcurrentSkipListMap;
import java.util.concurrent.atomic.AtomicInteger;
import java.util.concurrent.atomic.AtomicLong;

import org.slf4j.Logger;
import org.slf4j.LoggerFactory;

import org.apache.cassandra.config.CFMetaData;
import org.apache.cassandra.config.DatabaseDescriptor;
import org.apache.cassandra.db.filter.QueryPath;
import org.apache.cassandra.db.marshal.AbstractCommutativeType;
import org.apache.cassandra.db.marshal.AbstractType;
import org.apache.cassandra.io.IColumnSerializer;
<<<<<<< HEAD
import org.apache.cassandra.io.ICompactSerializer2;
=======
>>>>>>> 4b646596
import org.apache.cassandra.io.util.IIterableColumns;
import org.apache.cassandra.utils.FBUtilities;

public class ColumnFamily implements IColumnContainer, IIterableColumns
{
    private static Logger logger = LoggerFactory.getLogger(ColumnFamily.class);

    /* The column serializer for this Column Family. Create based on config. */
    private static ColumnFamilySerializer serializer = new ColumnFamilySerializer();

    public static ColumnFamilySerializer serializer()
    {
        return serializer;
    }

    public static ColumnFamily create(Integer cfId)
    {
        return create(DatabaseDescriptor.getCFMetaData(cfId));
    }

    public static ColumnFamily create(String tableName, String cfName)
    {
        return create(DatabaseDescriptor.getCFMetaData(tableName, cfName));
    }

    public static ColumnFamily create(CFMetaData cfm)
    {
        assert cfm != null;
        return new ColumnFamily(cfm.cfType, cfm.comparator, cfm.subcolumnComparator, cfm.cfId);
    }

    private final Integer cfid;
    private final ColumnFamilyType type;

    private transient IColumnSerializer columnSerializer;
    final AtomicLong markedForDeleteAt = new AtomicLong(Long.MIN_VALUE);
    final AtomicInteger localDeletionTime = new AtomicInteger(Integer.MIN_VALUE);
    private ConcurrentSkipListMap<ByteBuffer, IColumn> columns;
    
    public ColumnFamily(ColumnFamilyType type, AbstractType comparator, AbstractType subcolumnComparator, Integer cfid)
    {
        this.type = type;
        columnSerializer = type == ColumnFamilyType.Standard ? Column.serializer() : SuperColumn.serializer(subcolumnComparator);
        columns = new ConcurrentSkipListMap<ByteBuffer, IColumn>(comparator);
        this.cfid = cfid;
     }
    
    public ColumnFamily cloneMeShallow()
    {
        ColumnFamily cf = new ColumnFamily(type, getComparator(), getSubComparator(), cfid);
        cf.markedForDeleteAt.set(markedForDeleteAt.get());
        cf.localDeletionTime.set(localDeletionTime.get());
        return cf;
    }

    public AbstractType getSubComparator()
    {
        return (columnSerializer instanceof SuperColumnSerializer) ? ((SuperColumnSerializer)columnSerializer).getComparator() : null;
    }

    public ColumnFamilyType getColumnFamilyType()
    {
        return type;
    }

    public ColumnFamily cloneMe()
    {
        ColumnFamily cf = cloneMeShallow();
        cf.columns = columns.clone();
        return cf;
    }

    public Integer id()
    {
        return cfid;
    }

    /**
     * @return The CFMetaData for this row, or null if the column family was dropped.
     */
    public CFMetaData metadata()
    {
        return DatabaseDescriptor.getCFMetaData(cfid);
    }

    /*
     *  We need to go through each column
     *  in the column family and resolve it before adding
    */
    public void addAll(ColumnFamily cf)
    {
        for (IColumn column : cf.getSortedColumns())
            addColumn(column);
        delete(cf);
    }

<<<<<<< HEAD
=======
    /**
     * FIXME: Gross.
     */
>>>>>>> 4b646596
    public IColumnSerializer getColumnSerializer()
    {
        return columnSerializer;
    }

    public int getColumnCount()
    {
        return columns.size();
    }

    public boolean isSuper()
    {
        return type == ColumnFamilyType.Super;
    }

    public void addColumn(QueryPath path, ByteBuffer value, long timestamp)
    {
        addColumn(path, value, timestamp, 0);
    }

    public void addColumn(QueryPath path, ByteBuffer value, long timestamp, int timeToLive)
    {
        assert path.columnName != null : path;
        Column column;
        AbstractType defaultValidator = metadata().getDefaultValidator();
        if (!defaultValidator.isCommutative())
        {
            if (timeToLive > 0)
                column = new ExpiringColumn(path.columnName, value, timestamp, timeToLive);
            else
                column = new Column(path.columnName, value, timestamp);
        }
        else
        {
            column = ((AbstractCommutativeType)defaultValidator).createColumn(path.columnName, value, timestamp);
        }
        addColumn(path.superColumnName, column);
    }

    public void addTombstone(QueryPath path, ByteBuffer localDeletionTime, long timestamp)
    {
        assert path.columnName != null : path;
        addColumn(path.superColumnName, new DeletedColumn(path.columnName, localDeletionTime, timestamp));
    }

    public void addTombstone(QueryPath path, int localDeletionTime, long timestamp)
    {
        assert path.columnName != null : path;
        addColumn(path.superColumnName, new DeletedColumn(path.columnName, localDeletionTime, timestamp));
    }

    public void addTombstone(ByteBuffer name, int localDeletionTime, long timestamp)
    {
        addColumn(null, new DeletedColumn(name, localDeletionTime, timestamp));
    }

    public void addColumn(ByteBuffer superColumnName, Column column)
    {
        IColumn c;
        if (superColumnName == null)
        {
            c = column;
        }
        else
        {
            assert isSuper();
            c = new SuperColumn(superColumnName, getSubComparator());
            c.addColumn(column); // checks subcolumn name
        }
        addColumn(c);
    }

    public void clear()
    {
        columns.clear();
    }

    /*
     * If we find an old column that has the same name
     * the ask it to resolve itself else add the new column .
    */
    public void addColumn(IColumn column)
    {
        ByteBuffer name = column.name();
        IColumn oldColumn;
        while ((oldColumn = columns.putIfAbsent(name, column)) != null)
        {
            if (oldColumn instanceof SuperColumn)
            {
                ((SuperColumn) oldColumn).putColumn(column);
                break;  // Delegated to SuperColumn
            }
            else
            {
                // calculate reconciled col from old (existing) col and new col
                IColumn reconciledColumn = column.reconcile(oldColumn);
                if (columns.replace(name, oldColumn, reconciledColumn))
                    break;

                // We failed to replace column due to a concurrent update or a concurrent removal. Keep trying.
                // (Currently, concurrent removal should not happen (only updates), but let us support that anyway.)
            }
        }
    }

    public IColumn getColumn(ByteBuffer name)
    {
        return columns.get(name);
    }

    public SortedSet<ByteBuffer> getColumnNames()
    {
        return columns.keySet();
    }

    public Collection<IColumn> getSortedColumns()
    {
        return columns.values();
    }

    public Collection<IColumn> getReverseSortedColumns()
    {
        return columns.descendingMap().values();
    }

    public Map<ByteBuffer, IColumn> getColumnsMap()
    {
        return columns;
    }

    public void remove(ByteBuffer columnName)
    {
        columns.remove(columnName);
    }

    @Deprecated // TODO this is a hack to set initial value outside constructor
    public void delete(int localtime, long timestamp)
    {
        localDeletionTime.set(localtime);
        markedForDeleteAt.set(timestamp);
    }

    public void delete(ColumnFamily cf2)
    {
        FBUtilities.atomicSetMax(localDeletionTime, cf2.getLocalDeletionTime()); // do this first so we won't have a column that's "deleted" but has no local deletion time
        FBUtilities.atomicSetMax(markedForDeleteAt, cf2.getMarkedForDeleteAt());
    }

    public boolean isMarkedForDelete()
    {
        return markedForDeleteAt.get() > Long.MIN_VALUE;
    }

    /*
     * This function will calculate the difference between 2 column families.
     * The external input is assumed to be a superset of internal.
     */
    public ColumnFamily diff(ColumnFamily cfComposite)
    {
        ColumnFamily cfDiff = new ColumnFamily(cfComposite.type, getComparator(), getSubComparator(), cfComposite.id());
        if (cfComposite.getMarkedForDeleteAt() > getMarkedForDeleteAt())
        {
            cfDiff.delete(cfComposite.getLocalDeletionTime(), cfComposite.getMarkedForDeleteAt());
        }

        // (don't need to worry about cfNew containing IColumns that are shadowed by
        // the delete tombstone, since cfNew was generated by CF.resolve, which
        // takes care of those for us.)
        Map<ByteBuffer, IColumn> columns = cfComposite.getColumnsMap();
        for (Map.Entry<ByteBuffer, IColumn> entry : columns.entrySet())
        {
            ByteBuffer cName = entry.getKey();
            IColumn columnInternal = this.columns.get(cName);
            IColumn columnExternal = entry.getValue();
            if (columnInternal == null)
            {
                cfDiff.addColumn(columnExternal);
            }
            else
            {
                IColumn columnDiff = columnInternal.diff(columnExternal);
                if (columnDiff != null)
                {
                    cfDiff.addColumn(columnDiff);
                }
            }
        }

        if (!cfDiff.getColumnsMap().isEmpty() || cfDiff.isMarkedForDelete())
            return cfDiff;
        return null;
    }

    public AbstractType getComparator()
    {
        return (AbstractType)columns.comparator();
    }

    int size()
    {
        int size = 0;
        for (IColumn column : columns.values())
        {
            size += column.size();
        }
        return size;
    }

    public int hashCode()
    {
        throw new RuntimeException("Not implemented.");
    }

    public boolean equals(Object o)
    {
        throw new RuntimeException("Not implemented.");
    }

    public String toString()
    {
        StringBuilder sb = new StringBuilder("ColumnFamily(");
        CFMetaData cfm = metadata();
        sb.append(cfm == null ? "<anonymous>" : cfm.cfName);

        if (isMarkedForDelete())
            sb.append(" -deleted at ").append(getMarkedForDeleteAt()).append("-");

        sb.append(" [").append(getComparator().getColumnsString(getSortedColumns())).append("])");
        return sb.toString();
    }

    public static ByteBuffer digest(ColumnFamily cf)
    {
        MessageDigest digest = FBUtilities.threadLocalMD5Digest();
        if (cf != null)
            cf.updateDigest(digest);
        return ByteBuffer.wrap(digest.digest());
    }

    public void updateDigest(MessageDigest digest)
    {
        for (IColumn column : columns.values())
            column.updateDigest(digest);
    }

    public long getMarkedForDeleteAt()
    {
        return markedForDeleteAt.get();
    }

    public int getLocalDeletionTime()
    {
        return localDeletionTime.get();
    }

    public static AbstractType getComparatorFor(String table, String columnFamilyName, ByteBuffer superColumnName)
    {
        return superColumnName == null
               ? DatabaseDescriptor.getComparator(table, columnFamilyName)
               : DatabaseDescriptor.getSubComparator(table, columnFamilyName);
    }

    public static ColumnFamily diff(ColumnFamily cf1, ColumnFamily cf2)
    {
        if (cf1 == null)
            return cf2;
        return cf1.diff(cf2);
    }

    public void resolve(ColumnFamily cf)
    {
        // Row _does_ allow null CF objects :(  seems a necessary evil for efficiency
        if (cf == null)
            return;
        addAll(cf);
    }

    public int getEstimatedColumnCount()
    {
        return getColumnCount();
    }

    public Iterator<IColumn> iterator()
    {
        return columns.values().iterator();
    }
}<|MERGE_RESOLUTION|>--- conflicted
+++ resolved
@@ -37,10 +37,6 @@
 import org.apache.cassandra.db.marshal.AbstractCommutativeType;
 import org.apache.cassandra.db.marshal.AbstractType;
 import org.apache.cassandra.io.IColumnSerializer;
-<<<<<<< HEAD
-import org.apache.cassandra.io.ICompactSerializer2;
-=======
->>>>>>> 4b646596
 import org.apache.cassandra.io.util.IIterableColumns;
 import org.apache.cassandra.utils.FBUtilities;
 
@@ -137,12 +133,6 @@
         delete(cf);
     }
 
-<<<<<<< HEAD
-=======
-    /**
-     * FIXME: Gross.
-     */
->>>>>>> 4b646596
     public IColumnSerializer getColumnSerializer()
     {
         return columnSerializer;
