--- conflicted
+++ resolved
@@ -108,23 +108,8 @@
     }
 
     /**
-<<<<<<< HEAD
-     * Check to see if the update could possibly modify a view. Cases where the view may be updated are:
-     * <ul>
-     *     <li>View selects all columns</li>
-     *     <li>Update contains any range tombstones</li>
-     *     <li>Update touches one of the columns included in the view</li>
-     * </ul>
-     *
-     * If the update contains any range tombstones, there is a possibility that it will not touch a range that is
-     * currently included in the view.
-     *
-     * @param partition the update partition
-     * @return true if partition modifies a column included in the view
-=======
      * The view column corresponding to the provided base column. This <b>can</b>
      * return {@code null} if the column is denormalized in the view.
->>>>>>> 86ba2274
      */
     public ColumnDefinition getViewColumn(ColumnDefinition baseColumn)
     {
@@ -143,244 +128,6 @@
     }
 
     /**
-<<<<<<< HEAD
-     * @return mutation which contains the tombstone for the referenced TemporalRow, or null if not necessary.
-     * TemporalRow's can reference at most one view row; there will be at most one row to be tombstoned, so only one
-     * mutation is necessary
-     */
-    private PartitionUpdate createRangeTombstoneForRow(TemporalRow temporalRow)
-    {
-        // Primary Key and Clustering columns do not generate tombstones
-        if (viewPKIncludesOnlyBasePKColumns)
-            return null;
-
-        boolean hasUpdate = false;
-        List<ColumnDefinition> primaryKeyDefs = this.columns.primaryKeyDefs;
-        for (ColumnDefinition viewPartitionKeys : primaryKeyDefs)
-        {
-            if (!viewPartitionKeys.isPrimaryKeyColumn() && temporalRow.clusteringValue(viewPartitionKeys, TemporalRow.oldValueIfUpdated) != null)
-                hasUpdate = true;
-        }
-
-        if (!hasUpdate)
-            return null;
-
-        TemporalRow.Resolver resolver = TemporalRow.earliest;
-        return createTombstone(temporalRow,
-                               viewPartitionKey(temporalRow, resolver),
-                               Row.Deletion.shadowable(new DeletionTime(temporalRow.viewClusteringTimestamp(), temporalRow.nowInSec)),
-                               resolver,
-                               temporalRow.nowInSec);
-    }
-
-    /**
-     * @return Mutation which is the transformed base table mutation for the view.
-     */
-    private PartitionUpdate createUpdatesForInserts(TemporalRow temporalRow)
-    {
-        TemporalRow.Resolver resolver = TemporalRow.latest;
-
-        DecoratedKey partitionKey = viewPartitionKey(temporalRow, resolver);
-        CFMetaData viewCfm = definition.metadata;
-
-        if (partitionKey == null)
-        {
-            // Not having a partition key means we aren't updating anything
-            return null;
-        }
-
-        Row.Builder regularBuilder = BTreeRow.unsortedBuilder(temporalRow.nowInSec);
-
-        CBuilder clustering = CBuilder.create(viewCfm.comparator);
-        for (int i = 0; i < viewCfm.clusteringColumns().size(); i++)
-        {
-            ColumnDefinition column = viewCfm.clusteringColumns().get(i);
-            ByteBuffer value = temporalRow.clusteringValue(column, resolver);
-
-            // handle single-column deletions correctly to avoid nulls in the view primary key
-            if (value == null)
-                return null;
-
-            clustering.add(value);
-        }
-        regularBuilder.newRow(clustering.build());
-        regularBuilder.addPrimaryKeyLivenessInfo(LivenessInfo.create(temporalRow.viewClusteringTimestamp(),
-                                                                     temporalRow.viewClusteringTtl(),
-                                                                     temporalRow.viewClusteringLocalDeletionTime()));
-
-        for (ColumnDefinition columnDefinition : viewCfm.allColumns())
-        {
-            if (columnDefinition.isPrimaryKeyColumn())
-                continue;
-
-            for (Cell cell : temporalRow.values(columnDefinition, resolver))
-            {
-                regularBuilder.addCell(cell);
-            }
-        }
-
-        Row row = regularBuilder.build();
-
-        // although we check for empty rows in updateAppliesToView(), if there are any good rows in the PartitionUpdate,
-        // all rows in the partition will be processed, and we need to handle empty/non-live rows here (CASSANDRA-10614)
-        if (row.isEmpty())
-            return null;
-
-        return PartitionUpdate.singleRowUpdate(viewCfm, partitionKey, row);
-    }
-
-    /**
-     * @param partition Update which possibly contains deletion info for which to generate view tombstones.
-     * @return    View Tombstones which delete all of the rows which have been removed from the base table with
-     *            {@param partition}
-     */
-    private Collection<Mutation> createForDeletionInfo(TemporalRow.Set rowSet, AbstractBTreePartition partition)
-    {
-        final TemporalRow.Resolver resolver = TemporalRow.earliest;
-
-        DeletionInfo deletionInfo = partition.deletionInfo();
-
-        List<Mutation> mutations = new ArrayList<>();
-
-        // Check the complex columns to see if there are any which may have tombstones we need to create for the view
-        if (!columns.baseComplexColumns.isEmpty())
-        {
-            for (Row row : partition)
-            {
-                if (!row.hasComplexDeletion())
-                    continue;
-
-                TemporalRow temporalRow = rowSet.getClustering(row.clustering());
-
-                assert temporalRow != null;
-
-                for (ColumnDefinition definition : columns.baseComplexColumns)
-                {
-                    ComplexColumnData columnData = row.getComplexColumnData(definition);
-
-                    if (columnData != null)
-                    {
-                        DeletionTime time = columnData.complexDeletion();
-                        if (!time.isLive())
-                        {
-                            DecoratedKey targetKey = viewPartitionKey(temporalRow, resolver);
-                            if (targetKey != null)
-                                mutations.add(new Mutation(createComplexTombstone(temporalRow, targetKey, definition, time, resolver, temporalRow.nowInSec)));
-                        }
-                    }
-                }
-            }
-        }
-
-        ReadCommand command = null;
-
-        if (!deletionInfo.isLive())
-        {
-            // We have to generate tombstones for all of the affected rows, but we don't have the information in order
-            // to create them. This requires that we perform a read for the entire range that is being tombstoned, and
-            // generate a tombstone for each. This may be slow, because a single range tombstone can cover up to an
-            // entire partition of data which is not distributed on a single partition node.
-            DecoratedKey dk = rowSet.dk;
-
-            if (!deletionInfo.getPartitionDeletion().isLive())
-            {
-                command = getSelectStatement().internalReadForView(dk, rowSet.nowInSec);
-            }
-            else
-            {
-                SinglePartitionSliceBuilder builder = new SinglePartitionSliceBuilder(baseCfs, dk);
-                Iterator<RangeTombstone> tombstones = deletionInfo.rangeIterator(false);
-                while (tombstones.hasNext())
-                {
-                    RangeTombstone tombstone = tombstones.next();
-
-                    builder.addSlice(tombstone.deletedSlice());
-                }
-
-                command = builder.build();
-            }
-        }
-
-        if (command == null)
-        {
-            ReadQuery selectQuery = getReadQuery();
-            SinglePartitionSliceBuilder builder = null;
-            for (Row row : partition)
-            {
-                if (!row.deletion().isLive())
-                {
-                    if (!selectQuery.selectsClustering(rowSet.dk, row.clustering()))
-                        continue;
-
-                    if (builder == null)
-                        builder = new SinglePartitionSliceBuilder(baseCfs, rowSet.dk);
-                    builder.addSlice(Slice.make(row.clustering()));
-                }
-            }
-
-            if (builder != null)
-                command = builder.build();
-        }
-
-        if (command != null)
-        {
-            ReadQuery selectQuery = getReadQuery();
-            assert selectQuery.selectsKey(rowSet.dk);
-
-            // We may have already done this work for another MV update so check
-            if (!rowSet.hasTombstonedExisting())
-            {
-                QueryPager pager = command.getPager(null, Server.CURRENT_VERSION);
-
-                // Add all of the rows which were recovered from the query to the row set
-                while (!pager.isExhausted())
-                {
-                    try (ReadExecutionController executionController = pager.executionController();
-                         PartitionIterator iter = pager.fetchPageInternal(128, executionController))
-                    {
-                        if (!iter.hasNext())
-                            break;
-
-                        try (RowIterator rowIterator = iter.next())
-                        {
-                            while (rowIterator.hasNext())
-                            {
-                                Row row = rowIterator.next();
-                                if (selectQuery.selectsClustering(rowSet.dk, row.clustering()))
-                                    rowSet.addRow(row, false);
-                            }
-                        }
-                    }
-                }
-
-                //Incase we fetched nothing, avoid re checking on another MV update
-                rowSet.setTombstonedExisting();
-            }
-
-            // If the temporal row has been deleted by the deletion info, we generate the corresponding range tombstone
-            // for the view.
-            for (TemporalRow temporalRow : rowSet)
-            {
-                DeletionTime deletionTime = temporalRow.deletionTime(partition);
-                if (!deletionTime.isLive())
-                {
-                    DecoratedKey value = viewPartitionKey(temporalRow, resolver);
-                    if (value != null)
-                    {
-                        PartitionUpdate update = createTombstone(temporalRow, value, Row.Deletion.regular(deletionTime), resolver, temporalRow.nowInSec);
-                        if (update != null)
-                            mutations.add(new Mutation(update));
-                    }
-                }
-            }
-        }
-
-        return !mutations.isEmpty() ? mutations : null;
-    }
-
-    /**
-     * Read and update temporal rows in the set which have corresponding values stored on the local node
-=======
      * Whether the view might be affected by the provided update.
      * <p>
      * Note that having this method return {@code true} is not an absolute guarantee that the view will be
@@ -390,7 +137,6 @@
      * @param update the update being applied.
      * @return {@code false} if we can guarantee that inserting {@code update} for key {@code partitionKey}
      * won't affect the view in any way, {@code true} otherwise.
->>>>>>> 86ba2274
      */
     public boolean mayBeAffectedBy(DecoratedKey partitionKey, Row update)
     {
@@ -413,25 +159,8 @@
 
         for (ColumnData data : update)
         {
-<<<<<<< HEAD
-            try (ReadExecutionController executionController = pager.executionController();
-                 PartitionIterator iter = pager.fetchPageInternal(128, executionController))
-            {
-                while (iter.hasNext())
-                {
-                    try (RowIterator rows = iter.next())
-                    {
-                        while (rows.hasNext())
-                        {
-                            rowSet.addRow(rows.next(), false);
-                        }
-                    }
-                }
-            }
-=======
             if (definition.metadata.getColumnDefinition(data.column().name) != null)
                 return true;
->>>>>>> 86ba2274
         }
         return false;
     }
