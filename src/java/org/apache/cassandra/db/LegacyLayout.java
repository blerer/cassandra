/*
 * Licensed to the Apache Software Foundation (ASF) under one
 * or more contributor license agreements.  See the NOTICE file
 * distributed with this work for additional information
 * regarding copyright ownership.  The ASF licenses this file
 * to you under the Apache License, Version 2.0 (the
 * "License"); you may not use this file except in compliance
 * with the License.  You may obtain a copy of the License at
 *
 *     http://www.apache.org/licenses/LICENSE-2.0
 *
 * Unless required by applicable law or agreed to in writing, software
 * distributed under the License is distributed on an "AS IS" BASIS,
 * WITHOUT WARRANTIES OR CONDITIONS OF ANY KIND, either express or implied.
 * See the License for the specific language governing permissions and
 * limitations under the License.
 */
package org.apache.cassandra.db;

import java.io.DataInput;
import java.io.IOException;
import java.io.IOError;
import java.nio.ByteBuffer;
import java.security.MessageDigest;
import java.util.*;
import java.util.concurrent.TimeUnit;
import java.util.stream.Collectors;

import org.apache.cassandra.cql3.ColumnIdentifier;
import org.apache.cassandra.cql3.SuperColumnCompatibility;
import org.apache.cassandra.config.SchemaConstants;
import org.apache.cassandra.utils.AbstractIterator;
import com.google.common.collect.Iterators;
import com.google.common.collect.Lists;
import com.google.common.collect.PeekingIterator;

import org.apache.cassandra.config.CFMetaData;
import org.apache.cassandra.config.ColumnDefinition;
import org.apache.cassandra.db.filter.ColumnFilter;
import org.apache.cassandra.db.filter.DataLimits;
import org.apache.cassandra.db.rows.*;
import org.apache.cassandra.db.partitions.*;
import org.apache.cassandra.db.context.CounterContext;
import org.apache.cassandra.db.marshal.*;
import org.apache.cassandra.io.util.DataInputPlus;
import org.apache.cassandra.io.util.DataOutputPlus;
import org.apache.cassandra.net.MessagingService;
import org.apache.cassandra.utils.*;
import org.slf4j.Logger;
import org.slf4j.LoggerFactory;

import static com.google.common.collect.Iterables.all;
import static org.apache.cassandra.utils.ByteBufferUtil.bytes;

/**
 * Functions to deal with the old format.
 */
public abstract class LegacyLayout
{
    private static final Logger logger = LoggerFactory.getLogger(LegacyLayout.class);
    private static final NoSpamLogger noSpamLogger = NoSpamLogger.getLogger(logger, 1L, TimeUnit.MINUTES);

    public final static int MAX_CELL_NAME_LENGTH = FBUtilities.MAX_UNSIGNED_SHORT;

    public final static int STATIC_PREFIX = 0xFFFF;

    public final static int DELETION_MASK        = 0x01;
    public final static int EXPIRATION_MASK      = 0x02;
    public final static int COUNTER_MASK         = 0x04;
    public final static int COUNTER_UPDATE_MASK  = 0x08;
    private final static int RANGE_TOMBSTONE_MASK = 0x10;

    // Used in decodeBound if the number of components in the legacy bound is greater than the clustering size,
    // indicating a complex column deletion (i.e. a collection tombstone), but the referenced column is either
    // not present in the current table metadata, or is not currently a complex column. In that case, we'll
    // check the dropped columns for the table which should contain the previous column definition. If that
    // previous definition is also not complex (indicating that the column may have been dropped and re-added
    // with different types multiple times), we use this fake definition to ensure that the complex deletion
    // can be safely processed. This resulting deletion should be filtered out of any row created by a
    // CellGrouper by the dropped column check, but this gives us an extra level of confidence as that check
    // is timestamp based and so is fallible in the face of clock drift.
    private static final ColumnDefinition INVALID_DROPPED_COMPLEX_SUBSTITUTE_COLUMN =
        new ColumnDefinition("",
                             "",
                             ColumnIdentifier.getInterned(ByteBufferUtil.EMPTY_BYTE_BUFFER, UTF8Type.instance),
                             SetType.getInstance(UTF8Type.instance, true),
                             ColumnDefinition.NO_POSITION,
                             ColumnDefinition.Kind.REGULAR);

    private LegacyLayout() {}

    public static AbstractType<?> makeLegacyComparator(CFMetaData metadata)
    {
        ClusteringComparator comparator = metadata.comparator;
        if (!metadata.isCompound())
        {
            assert comparator.size() == 1;
            return comparator.subtype(0);
        }

        boolean hasCollections = metadata.hasCollectionColumns() || metadata.hasDroppedCollectionColumns();
        List<AbstractType<?>> types = new ArrayList<>(comparator.size() + (metadata.isDense() ? 0 : 1) + (hasCollections ? 1 : 0));

        types.addAll(comparator.subtypes());

        if (!metadata.isDense())
        {
            types.add(UTF8Type.instance);

            if (hasCollections)
            {
                Map<ByteBuffer, CollectionType> defined = new HashMap<>();

                for (CFMetaData.DroppedColumn def : metadata.getDroppedColumns().values())
                    if (def.type instanceof CollectionType && def.type.isMultiCell())
                        defined.put(bytes(def.name), (CollectionType) def.type);

                for (ColumnDefinition def : metadata.partitionColumns())
                    if (def.type instanceof CollectionType && def.type.isMultiCell())
                        defined.put(def.name.bytes, (CollectionType) def.type);

                types.add(ColumnToCollectionType.getInstance(defined));
            }
        }
        return CompositeType.getInstance(types);
    }

    public static LegacyCellName decodeCellName(CFMetaData metadata, ByteBuffer superColumnName, ByteBuffer cellname)
    throws UnknownColumnException
    {
        assert cellname != null;
        if (metadata.isSuper())
        {
            assert superColumnName != null;
            return decodeForSuperColumn(metadata, Clustering.make(superColumnName), cellname);
        }

        assert superColumnName == null;
        return decodeCellName(metadata, cellname);
    }

    private static LegacyCellName decodeForSuperColumn(CFMetaData metadata, Clustering clustering, ByteBuffer subcol)
    {
        ColumnDefinition def = metadata.getColumnDefinition(subcol);
        if (def != null)
        {
            // it's a statically defined subcolumn
            return new LegacyCellName(clustering, def, null);
        }

        def = metadata.compactValueColumn();
        assert def != null && def.type instanceof MapType;
        return new LegacyCellName(clustering, def, subcol);
    }

    public static LegacyCellName decodeCellName(CFMetaData metadata, ByteBuffer cellname) throws UnknownColumnException
    {
        return decodeCellName(metadata, cellname, false);
    }

    public static LegacyCellName decodeCellName(CFMetaData metadata, ByteBuffer cellname, boolean readAllAsDynamic) throws UnknownColumnException
    {
        Clustering clustering = decodeClustering(metadata, cellname);

        if (metadata.isSuper())
            return decodeForSuperColumn(metadata, clustering, CompositeType.extractComponent(cellname, 1));

        if (metadata.isDense() || (metadata.isCompactTable() && readAllAsDynamic))
            return new LegacyCellName(clustering, metadata.compactValueColumn(), null);

        ByteBuffer column = metadata.isCompound() ? CompositeType.extractComponent(cellname, metadata.comparator.size()) : cellname;
        if (column == null)
        {
            // Tables for composite 2ndary indexes used to be compound but dense, but we've transformed them into regular tables
            // (non compact ones) but with no regular column (i.e. we only care about the clustering). So we'll get here
            // in that case, and what we want to return is basically a row marker.
            if (metadata.partitionColumns().isEmpty())
                return new LegacyCellName(clustering, null, null);

            // Otherwise, we shouldn't get there
            throw new IllegalArgumentException("No column name component found in cell name");
        }

        // Row marker, this is ok
        if (!column.hasRemaining())
            return new LegacyCellName(clustering, null, null);

        ColumnDefinition def = metadata.getColumnDefinition(column);

        if (metadata.isCompactTable())
        {
            if (def == null || def.isPrimaryKeyColumn())
                // If it's a compact table, it means the column is in fact a "dynamic" one
                return new LegacyCellName(Clustering.make(column), metadata.compactValueColumn(), null);
        }
        else if (def == null)
        {
            throw new UnknownColumnException(metadata, column);
        }

        ByteBuffer collectionElement = metadata.isCompound() ? CompositeType.extractComponent(cellname, metadata.comparator.size() + 1) : null;

        // Note that because static compact columns are translated to static defs in the new world order, we need to force a static
        // clustering if the definition is static (as it might not be in this case).
        return new LegacyCellName(def.isStatic() ? Clustering.STATIC_CLUSTERING : clustering, def, collectionElement);
    }

    public static LegacyBound decodeSliceBound(CFMetaData metadata, ByteBuffer bound, boolean isStart)
    {
        return decodeBound(metadata, bound, isStart, false);
    }

    public static LegacyBound decodeTombstoneBound(CFMetaData metadata, ByteBuffer bound, boolean isStart)
    {
        return decodeBound(metadata, bound, isStart, true);
    }

    private static LegacyBound decodeBound(CFMetaData metadata, ByteBuffer bound, boolean isStart, boolean isDeletion)
    {
        if (!bound.hasRemaining())
            return isStart ? LegacyBound.BOTTOM : LegacyBound.TOP;

        if (!metadata.isCompound())
        {
            // The non compound case is a lot easier, in that there is no EOC nor collection to worry about, so dealing
            // with that first.
            return new LegacyBound(isStart ? ClusteringBound.inclusiveStartOf(bound) : ClusteringBound.inclusiveEndOf(bound), false, null);
        }

        int clusteringSize = metadata.comparator.size();

        boolean isStatic = metadata.isCompound() && CompositeType.isStaticName(bound);
        List<ByteBuffer> components = CompositeType.splitName(bound);
        byte eoc = CompositeType.lastEOC(bound);

        // if the bound we have decoded is static, 2.2 format requires there to be N empty clusterings
        assert !isStatic ||
                (components.size() >= clusteringSize
                        && all(components.subList(0, clusteringSize), ByteBufferUtil.EMPTY_BYTE_BUFFER::equals));

        ColumnDefinition collectionName = null;
        if (components.size() > clusteringSize)
        {
            // For a deletion, there can be more components than the clustering size only in the case this is the
            // bound of a collection range tombstone. In such a case, there is exactly one more component, and that
            // component is the name of the collection being deleted, since we do not support collection range deletions.
            // If the bound is not part of a deletion, it is from slice query filter. The column name may be:
            //   - a valid, non-collection column; in this case we expect a single extra component
            //   - an empty buffer, representing a row marker; in this case we also expect a single extra empty component
            //   - a valid collection column and the first part of a cell path; in this case we expect exactly two extra components
            // In any of these slice cases, these items are unnecessary for the bound we construct,
            // so we can simply remove them, after corroborating we have encountered one of these scenario.
            assert !metadata.isCompactTable() : toDebugHex(components);

            // In all cases, the element straight after the clusterings should contain the name of a column.
            if (components.size() > clusteringSize + 1)
            {
                // we accept bounds from paging state that occur inside a complex column - in this case, we expect
                // two excess components, the first of which is a column name, the second a key into the collection
                if (isDeletion)
                    throw new IllegalArgumentException("Invalid bound " + toDebugHex(components) + ": deletion can have at most one extra component");

                if (clusteringSize + 2 != components.size())
                    throw new IllegalArgumentException("Invalid bound " + toDebugHex(components) + ": complex slices require exactly two extra components");

                // decode simply to verify that we have (or may have had) a complex column; we assume the collection key is valid
                decodeBoundLookupComplexColumn(metadata, components, clusteringSize, isStatic);
                components.remove(clusteringSize + 1);
            }
            else if (isDeletion)
            {
                collectionName = decodeBoundLookupComplexColumn(metadata, components, clusteringSize, isStatic);
            }
            else if (components.get(clusteringSize).hasRemaining())
            {
                decodeBoundVerifySimpleColumn(metadata, components, clusteringSize, isStatic);
            }
            components.remove(clusteringSize);
        }

        boolean isInclusive;
        if (isStart)
        {
            isInclusive = eoc <= 0;
        }
        else
        {
            isInclusive = eoc >= 0;

            // for an end bound, if we only have a prefix of all the components and the final EOC is zero,
            // then it should only match up to the prefix but no further, that is, it is an inclusive bound
            // of the exact prefix but an exclusive bound of anything beyond it, so adding an empty
            // composite value ensures this behavior, see CASSANDRA-12423 for more details
            if (eoc == 0 && components.size() < clusteringSize)
            {
                components.add(ByteBufferUtil.EMPTY_BYTE_BUFFER);
                isInclusive = false;
            }
        }

        ClusteringPrefix.Kind boundKind = ClusteringBound.boundKind(isStart, isInclusive);
        ClusteringBound cb = ClusteringBound.create(boundKind, components.toArray(new ByteBuffer[components.size()]));
        return new LegacyBound(cb, isStatic, collectionName);
    }

<<<<<<< HEAD
    public static ByteBuffer encodeBound(CFMetaData metadata, ClusteringBound bound, boolean isStart)
=======
    // finds the simple column definition associated with components.get(clusteringSize)
    // if no such columns exists, or ever existed, we throw an exception; if we do not know, we return a dummy column definition
    private static ColumnDefinition decodeBoundLookupComplexColumn(CFMetaData metadata, List<ByteBuffer> components, int clusteringSize, boolean isStatic)
    {
        ByteBuffer columnNameBytes = components.get(clusteringSize);
        ColumnDefinition columnName = metadata.getColumnDefinition(columnNameBytes);
        if (columnName == null || !columnName.isComplex())
        {
            columnName = metadata.getDroppedColumnDefinition(columnNameBytes, isStatic);
            // if no record of the column having ever existed is found, something is badly wrong
            if (columnName == null)
                throw new IllegalArgumentException("Invalid bound " + toDebugHex(components) + ": expected complex column at position " + clusteringSize);

            // if we do have a record of dropping this column but it wasn't previously complex, use a fake
            // column definition for safety (see the comment on the constant declaration for details)
            if (!columnName.isComplex())
                columnName = INVALID_DROPPED_COMPLEX_SUBSTITUTE_COLUMN;
        }

        return columnName;
    }

    // finds the simple column definition associated with components.get(clusteringSize)
    // if no such columns exists, and definitely never existed, we throw an exception
    private static void decodeBoundVerifySimpleColumn(CFMetaData metadata, List<ByteBuffer> components, int clusteringSize, boolean isStatic)
    {
        ByteBuffer columnNameBytes = components.get(clusteringSize);
        ColumnDefinition columnName = metadata.getColumnDefinition(columnNameBytes);
        if (columnName == null || !columnName.isSimple())
        {
            columnName = metadata.getDroppedColumnDefinition(columnNameBytes, isStatic);
            // if no record of the column having ever existed is found, something is badly wrong
            if (columnName == null)
                throw new IllegalArgumentException("Invalid bound " + toDebugHex(components) + ": expected simple column at position " + clusteringSize);
        }
    }

    private static String toDebugHex(Collection<ByteBuffer> buffers)
    {
        return buffers.stream().map(ByteBufferUtil::bytesToHex).collect(Collectors.joining());
    }

    public static ByteBuffer encodeBound(CFMetaData metadata, Slice.Bound bound, boolean isStart)
>>>>>>> d50ec52d
    {
        if (bound == ClusteringBound.BOTTOM || bound == ClusteringBound.TOP || metadata.comparator.size() == 0)
            return ByteBufferUtil.EMPTY_BYTE_BUFFER;

        ClusteringPrefix clustering = bound.clustering();

        if (!metadata.isCompound())
        {
            assert clustering.size() == 1;
            return clustering.get(0);
        }

        CompositeType ctype = CompositeType.getInstance(metadata.comparator.subtypes());
        CompositeType.Builder builder = ctype.builder();
        for (int i = 0; i < clustering.size(); i++)
            builder.add(clustering.get(i));

        if (isStart)
            return bound.isInclusive() ? builder.build() : builder.buildAsEndOfRange();
        else
            return bound.isInclusive() ? builder.buildAsEndOfRange() : builder.build();
    }

    public static ByteBuffer encodeCellName(CFMetaData metadata, ClusteringPrefix clustering, ByteBuffer columnName, ByteBuffer collectionElement)
    {
        boolean isStatic = clustering == Clustering.STATIC_CLUSTERING;

        if (!metadata.isCompound())
        {
            if (isStatic)
                return columnName;

            assert clustering.size() == 1 : "Expected clustering size to be 1, but was " + clustering.size();
            return clustering.get(0);
        }

        // We use comparator.size() rather than clustering.size() because of static clusterings
        int clusteringSize = metadata.comparator.size();
        int size = clusteringSize + (metadata.isDense() ? 0 : 1) + (collectionElement == null ? 0 : 1);
        if (metadata.isSuper())
            size = clusteringSize + 1;
        ByteBuffer[] values = new ByteBuffer[size];
        for (int i = 0; i < clusteringSize; i++)
        {
            if (isStatic)
            {
                values[i] = ByteBufferUtil.EMPTY_BYTE_BUFFER;
                continue;
            }

            ByteBuffer v = clustering.get(i);
            // we can have null (only for dense compound tables for backward compatibility reasons) but that
            // means we're done and should stop there as far as building the composite is concerned.
            if (v == null)
                return CompositeType.build(Arrays.copyOfRange(values, 0, i));

            values[i] = v;
        }

        if (metadata.isSuper())
        {
            // We need to set the "column" (in thrift terms) name, i.e. the value corresponding to the subcomparator.
            // What it is depends if this a cell for a declared "static" column or a "dynamic" column part of the
            // super-column internal map.
            assert columnName != null; // This should never be null for supercolumns, see decodeForSuperColumn() above
            values[clusteringSize] = columnName.equals(SuperColumnCompatibility.SUPER_COLUMN_MAP_COLUMN)
                                   ? collectionElement
                                   : columnName;
        }
        else
        {
            if (!metadata.isDense())
                values[clusteringSize] = columnName;
            if (collectionElement != null)
                values[clusteringSize + 1] = collectionElement;
        }

        return CompositeType.build(isStatic, values);
    }

    public static Clustering decodeClustering(CFMetaData metadata, ByteBuffer value)
    {
        int csize = metadata.comparator.size();
        if (csize == 0)
            return Clustering.EMPTY;

        if (metadata.isCompound() && CompositeType.isStaticName(value))
            return Clustering.STATIC_CLUSTERING;

        List<ByteBuffer> components = metadata.isCompound()
                                    ? CompositeType.splitName(value)
                                    : Collections.singletonList(value);

        return Clustering.make(components.subList(0, Math.min(csize, components.size())).toArray(new ByteBuffer[csize]));
    }

    public static ByteBuffer encodeClustering(CFMetaData metadata, ClusteringPrefix clustering)
    {
        if (clustering.size() == 0)
            return ByteBufferUtil.EMPTY_BYTE_BUFFER;

        if (!metadata.isCompound())
        {
            assert clustering.size() == 1;
            return clustering.get(0);
        }

        ByteBuffer[] values = new ByteBuffer[clustering.size()];
        for (int i = 0; i < clustering.size(); i++)
            values[i] = clustering.get(i);
        return CompositeType.build(values);
    }

    /**
     * The maximum number of cells to include per partition when converting to the old format.
     * <p>
     * We already apply the limit during the actual query, but for queries that counts cells and not rows (thrift queries
     * and distinct queries as far as old nodes are concerned), we may still include a little bit more than requested
     * because {@link DataLimits} always include full rows. So if the limit ends in the middle of a queried row, the
     * full row will be part of our result. This would confuse old nodes however so we make sure to truncate it to
     * what's expected before writting it on the wire.
     *
     * @param command the read commmand for which to determine the maximum cells per partition. This can be {@code null}
     * in which case {@code Integer.MAX_VALUE} is returned.
     * @return the maximum number of cells per partition that should be enforced according to the read command if
     * post-query limitation are in order (see above). This will be {@code Integer.MAX_VALUE} if no such limits are
     * necessary.
     */
    private static int maxCellsPerPartition(ReadCommand command)
    {
        if (command == null)
            return Integer.MAX_VALUE;

        DataLimits limits = command.limits();

        // There is 2 types of DISTINCT queries: those that includes only the partition key, and those that include static columns.
        // On old nodes, the latter expects the first row in term of CQL count, which is what we already have and there is no additional
        // limit to apply. The former however expect only one cell per partition and rely on it (See CASSANDRA-10762).
        if (limits.isDistinct())
            return command.columnFilter().fetchedColumns().statics.isEmpty() ? 1 : Integer.MAX_VALUE;

        switch (limits.kind())
        {
            case THRIFT_LIMIT:
            case SUPER_COLUMN_COUNTING_LIMIT:
                return limits.perPartitionCount();
            default:
                return Integer.MAX_VALUE;
        }
    }

    // For serializing to old wire format
    public static LegacyUnfilteredPartition fromUnfilteredRowIterator(ReadCommand command, UnfilteredRowIterator iterator)
    {
        // we need to extract the range tombstone so materialize the partition. Since this is
        // used for the on-wire format, this is not worst than it used to be.
        final ImmutableBTreePartition partition = ImmutableBTreePartition.create(iterator);
        DeletionInfo info = partition.deletionInfo();
        Pair<LegacyRangeTombstoneList, Iterator<LegacyCell>> pair = fromRowIterator(partition.metadata(), partition.iterator(), partition.staticRow());

        LegacyLayout.LegacyRangeTombstoneList rtl = pair.left;

        // Processing the cell iterator results in the LegacyRangeTombstoneList being populated, so we do this
        // before we use the LegacyRangeTombstoneList at all
        List<LegacyLayout.LegacyCell> cells = Lists.newArrayList(pair.right);

        int maxCellsPerPartition = maxCellsPerPartition(command);
        if (cells.size() > maxCellsPerPartition)
            cells = cells.subList(0, maxCellsPerPartition);

        // The LegacyRangeTombstoneList already has range tombstones for the single-row deletions and complex
        // deletions.  Go through our normal range tombstones and add then to the LegacyRTL so that the range
        // tombstones all get merged and sorted properly.
        if (info.hasRanges())
        {
            Iterator<RangeTombstone> rangeTombstoneIterator = info.rangeIterator(false);
            while (rangeTombstoneIterator.hasNext())
            {
                RangeTombstone rt = rangeTombstoneIterator.next();
                Slice slice = rt.deletedSlice();
                LegacyLayout.LegacyBound start = new LegacyLayout.LegacyBound(slice.start(), false, null);
                LegacyLayout.LegacyBound end = new LegacyLayout.LegacyBound(slice.end(), false, null);
                rtl.add(start, end, rt.deletionTime().markedForDeleteAt(), rt.deletionTime().localDeletionTime());
            }
        }

        return new LegacyUnfilteredPartition(info.getPartitionDeletion(), rtl, cells);
    }

    public static void serializeAsLegacyPartition(ReadCommand command, UnfilteredRowIterator partition, DataOutputPlus out, int version) throws IOException
    {
        assert version < MessagingService.VERSION_30;

        out.writeBoolean(true);

        LegacyLayout.LegacyUnfilteredPartition legacyPartition = LegacyLayout.fromUnfilteredRowIterator(command, partition);

        UUIDSerializer.serializer.serialize(partition.metadata().cfId, out, version);
        DeletionTime.serializer.serialize(legacyPartition.partitionDeletion, out);

        legacyPartition.rangeTombstones.serialize(out, partition.metadata());

        // begin cell serialization
        out.writeInt(legacyPartition.cells.size());
        for (LegacyLayout.LegacyCell cell : legacyPartition.cells)
        {
            ByteBufferUtil.writeWithShortLength(cell.name.encode(partition.metadata()), out);
            out.writeByte(cell.serializationFlags());
            if (cell.isExpiring())
            {
                out.writeInt(cell.ttl);
                out.writeInt(cell.localDeletionTime);
            }
            else if (cell.isTombstone())
            {
                out.writeLong(cell.timestamp);
                out.writeInt(TypeSizes.sizeof(cell.localDeletionTime));
                out.writeInt(cell.localDeletionTime);
                continue;
            }
            else if (cell.isCounterUpdate())
            {
                out.writeLong(cell.timestamp);
                long count = CounterContext.instance().getUpdateCount(cell.value);
                ByteBufferUtil.writeWithLength(ByteBufferUtil.bytes(count), out);
                continue;
            }
            else if (cell.isCounter())
            {
                out.writeLong(Long.MIN_VALUE);  // timestampOfLastDelete (not used, and MIN_VALUE is the default)
            }

            out.writeLong(cell.timestamp);
            ByteBufferUtil.writeWithLength(cell.value, out);
        }
    }

    // For the old wire format
    // Note: this can return null if an empty partition is serialized!
    public static UnfilteredRowIterator deserializeLegacyPartition(DataInputPlus in, int version, SerializationHelper.Flag flag, ByteBuffer key) throws IOException
    {
        assert version < MessagingService.VERSION_30;

        // This is only used in mutation, and mutation have never allowed "null" column families
        boolean present = in.readBoolean();
        if (!present)
            return null;

        CFMetaData metadata = CFMetaData.serializer.deserialize(in, version);
        LegacyDeletionInfo info = LegacyDeletionInfo.deserialize(metadata, in);
        int size = in.readInt();
        Iterator<LegacyCell> cells = deserializeCells(metadata, in, flag, size);
        SerializationHelper helper = new SerializationHelper(metadata, version, flag);
        return onWireCellstoUnfilteredRowIterator(metadata, metadata.partitioner.decorateKey(key), info, cells, false, helper);
    }

    // For the old wire format
    public static long serializedSizeAsLegacyPartition(ReadCommand command, UnfilteredRowIterator partition, int version)
    {
        assert version < MessagingService.VERSION_30;

        if (partition.isEmpty())
            return TypeSizes.sizeof(false);

        long size = TypeSizes.sizeof(true);

        LegacyLayout.LegacyUnfilteredPartition legacyPartition = LegacyLayout.fromUnfilteredRowIterator(command, partition);

        size += UUIDSerializer.serializer.serializedSize(partition.metadata().cfId, version);
        size += DeletionTime.serializer.serializedSize(legacyPartition.partitionDeletion);
        size += legacyPartition.rangeTombstones.serializedSize(partition.metadata());

        // begin cell serialization
        size += TypeSizes.sizeof(legacyPartition.cells.size());
        for (LegacyLayout.LegacyCell cell : legacyPartition.cells)
        {
            size += ByteBufferUtil.serializedSizeWithShortLength(cell.name.encode(partition.metadata()));
            size += 1;  // serialization flags
            if (cell.isExpiring())
            {
                size += TypeSizes.sizeof(cell.ttl);
                size += TypeSizes.sizeof(cell.localDeletionTime);
            }
            else if (cell.isTombstone())
            {
                size += TypeSizes.sizeof(cell.timestamp);
                // localDeletionTime replaces cell.value as the body
                size += TypeSizes.sizeof(TypeSizes.sizeof(cell.localDeletionTime));
                size += TypeSizes.sizeof(cell.localDeletionTime);
                continue;
            }
            else if (cell.isCounterUpdate())
            {
                size += TypeSizes.sizeof(cell.timestamp);
                long count = CounterContext.instance().getUpdateCount(cell.value);
                size += ByteBufferUtil.serializedSizeWithLength(ByteBufferUtil.bytes(count));
                continue;
            }
            else if (cell.isCounter())
            {
                size += TypeSizes.sizeof(Long.MIN_VALUE);  // timestampOfLastDelete
            }

            size += TypeSizes.sizeof(cell.timestamp);
            size += ByteBufferUtil.serializedSizeWithLength(cell.value);
        }

        return size;
    }

    // For thrift sake
    public static UnfilteredRowIterator toUnfilteredRowIterator(CFMetaData metadata,
                                                                DecoratedKey key,
                                                                LegacyDeletionInfo delInfo,
                                                                Iterator<LegacyCell> cells)
    {
        SerializationHelper helper = new SerializationHelper(metadata, 0, SerializationHelper.Flag.LOCAL);
        return toUnfilteredRowIterator(metadata, key, delInfo, cells, false, helper);
    }

    // For deserializing old wire format
    public static UnfilteredRowIterator onWireCellstoUnfilteredRowIterator(CFMetaData metadata,
                                                                           DecoratedKey key,
                                                                           LegacyDeletionInfo delInfo,
                                                                           Iterator<LegacyCell> cells,
                                                                           boolean reversed,
                                                                           SerializationHelper helper)
    {

        // If the table is a static compact, the "column_metadata" are now internally encoded as
        // static. This has already been recognized by decodeCellName, but it means the cells
        // provided are not in the expected order (the "static" cells are not necessarily at the front).
        // So sort them to make sure toUnfilteredRowIterator works as expected.
        // Further, if the query is reversed, then the on-wire format still has cells in non-reversed
        // order, but we need to have them reverse in the final UnfilteredRowIterator. So reverse them.
        if (metadata.isStaticCompactTable() || reversed)
        {
            List<LegacyCell> l = new ArrayList<>();
            Iterators.addAll(l, cells);
            Collections.sort(l, legacyCellComparator(metadata, reversed));
            cells = l.iterator();
        }

        return toUnfilteredRowIterator(metadata, key, delInfo, cells, reversed, helper);
    }

    private static UnfilteredRowIterator toUnfilteredRowIterator(CFMetaData metadata,
                                                                 DecoratedKey key,
                                                                 LegacyDeletionInfo delInfo,
                                                                 Iterator<LegacyCell> cells,
                                                                 boolean reversed,
                                                                 SerializationHelper helper)
    {
        // A reducer that basically does nothing, we know the 2 merged iterators can't have conflicting atoms (since we merge cells with range tombstones).
        MergeIterator.Reducer<LegacyAtom, LegacyAtom> reducer = new MergeIterator.Reducer<LegacyAtom, LegacyAtom>()
        {
            private LegacyAtom atom;

            public void reduce(int idx, LegacyAtom current)
            {
                // We're merging cell with range tombstones, so we should always only have a single atom to reduce.
                assert atom == null;
                atom = current;
            }

            protected LegacyAtom getReduced()
            {
                return atom;
            }

            protected void onKeyChange()
            {
                atom = null;
            }
        };
        List<Iterator<LegacyAtom>> iterators = Arrays.asList(asLegacyAtomIterator(cells), asLegacyAtomIterator(delInfo.inRowRangeTombstones()));
        PeekingIterator<LegacyAtom> atoms = Iterators.peekingIterator(MergeIterator.get(iterators, legacyAtomComparator(metadata), reducer));

        // Check if we have some static
        Row staticRow = atoms.hasNext() && atoms.peek().isStatic()
                      ? getNextRow(CellGrouper.staticGrouper(metadata, helper), atoms)
                      : Rows.EMPTY_STATIC_ROW;

        Iterator<Row> rows = convertToRows(new CellGrouper(metadata, helper), atoms);
        Iterator<RangeTombstone> ranges = delInfo.deletionInfo.rangeIterator(reversed);
        return new RowAndDeletionMergeIterator(metadata,
                                               key,
                                               delInfo.deletionInfo.getPartitionDeletion(),
                                               ColumnFilter.all(metadata),
                                               staticRow,
                                               reversed,
                                               EncodingStats.NO_STATS,
                                               rows,
                                               ranges,
                                               true);
    }

    public static Row extractStaticColumns(CFMetaData metadata, DataInputPlus in, Columns statics) throws IOException
    {
        assert !statics.isEmpty();
        assert metadata.isCompactTable();

        if (metadata.isSuper())
            // TODO: there is in practice nothing to do here, but we need to handle the column_metadata for super columns somewhere else
            throw new UnsupportedOperationException();

        Set<ByteBuffer> columnsToFetch = new HashSet<>(statics.size());
        for (ColumnDefinition column : statics)
            columnsToFetch.add(column.name.bytes);

        Row.Builder builder = BTreeRow.unsortedBuilder(FBUtilities.nowInSeconds());
        builder.newRow(Clustering.STATIC_CLUSTERING);

        boolean foundOne = false;
        LegacyAtom atom;
        while ((atom = readLegacyAtomSkippingUnknownColumn(metadata,in)) != null)
        {
            if (atom.isCell())
            {
                LegacyCell cell = atom.asCell();
                if (!columnsToFetch.contains(cell.name.encode(metadata)))
                    continue;

                foundOne = true;
                builder.addCell(new BufferCell(cell.name.column, cell.timestamp, cell.ttl, cell.localDeletionTime, cell.value, null));
            }
            else
            {
                LegacyRangeTombstone tombstone = atom.asRangeTombstone();
                // TODO: we need to track tombstones and potentially ignore cells that are
                // shadowed (or even better, replace them by tombstones).
                throw new UnsupportedOperationException();
            }
        }

        return foundOne ? builder.build() : Rows.EMPTY_STATIC_ROW;
    }

    private static LegacyAtom readLegacyAtomSkippingUnknownColumn(CFMetaData metadata, DataInputPlus in)
    throws IOException
    {
        while (true)
        {
            try
            {
                return readLegacyAtom(metadata, in, false);
            }
            catch (UnknownColumnException e)
            {
                // Simply skip, as the method name implies.
            }
        }

    }

    private static Row getNextRow(CellGrouper grouper, PeekingIterator<? extends LegacyAtom> cells)
    {
        if (!cells.hasNext())
            return null;

        grouper.reset();
        while (cells.hasNext() && grouper.addAtom(cells.peek()))
        {
            // We've added the cell already in the grouper, so just skip it
            cells.next();
        }
        return grouper.getRow();
    }

    @SuppressWarnings("unchecked")
    private static Iterator<LegacyAtom> asLegacyAtomIterator(Iterator<? extends LegacyAtom> iter)
    {
        return (Iterator<LegacyAtom>)iter;
    }

    private static Iterator<Row> convertToRows(final CellGrouper grouper, final PeekingIterator<LegacyAtom> atoms)
    {
        return new AbstractIterator<Row>()
        {
            protected Row computeNext()
            {
                if (!atoms.hasNext())
                    return endOfData();

                return getNextRow(grouper, atoms);
            }
        };
    }

    public static Pair<LegacyRangeTombstoneList, Iterator<LegacyCell>> fromRowIterator(final RowIterator iterator)
    {
        return fromRowIterator(iterator.metadata(), iterator, iterator.staticRow());
    }

    private static Pair<LegacyRangeTombstoneList, Iterator<LegacyCell>> fromRowIterator(final CFMetaData metadata, final Iterator<Row> iterator, final Row staticRow)
    {
        LegacyRangeTombstoneList deletions = new LegacyRangeTombstoneList(new LegacyBoundComparator(metadata.comparator), 10);
        Iterator<LegacyCell> cells = new AbstractIterator<LegacyCell>()
        {
            private Iterator<LegacyCell> currentRow = initializeRow();

            private Iterator<LegacyCell> initializeRow()
            {
                if (staticRow == null || staticRow.isEmpty())
                    return Collections.<LegacyLayout.LegacyCell>emptyIterator();

                Pair<LegacyRangeTombstoneList, Iterator<LegacyCell>> row = fromRow(metadata, staticRow);
                deletions.addAll(row.left);
                return row.right;
            }

            protected LegacyCell computeNext()
            {
                while (true)
                {
                    if (currentRow.hasNext())
                        return currentRow.next();

                    if (!iterator.hasNext())
                        return endOfData();

                    Pair<LegacyRangeTombstoneList, Iterator<LegacyCell>> row = fromRow(metadata, iterator.next());
                    deletions.addAll(row.left);
                    currentRow = row.right;
                }
            }
        };

        return Pair.create(deletions, cells);
    }

    private static Pair<LegacyRangeTombstoneList, Iterator<LegacyCell>> fromRow(final CFMetaData metadata, final Row row)
    {
        // convert any complex deletions or row deletion into normal range tombstones so that we can build and send a proper RangeTombstoneList
        // to legacy nodes
        LegacyRangeTombstoneList deletions = new LegacyRangeTombstoneList(new LegacyBoundComparator(metadata.comparator), 10);

        if (!row.deletion().isLive())
        {
            Clustering clustering = row.clustering();
            ClusteringBound startBound = ClusteringBound.inclusiveStartOf(clustering);
            ClusteringBound endBound = ClusteringBound.inclusiveEndOf(clustering);

            LegacyBound start = new LegacyLayout.LegacyBound(startBound, false, null);
            LegacyBound end = new LegacyLayout.LegacyBound(endBound, false, null);

            deletions.add(start, end, row.deletion().time().markedForDeleteAt(), row.deletion().time().localDeletionTime());
        }

        for (ColumnData cd : row)
        {
            ColumnDefinition col = cd.column();
            if (col.isSimple())
                continue;

            DeletionTime delTime = ((ComplexColumnData)cd).complexDeletion();
            if (!delTime.isLive())
            {
                Clustering clustering = row.clustering();
                boolean isStatic = clustering == Clustering.STATIC_CLUSTERING;
                assert isStatic == col.isStatic();

                ClusteringBound startBound = isStatic
                        ? LegacyDeletionInfo.staticBound(metadata, true)
                        : ClusteringBound.inclusiveStartOf(clustering);
                ClusteringBound endBound = isStatic
                        ? LegacyDeletionInfo.staticBound(metadata, false)
                        : ClusteringBound.inclusiveEndOf(clustering);

                LegacyLayout.LegacyBound start = new LegacyLayout.LegacyBound(startBound, isStatic, col);
                LegacyLayout.LegacyBound end = new LegacyLayout.LegacyBound(endBound, isStatic, col);

                deletions.add(start, end, delTime.markedForDeleteAt(), delTime.localDeletionTime());
            }
        }

        Iterator<LegacyCell> cells = new AbstractIterator<LegacyCell>()
        {
            private final Iterator<Cell> cells = row.cellsInLegacyOrder(metadata, false).iterator();
            // we don't have (and shouldn't have) row markers for compact tables.
            private boolean hasReturnedRowMarker = metadata.isCompactTable();

            protected LegacyCell computeNext()
            {
                if (!hasReturnedRowMarker)
                {
                    hasReturnedRowMarker = true;

                    // don't include a row marker if there's no timestamp on the primary key; this is the 3.0+ equivalent
                    // of a row marker
                    if (!row.primaryKeyLivenessInfo().isEmpty())
                    {
                        LegacyCellName cellName = new LegacyCellName(row.clustering(), null, null);
                        LivenessInfo info = row.primaryKeyLivenessInfo();
                        return new LegacyCell(info.isExpiring() ? LegacyCell.Kind.EXPIRING : LegacyCell.Kind.REGULAR, cellName, ByteBufferUtil.EMPTY_BYTE_BUFFER, info.timestamp(), info.localExpirationTime(), info.ttl());
                    }
                }

                if (!cells.hasNext())
                    return endOfData();

                return makeLegacyCell(row.clustering(), cells.next());
            }
        };
        return Pair.create(deletions, cells);
    }

    private static LegacyCell makeLegacyCell(Clustering clustering, Cell cell)
    {
        LegacyCell.Kind kind;
        if (cell.isCounterCell())
            kind = LegacyCell.Kind.COUNTER;
        else if (cell.isTombstone())
            kind = LegacyCell.Kind.DELETED;
        else if (cell.isExpiring())
            kind = LegacyCell.Kind.EXPIRING;
        else
            kind = LegacyCell.Kind.REGULAR;

        CellPath path = cell.path();
        assert path == null || path.size() == 1;
        LegacyCellName name = new LegacyCellName(clustering, cell.column(), path == null ? null : path.get(0));
        return new LegacyCell(kind, name, cell.value(), cell.timestamp(), cell.localDeletionTime(), cell.ttl());
    }

    public static RowIterator toRowIterator(final CFMetaData metadata,
                                            final DecoratedKey key,
                                            final Iterator<LegacyCell> cells,
                                            final int nowInSec)
    {
        SerializationHelper helper = new SerializationHelper(metadata, 0, SerializationHelper.Flag.LOCAL);
        return UnfilteredRowIterators.filter(toUnfilteredRowIterator(metadata, key, LegacyDeletionInfo.live(), cells, false, helper), nowInSec);
    }

    public static Comparator<LegacyCell> legacyCellComparator(CFMetaData metadata)
    {
        return legacyCellComparator(metadata, false);
    }

    public static Comparator<LegacyCell> legacyCellComparator(final CFMetaData metadata, final boolean reversed)
    {
        final Comparator<LegacyCellName> cellNameComparator = legacyCellNameComparator(metadata, reversed);
        return new Comparator<LegacyCell>()
        {
            public int compare(LegacyCell cell1, LegacyCell cell2)
            {
                LegacyCellName c1 = cell1.name;
                LegacyCellName c2 = cell2.name;

                int c = cellNameComparator.compare(c1, c2);
                if (c != 0)
                    return c;

                // The actual sorting when the cellname is equal doesn't matter, we just want to make
                // sure the cells are not considered equal.
                if (cell1.timestamp != cell2.timestamp)
                    return cell1.timestamp < cell2.timestamp ? -1 : 1;

                if (cell1.localDeletionTime != cell2.localDeletionTime)
                    return cell1.localDeletionTime < cell2.localDeletionTime ? -1 : 1;

                return cell1.value.compareTo(cell2.value);
            }
        };
    }

    // Note that this doesn't exactly compare cells as they were pre-3.0 because within a row they sort columns like
    // in 3.0, that is, with simple columns before complex columns. In other words, this comparator makes sure cells
    // are in the proper order to convert them to actual 3.0 rows.
    public static Comparator<LegacyCellName> legacyCellNameComparator(final CFMetaData metadata, final boolean reversed)
    {
        return new Comparator<LegacyCellName>()
        {
            public int compare(LegacyCellName c1, LegacyCellName c2)
            {
                // Compare clustering first
                if (c1.clustering == Clustering.STATIC_CLUSTERING)
                {
                    if (c2.clustering != Clustering.STATIC_CLUSTERING)
                        return -1;
                }
                else if (c2.clustering == Clustering.STATIC_CLUSTERING)
                {
                    return 1;
                }
                else
                {
                    int c = metadata.comparator.compare(c1.clustering, c2.clustering);
                    if (c != 0)
                        return reversed ? -c : c;
                }

                // Note that when reversed, we only care about the clustering being reversed, so it's ok
                // not to take reversed into account below.

                // Then check the column name
                if (c1.column != c2.column)
                {
                    // A null for the column means it's a row marker
                    if (c1.column == null)
                        return -1;
                    if (c2.column == null)
                        return 1;

                    assert c1.column.isRegular() || c1.column.isStatic();
                    assert c2.column.isRegular() || c2.column.isStatic();
                    int cmp = c1.column.compareTo(c2.column);
                    if (cmp != 0)
                        return cmp;
                }

                assert (c1.collectionElement == null) == (c2.collectionElement == null);

                if (c1.collectionElement != null)
                {
                    AbstractType<?> colCmp = ((CollectionType)c1.column.type).nameComparator();
                    return colCmp.compare(c1.collectionElement, c2.collectionElement);
                }
                return 0;
            }
        };
    }

    private static boolean equalValues(ClusteringPrefix c1, ClusteringPrefix c2, ClusteringComparator comparator)
    {
        assert c1.size() == c2.size();
        for (int i = 0; i < c1.size(); i++)
        {
            if (comparator.compareComponent(i, c1.get(i), c2.get(i)) != 0)
                return false;
        }
        return true;
    }

    private static Comparator<LegacyAtom> legacyAtomComparator(CFMetaData metadata)
    {
        return (o1, o2) ->
        {
            // First we want to compare by clustering, but we have to be careful with range tombstone, because
            // we can have collection deletion and we want those to sort properly just before the column they
            // delete, not before the whole row.
            // We also want to special case static so they sort before any non-static. Note in particular that
            // this special casing is important in the case of one of the Atom being Bound.BOTTOM: we want
            // it to sort after the static as we deal with static first in toUnfilteredAtomIterator and having
            // Bound.BOTTOM first would mess that up (note that static deletion is handled through a specific
            // static tombstone, see LegacyDeletionInfo.add()).
            if (o1.isStatic() != o2.isStatic())
                return o1.isStatic() ? -1 : 1;

            ClusteringPrefix c1 = o1.clustering();
            ClusteringPrefix c2 = o2.clustering();

            int clusteringComparison;
            if (c1.size() != c2.size() || (o1.isCell() == o2.isCell()) || !equalValues(c1, c2, metadata.comparator))
            {
                clusteringComparison = metadata.comparator.compare(c1, c2);
            }
            else
            {
                // one is a cell and one is a range tombstone, and both have the same prefix size (that is, the
                // range tombstone is either a row deletion or a collection deletion).
                LegacyRangeTombstone rt = o1.isCell() ? o2.asRangeTombstone() : o1.asRangeTombstone();
                clusteringComparison = rt.isCollectionTombstone()
                                       ? 0
                                       : metadata.comparator.compare(c1, c2);
            }

            // Note that if both are range tombstones and have the same clustering, then they are equal.
            if (clusteringComparison != 0)
                return clusteringComparison;

            if (o1.isCell())
            {
                LegacyCell cell1 = o1.asCell();
                if (o2.isCell())
                {
                    LegacyCell cell2 = o2.asCell();
                    // Check for row marker cells
                    if (cell1.name.column == null)
                        return cell2.name.column == null ? 0 : -1;
                    return cell2.name.column == null ? 1 : cell1.name.column.compareTo(cell2.name.column);
                }

                LegacyRangeTombstone rt2 = o2.asRangeTombstone();
                assert rt2.isCollectionTombstone(); // otherwise, we shouldn't have got a clustering equality
                if (cell1.name.column == null)
                    return -1;
                int cmp = cell1.name.column.compareTo(rt2.start.collectionName);
                // If both are for the same column, then the RT should come first
                return cmp == 0 ? 1 : cmp;
            }
            else
            {
                assert o2.isCell();
                LegacyCell cell2 = o2.asCell();

                LegacyRangeTombstone rt1 = o1.asRangeTombstone();
                assert rt1.isCollectionTombstone(); // otherwise, we shouldn't have got a clustering equality

                if (cell2.name.column == null)
                    return 1;

                int cmp = rt1.start.collectionName.compareTo(cell2.name.column);
                // If both are for the same column, then the RT should come first
                return cmp == 0 ? -1 : cmp;
            }
        };
    }

    public static LegacyAtom readLegacyAtom(CFMetaData metadata, DataInputPlus in, boolean readAllAsDynamic)
    throws IOException, UnknownColumnException
    {
        ByteBuffer cellname = ByteBufferUtil.readWithShortLength(in);
        if (!cellname.hasRemaining())
            return null; // END_OF_ROW

        try
        {
            int b = in.readUnsignedByte();
            return (b & RANGE_TOMBSTONE_MASK) != 0
                   ? readLegacyRangeTombstoneBody(metadata, in, cellname)
                   : readLegacyCellBody(metadata, in, cellname, b, SerializationHelper.Flag.LOCAL, readAllAsDynamic);
        }
        catch (UnknownColumnException e)
        {
            // We legitimately can get here in 2 cases:
            // 1) for system tables, because we've unceremoniously removed columns (without registering them as dropped)
            // 2) for dropped columns.
            // In any other case, there is a mismatch between the schema and the data, and we complain loudly in
            // that case. Note that if we are in a legit case of an unknown column, we want to simply skip that cell,
            // but we don't do this here and re-throw the exception because the calling code sometimes has to know
            // about this happening. This does mean code calling this method should handle this case properly.
            if (!metadata.ksName.equals(SchemaConstants.SYSTEM_KEYSPACE_NAME) && metadata.getDroppedColumnDefinition(e.columnName) == null)
                throw new IllegalStateException(String.format("Got cell for unknown column %s in sstable of %s.%s: " +
                                                              "This suggest a problem with the schema which doesn't list " +
                                                              "this column. Even if that column was dropped, it should have " +
                                                              "been listed as such", metadata.ksName, metadata.cfName, UTF8Type.instance.compose(e.columnName)), e);

            throw e;
        }
    }

    public static LegacyCell readLegacyCell(CFMetaData metadata, DataInput in, SerializationHelper.Flag flag) throws IOException, UnknownColumnException
    {
        ByteBuffer cellname = ByteBufferUtil.readWithShortLength(in);
        int b = in.readUnsignedByte();
        return readLegacyCellBody(metadata, in, cellname, b, flag, false);
    }

    public static LegacyCell readLegacyCellBody(CFMetaData metadata, DataInput in, ByteBuffer cellname, int mask, SerializationHelper.Flag flag, boolean readAllAsDynamic)
    throws IOException, UnknownColumnException
    {
        // Note that we want to call decodeCellName only after we've deserialized other parts, since it can throw
        // and we want to throw only after having deserialized the full cell.
        if ((mask & COUNTER_MASK) != 0)
        {
            in.readLong(); // timestampOfLastDelete: this has been unused for a long time so we ignore it
            long ts = in.readLong();
            ByteBuffer value = ByteBufferUtil.readWithLength(in);
            if (flag == SerializationHelper.Flag.FROM_REMOTE || (flag == SerializationHelper.Flag.LOCAL && CounterContext.instance().shouldClearLocal(value)))
                value = CounterContext.instance().clearAllLocal(value);
            return new LegacyCell(LegacyCell.Kind.COUNTER, decodeCellName(metadata, cellname, readAllAsDynamic), value, ts, Cell.NO_DELETION_TIME, Cell.NO_TTL);
        }
        else if ((mask & EXPIRATION_MASK) != 0)
        {
            int ttl = in.readInt();
            int expiration = in.readInt();
            long ts = in.readLong();
            ByteBuffer value = ByteBufferUtil.readWithLength(in);
            return new LegacyCell(LegacyCell.Kind.EXPIRING, decodeCellName(metadata, cellname, readAllAsDynamic), value, ts, expiration, ttl);
        }
        else
        {
            long ts = in.readLong();
            ByteBuffer value = ByteBufferUtil.readWithLength(in);
            LegacyCellName name = decodeCellName(metadata, cellname, readAllAsDynamic);
            return (mask & COUNTER_UPDATE_MASK) != 0
                ? new LegacyCell(LegacyCell.Kind.COUNTER, name, CounterContext.instance().createUpdate(ByteBufferUtil.toLong(value)), ts, Cell.NO_DELETION_TIME, Cell.NO_TTL)
                : ((mask & DELETION_MASK) == 0
                        ? new LegacyCell(LegacyCell.Kind.REGULAR, name, value, ts, Cell.NO_DELETION_TIME, Cell.NO_TTL)
                        : new LegacyCell(LegacyCell.Kind.DELETED, name, ByteBufferUtil.EMPTY_BYTE_BUFFER, ts, ByteBufferUtil.toInt(value), Cell.NO_TTL));
        }
    }

    public static LegacyRangeTombstone readLegacyRangeTombstoneBody(CFMetaData metadata, DataInputPlus in, ByteBuffer boundname) throws IOException
    {
        LegacyBound min = decodeTombstoneBound(metadata, boundname, true);
        LegacyBound max = decodeTombstoneBound(metadata, ByteBufferUtil.readWithShortLength(in), false);
        DeletionTime dt = DeletionTime.serializer.deserialize(in);
        return new LegacyRangeTombstone(min, max, dt);
    }

    public static Iterator<LegacyCell> deserializeCells(final CFMetaData metadata,
                                                        final DataInput in,
                                                        final SerializationHelper.Flag flag,
                                                        final int size)
    {
        return new AbstractIterator<LegacyCell>()
        {
            private int i = 0;

            protected LegacyCell computeNext()
            {
                if (i >= size)
                    return endOfData();

                ++i;
                try
                {
                    return readLegacyCell(metadata, in, flag);
                }
                catch (UnknownColumnException e)
                {
                    // We can get there if we read a cell for a dropped column, and if that is the case,
                    // then simply ignore the cell is fine. But also not that we ignore if it's the
                    // system keyspace because for those table we actually remove columns without registering
                    // them in the dropped columns
                    if (metadata.ksName.equals(SchemaConstants.SYSTEM_KEYSPACE_NAME) || metadata.getDroppedColumnDefinition(e.columnName) != null)
                        return computeNext();
                    else
                        throw new IOError(e);
                }
                catch (IOException e)
                {
                    throw new IOError(e);
                }
            }
        };
    }

    public static class CellGrouper
    {
        /**
         * The fake TTL used for expired rows that have been compacted.
         */
        private static final int FAKE_TTL = 1;

        public final CFMetaData metadata;
        private final boolean isStatic;
        private final SerializationHelper helper;
        private final Row.Builder builder;
        private Clustering clustering;

        private LegacyRangeTombstone rowDeletion;
        private LegacyRangeTombstone collectionDeletion;

        public CellGrouper(CFMetaData metadata, SerializationHelper helper)
        {
            this(metadata, helper, false);
        }

        private CellGrouper(CFMetaData metadata, SerializationHelper helper, boolean isStatic)
        {
            this.metadata = metadata;
            this.isStatic = isStatic;
            this.helper = helper;
            // We cannot use a sorted builder because we don't have exactly the same ordering in 3.0 and pre-3.0. More precisely, within a row, we
            // store all simple columns before the complex ones in 3.0, which we use to sort everything sorted by the column name before. Note however
            // that the unsorted builder won't have to reconcile cells, so the exact value we pass for nowInSec doesn't matter.
            this.builder = BTreeRow.unsortedBuilder(FBUtilities.nowInSeconds());
        }

        public static CellGrouper staticGrouper(CFMetaData metadata, SerializationHelper helper)
        {
            return new CellGrouper(metadata, helper, true);
        }

        public void reset()
        {
            this.clustering = null;
            this.rowDeletion = null;
            this.collectionDeletion = null;
        }

        public boolean addAtom(LegacyAtom atom)
        {
            return atom.isCell()
                 ? addCell(atom.asCell())
                 : addRangeTombstone(atom.asRangeTombstone());
        }

        public boolean addCell(LegacyCell cell)
        {
            if (clustering == null)
            {
                clustering = cell.name.clustering;
                assert !isStatic || clustering == Clustering.STATIC_CLUSTERING;
                builder.newRow(clustering);
            }
            else if (!clustering.equals(cell.name.clustering))
            {
                return false;
            }

            // Ignore shadowed cells
            if (rowDeletion != null && rowDeletion.deletionTime.deletes(cell.timestamp))
                return true;

            ColumnDefinition column = cell.name.column;
            if (column == null)
            {
                // It's the row marker
                assert !cell.value.hasRemaining();

                // In 2.1, the row marker expired cell might have been converted into a deleted one by compaction.
                // If we do not set the primary key liveness info for this row and it does not contains any regular columns
                // the row will be empty. To avoid that, we reuse the localDeletionTime but use a fake TTL.
                // The only time in 2.x that we actually delete a row marker is in 2i tables, so in that case we do
                // want to actually propagate the row deletion. (CASSANDRA-13320)
                if (!cell.isTombstone())
                    builder.addPrimaryKeyLivenessInfo(LivenessInfo.withExpirationTime(cell.timestamp, cell.ttl, cell.localDeletionTime));
                else if (metadata.isIndex())
                    builder.addRowDeletion(Row.Deletion.regular(new DeletionTime(cell.timestamp, cell.localDeletionTime)));
                else
                    builder.addPrimaryKeyLivenessInfo(LivenessInfo.create(cell.timestamp, FAKE_TTL, cell.localDeletionTime));
            }
            else
            {
                if (collectionDeletion != null && collectionDeletion.start.collectionName.name.equals(column.name) && collectionDeletion.deletionTime.deletes(cell.timestamp))
                    return true;

                if (column.isPrimaryKeyColumn() && metadata.isCQLTable())
                {
                    noSpamLogger.warn("Illegal cell name for CQL3 table {}.{}. {} is defined as a primary key column",
                                      metadata.ksName, metadata.cfName, column.name);
                    return true;
                }

                if (helper.includes(column))
                {
                    CellPath path = null;
                    if (column.isComplex())
                    {
                        // Recalling startOfComplexColumn for every cell is a big inefficient, but it's ok in practice
                        // and it's simpler. And since 1) this only matter for super column selection in thrift in
                        // practice and 2) is only used during upgrade, it's probably worth keeping things simple.
                        helper.startOfComplexColumn(column);
                        path = cell.name.collectionElement == null ? null : CellPath.create(cell.name.collectionElement);
                        if (!helper.includes(path))
                            return true;
                    }
                    Cell c = new BufferCell(column, cell.timestamp, cell.ttl, cell.localDeletionTime, cell.value, path);
                    if (!helper.isDropped(c, column.isComplex()))
                        builder.addCell(c);
                    if (column.isComplex())
                    {
                        helper.endOfComplexColumn();
                    }
                }
            }
            return true;
        }

        private boolean addRangeTombstone(LegacyRangeTombstone tombstone)
        {
            if (tombstone.isRowDeletion(metadata))
                return addRowTombstone(tombstone);
            else if (tombstone.isCollectionTombstone())
                return addCollectionTombstone(tombstone);
            else
                return addGenericRangeTombstone(tombstone);
        }

        private boolean addRowTombstone(LegacyRangeTombstone tombstone)
        {
            if (clustering != null)
            {
                // If we're already in the row, there might be a chance that there were two range tombstones
                // written, as 2.x storage format does not guarantee just one range tombstone, unlike 3.x.
                // We have to make sure that clustering matches, which would mean that tombstone is for the
                // same row.
                if (rowDeletion != null && clustering.equals(tombstone.start.getAsClustering(metadata)))
                {
                    // If the tombstone superceeds the previous delete, we discard the previous one
                    if (tombstone.deletionTime.supersedes(rowDeletion.deletionTime))
                    {
                        builder.addRowDeletion(Row.Deletion.regular(tombstone.deletionTime));
                        rowDeletion = tombstone;
                    }
                    return true;
                }

                // If we're already within a row and there was no delete written before that one, it can't be the same one
                return false;
            }

            clustering = tombstone.start.getAsClustering(metadata);
            builder.newRow(clustering);
            builder.addRowDeletion(Row.Deletion.regular(tombstone.deletionTime));
            rowDeletion = tombstone;

            return true;
        }

        private boolean addCollectionTombstone(LegacyRangeTombstone tombstone)
        {
            if (!helper.includes(tombstone.start.collectionName))
                return false; // see CASSANDRA-13109

            // The helper needs to be informed about the current complex column identifier before
            // it can perform the comparison between the recorded drop time and the RT deletion time.
            // If the RT has been superceded by a drop, we still return true as we don't want the
            // grouper to terminate yet.
            helper.startOfComplexColumn(tombstone.start.collectionName);
            if (helper.isDroppedComplexDeletion(tombstone.deletionTime))
                return true;

            if (clustering == null)
            {
                clustering = tombstone.start.getAsClustering(metadata);
                builder.newRow(clustering);
            }
            else if (!clustering.equals(tombstone.start.getAsClustering(metadata)))
            {
                return false;
            }

            builder.addComplexDeletion(tombstone.start.collectionName, tombstone.deletionTime);
            if (rowDeletion == null || tombstone.deletionTime.supersedes(rowDeletion.deletionTime))
                collectionDeletion = tombstone;

            return true;
        }

        private boolean addGenericRangeTombstone(LegacyRangeTombstone tombstone)
        {
            /*
             * We can see a non-collection, non-row deletion in two scenarios:
             *
             * 1. Most commonly, the tombstone's start bound is bigger than current row's clustering, which means that
             *    the current row is over, and we should move on to the next row or RT;
             *
             * 2. Less commonly, the tombstone's start bound is smaller than current row's clustering, which means that
             *    we've crossed an index boundary and are seeing a non-closed RT from the previous block, repeated;
             *    we should ignore it and stay in the current row.
             *
             *  In either case, clustering should be non-null, or we shouldn't have gotten to this method at all
             *  However, to be absolutely SURE we're in case two above, we check here.
             */
            return clustering != null && metadata.comparator.compare(clustering, tombstone.start.bound.clustering()) > 0;
        }

        public Row getRow()
        {
            return builder.build();
        }
    }

    public static class LegacyUnfilteredPartition
    {
        public final DeletionTime partitionDeletion;
        public final LegacyRangeTombstoneList rangeTombstones;
        public final List<LegacyCell> cells;

        private LegacyUnfilteredPartition(DeletionTime partitionDeletion, LegacyRangeTombstoneList rangeTombstones, List<LegacyCell> cells)
        {
            this.partitionDeletion = partitionDeletion;
            this.rangeTombstones = rangeTombstones;
            this.cells = cells;
        }

        public void digest(CFMetaData metadata, MessageDigest digest)
        {
            for (LegacyCell cell : cells)
            {
                digest.update(cell.name.encode(metadata).duplicate());

                if (cell.isCounter())
                    CounterContext.instance().updateDigest(digest, cell.value);
                else
                    digest.update(cell.value.duplicate());

                FBUtilities.updateWithLong(digest, cell.timestamp);
                FBUtilities.updateWithByte(digest, cell.serializationFlags());

                if (cell.isExpiring())
                    FBUtilities.updateWithInt(digest, cell.ttl);

                if (cell.isCounter())
                {
                    // Counters used to have the timestampOfLastDelete field, which we stopped using long ago and has been hard-coded
                    // to Long.MIN_VALUE but was still taken into account in 2.2 counter digests (to maintain backward compatibility
                    // in the first place).
                    FBUtilities.updateWithLong(digest, Long.MIN_VALUE);
                }
            }

            if (partitionDeletion.markedForDeleteAt() != Long.MIN_VALUE)
                digest.update(ByteBufferUtil.bytes(partitionDeletion.markedForDeleteAt()));

            if (!rangeTombstones.isEmpty())
                rangeTombstones.updateDigest(digest);
        }
    }

    public static class LegacyCellName
    {
        public final Clustering clustering;
        public final ColumnDefinition column;
        public final ByteBuffer collectionElement;

        private LegacyCellName(Clustering clustering, ColumnDefinition column, ByteBuffer collectionElement)
        {
            this.clustering = clustering;
            this.column = column;
            this.collectionElement = collectionElement;
        }

        public ByteBuffer encode(CFMetaData metadata)
        {
            return encodeCellName(metadata, clustering, column == null ? ByteBufferUtil.EMPTY_BYTE_BUFFER : column.name.bytes, collectionElement);
        }

        public ByteBuffer superColumnSubName()
        {
            assert collectionElement != null;
            return collectionElement;
        }

        public ByteBuffer superColumnName()
        {
            return clustering.get(0);
        }

        @Override
        public String toString()
        {
            StringBuilder sb = new StringBuilder();
            for (int i = 0; i < clustering.size(); i++)
                sb.append(i > 0 ? ":" : "").append(clustering.get(i) == null ? "null" : ByteBufferUtil.bytesToHex(clustering.get(i)));
            return String.format("Cellname(clustering=%s, column=%s, collElt=%s)", sb.toString(), column == null ? "null" : column.name, collectionElement == null ? "null" : ByteBufferUtil.bytesToHex(collectionElement));
        }
    }

    public static class LegacyBound
    {
        public static final LegacyBound BOTTOM = new LegacyBound(ClusteringBound.BOTTOM, false, null);
        public static final LegacyBound TOP = new LegacyBound(ClusteringBound.TOP, false, null);

        public final ClusteringBound bound;
        public final boolean isStatic;
        public final ColumnDefinition collectionName;

        public LegacyBound(ClusteringBound bound, boolean isStatic, ColumnDefinition collectionName)
        {
            this.bound = bound;
            this.isStatic = isStatic;
            this.collectionName = collectionName;
        }

        public Clustering getAsClustering(CFMetaData metadata)
        {
            if (isStatic)
                return Clustering.STATIC_CLUSTERING;

            assert bound.size() == metadata.comparator.size();
            ByteBuffer[] values = new ByteBuffer[bound.size()];
            for (int i = 0; i < bound.size(); i++)
                values[i] = bound.get(i);
            return Clustering.make(values);
        }

        @Override
        public String toString()
        {
            StringBuilder sb = new StringBuilder();
            sb.append(bound.kind()).append('(');
            for (int i = 0; i < bound.size(); i++)
                sb.append(i > 0 ? ":" : "").append(bound.get(i) == null ? "null" : ByteBufferUtil.bytesToHex(bound.get(i)));
            sb.append(')');
            return String.format("Bound(%s, collection=%s)", sb.toString(), collectionName == null ? "null" : collectionName.name);
        }
    }

    public interface LegacyAtom
    {
        public boolean isCell();

        // note that for static atoms, LegacyCell and LegacyRangeTombstone behave differently here:
        //  - LegacyCell returns the modern Clustering.STATIC_CLUSTERING
        //  - LegacyRangeTombstone returns the 2.2 bound (i.e. N empty ByteBuffer, where N is number of clusterings)
        // in LegacyDeletionInfo.add(), we split any LRT with a static bound out into the inRowRangeTombstones collection
        // these are merged with regular row cells, in the CellGrouper, and their clustering is obtained via start.bound.getAsClustering
        // (also, it should be impossibly to issue raw static row deletions anyway)
        public ClusteringPrefix clustering();
        public boolean isStatic();

        public LegacyCell asCell();
        public LegacyRangeTombstone asRangeTombstone();
    }

    /**
     * A legacy cell.
     * <p>
     * This is used as a temporary object to facilitate dealing with the legacy format, this
     * is not meant to be optimal.
     */
    public static class LegacyCell implements LegacyAtom
    {
        private final static int DELETION_MASK        = 0x01;
        private final static int EXPIRATION_MASK      = 0x02;
        private final static int COUNTER_MASK         = 0x04;
        private final static int COUNTER_UPDATE_MASK  = 0x08;
        private final static int RANGE_TOMBSTONE_MASK = 0x10;

        public enum Kind { REGULAR, EXPIRING, DELETED, COUNTER }

        public final Kind kind;

        public final LegacyCellName name;
        public final ByteBuffer value;

        public final long timestamp;
        public final int localDeletionTime;
        public final int ttl;

        private LegacyCell(Kind kind, LegacyCellName name, ByteBuffer value, long timestamp, int localDeletionTime, int ttl)
        {
            this.kind = kind;
            this.name = name;
            this.value = value;
            this.timestamp = timestamp;
            this.localDeletionTime = localDeletionTime;
            this.ttl = ttl;
        }

        public static LegacyCell regular(CFMetaData metadata, ByteBuffer superColumnName, ByteBuffer name, ByteBuffer value, long timestamp)
        throws UnknownColumnException
        {
            return new LegacyCell(Kind.REGULAR, decodeCellName(metadata, superColumnName, name), value, timestamp, Cell.NO_DELETION_TIME, Cell.NO_TTL);
        }

        public static LegacyCell expiring(CFMetaData metadata, ByteBuffer superColumnName, ByteBuffer name, ByteBuffer value, long timestamp, int ttl, int nowInSec)
        throws UnknownColumnException
        {
            /*
             * CASSANDRA-14092: Max expiration date capping is maybe performed here, expiration overflow policy application
             * is done at {@link org.apache.cassandra.thrift.ThriftValidation#validateTtl(CFMetaData, Column)}
             */
            return new LegacyCell(Kind.EXPIRING, decodeCellName(metadata, superColumnName, name), value, timestamp, ExpirationDateOverflowHandling.computeLocalExpirationTime(nowInSec, ttl), ttl);
        }

        public static LegacyCell tombstone(CFMetaData metadata, ByteBuffer superColumnName, ByteBuffer name, long timestamp, int nowInSec)
        throws UnknownColumnException
        {
            return new LegacyCell(Kind.DELETED, decodeCellName(metadata, superColumnName, name), ByteBufferUtil.EMPTY_BYTE_BUFFER, timestamp, nowInSec, LivenessInfo.NO_TTL);
        }

        public static LegacyCell counterUpdate(CFMetaData metadata, ByteBuffer superColumnName, ByteBuffer name, long value)
        throws UnknownColumnException
        {
            // See UpdateParameters.addCounter() for more details on this
            ByteBuffer counterValue = CounterContext.instance().createUpdate(value);
            return counter(decodeCellName(metadata, superColumnName, name), counterValue);
        }

        public static LegacyCell counter(LegacyCellName name, ByteBuffer value)
        {
            return new LegacyCell(Kind.COUNTER, name, value, FBUtilities.timestampMicros(), Cell.NO_DELETION_TIME, Cell.NO_TTL);
        }

        public byte serializationFlags()
        {
            if (isExpiring())
                return EXPIRATION_MASK;
            if (isTombstone())
                return DELETION_MASK;
            if (isCounterUpdate())
                return COUNTER_UPDATE_MASK;
            if (isCounter())
                return COUNTER_MASK;
            return 0;
        }

        public boolean isCounterUpdate()
        {
            // See UpdateParameters.addCounter() for more details on this
            return isCounter() && CounterContext.instance().isUpdate(value);
        }

        public ClusteringPrefix clustering()
        {
            return name.clustering;
        }

        public boolean isStatic()
        {
            return name.clustering == Clustering.STATIC_CLUSTERING;
        }

        public boolean isCell()
        {
            return true;
        }

        public LegacyCell asCell()
        {
            return this;
        }

        public LegacyRangeTombstone asRangeTombstone()
        {
            throw new UnsupportedOperationException();
        }

        public boolean isCounter()
        {
            return kind == Kind.COUNTER;
        }

        public boolean isExpiring()
        {
            return kind == Kind.EXPIRING;
        }

        public boolean isTombstone()
        {
            return kind == Kind.DELETED;
        }

        public boolean isLive(int nowInSec)
        {
            if (isTombstone())
                return false;

            return !isExpiring() || nowInSec < localDeletionTime;
        }

        @Override
        public String toString()
        {
            return String.format("LegacyCell(%s, name=%s, v=%s, ts=%s, ldt=%s, ttl=%s)", kind, name, ByteBufferUtil.bytesToHex(value), timestamp, localDeletionTime, ttl);
        }
    }

    /**
     * A legacy range tombstone.
     * <p>
     * This is used as a temporary object to facilitate dealing with the legacy format, this
     * is not meant to be optimal.
     */
    public static class LegacyRangeTombstone implements LegacyAtom
    {
        public final LegacyBound start;
        public final LegacyBound stop;
        public final DeletionTime deletionTime;

        public LegacyRangeTombstone(LegacyBound start, LegacyBound stop, DeletionTime deletionTime)
        {
            // Because of the way RangeTombstoneList work, we can have a tombstone where only one of
            // the bound has a collectionName. That happens if we have a big tombstone A (spanning one
            // or multiple rows) and a collection tombstone B. In that case, RangeTombstoneList will
            // split this into 3 RTs: the first one from the beginning of A to the beginning of B,
            // then B, then a third one from the end of B to the end of A. To make this simpler, if
            // we detect that case we transform the 1st and 3rd tombstone so they don't end in the middle
            // of a row (which is still correct).
            if ((start.collectionName == null) != (stop.collectionName == null))
            {
                if (start.collectionName == null)
                    stop = new LegacyBound(stop.bound, stop.isStatic, null);
                else
                    start = new LegacyBound(start.bound, start.isStatic, null);
            }
            else if (!Objects.equals(start.collectionName, stop.collectionName))
            {
                // We're in the similar but slightly more complex case where on top of the big tombstone
                // A, we have 2 (or more) collection tombstones B and C within A. So we also end up with
                // a tombstone that goes between the end of B and the start of C.
                start = new LegacyBound(start.bound, start.isStatic, null);
                stop = new LegacyBound(stop.bound, stop.isStatic, null);
            }

            this.start = start;
            this.stop = stop;
            this.deletionTime = deletionTime;
        }

        /** @see LegacyAtom#clustering for static inconsistencies explained */
        public ClusteringPrefix clustering()
        {
            return start.bound;
        }

        public LegacyRangeTombstone withNewStart(LegacyBound newStart)
        {
            return new LegacyRangeTombstone(newStart, stop, deletionTime);
        }

        public LegacyRangeTombstone withNewEnd(LegacyBound newStop)
        {
            return new LegacyRangeTombstone(start, newStop, deletionTime);
        }

        public boolean isCell()
        {
            return false;
        }

        public boolean isStatic()
        {
            return start.isStatic || stop.isStatic;
        }

        public LegacyCell asCell()
        {
            throw new UnsupportedOperationException();
        }

        public LegacyRangeTombstone asRangeTombstone()
        {
            return this;
        }

        public boolean isCollectionTombstone()
        {
            return start.collectionName != null;
        }

        public boolean isRowDeletion(CFMetaData metadata)
        {
            if (start.collectionName != null
                || stop.collectionName != null
                || start.bound.size() != metadata.comparator.size()
                || stop.bound.size() != metadata.comparator.size())
                return false;

            for (int i = 0; i < start.bound.size(); i++)
                if (!Objects.equals(start.bound.get(i), stop.bound.get(i)))
                    return false;
            return true;
        }

        @Override
        public String toString()
        {
            return String.format("RT(%s-%s, %s)", start, stop, deletionTime);
        }
    }

    public static class LegacyDeletionInfo
    {
        public final MutableDeletionInfo deletionInfo;
        public final List<LegacyRangeTombstone> inRowTombstones = new ArrayList<>();

        private LegacyDeletionInfo(MutableDeletionInfo deletionInfo)
        {
            this.deletionInfo = deletionInfo;
        }

        public static LegacyDeletionInfo live()
        {
            return new LegacyDeletionInfo(MutableDeletionInfo.live());
        }

        public void add(DeletionTime topLevel)
        {
            deletionInfo.add(topLevel);
        }

        private static ClusteringBound staticBound(CFMetaData metadata, boolean isStart)
        {
            // In pre-3.0 nodes, static row started by a clustering with all empty values so we
            // preserve that here. Note that in practice, it doesn't really matter since the rest
            // of the code will ignore the bound for RT that have their static flag set.
            ByteBuffer[] values = new ByteBuffer[metadata.comparator.size()];
            for (int i = 0; i < values.length; i++)
                values[i] = ByteBufferUtil.EMPTY_BYTE_BUFFER;
            return isStart
                 ? ClusteringBound.inclusiveStartOf(values)
                 : ClusteringBound.inclusiveEndOf(values);
        }

        public void add(CFMetaData metadata, LegacyRangeTombstone tombstone)
        {
            if (metadata.hasStaticColumns())
            {
                /*
                 * For table having static columns we have to deal with the following cases:
                 *  1. the end of the tombstone is static (in which case either the start is static or is BOTTOM, which is the same
                 *     for our consideration). This mean that either the range only delete the static row, or that it's a collection
                 *     tombstone of a static collection. In both case, we just add the tombstone to the inRowTombstones.
                 *  2. only the start is static. There is then 2 subcase: either the start is inclusive, and that mean we include the
                 *     static row and more (so we add an inRowTombstone for the static and deal with the rest normally). Or the start
                 *     is exclusive, and that means we explicitely exclude the static (in which case we can just add the tombstone
                 *     as if it started at BOTTOM).
                 *  3. none of the bound are static but the start is BOTTOM. This means we intended to delete the static row so we
                 *     need to add it to the inRowTombstones (and otherwise handle the range normally).
                 */
                if (tombstone.stop.isStatic)
                {
                    // If the start is BOTTOM, we replace it by the beginning of the starting row so as to not confuse the
                    // RangeTombstone.isRowDeletion() method
                    if (tombstone.start == LegacyBound.BOTTOM)
                        tombstone = tombstone.withNewStart(new LegacyBound(staticBound(metadata, true), true, null));
                    inRowTombstones.add(tombstone);
                    return;
                }

                if (tombstone.start.isStatic)
                {
                    if (tombstone.start.bound.isInclusive())
                        inRowTombstones.add(tombstone.withNewEnd(new LegacyBound(staticBound(metadata, false), true, null)));

                    tombstone = tombstone.withNewStart(LegacyBound.BOTTOM);
                }
                else if (tombstone.start == LegacyBound.BOTTOM)
                {
                    inRowTombstones.add(new LegacyRangeTombstone(new LegacyBound(staticBound(metadata, true), true, null),
                                                                 new LegacyBound(staticBound(metadata, false), true, null),
                                                                 tombstone.deletionTime));
                }
            }

            if (tombstone.isCollectionTombstone() || tombstone.isRowDeletion(metadata))
                inRowTombstones.add(tombstone);
            else
                add(metadata, new RangeTombstone(Slice.make(tombstone.start.bound, tombstone.stop.bound), tombstone.deletionTime));
        }

        public void add(CFMetaData metadata, RangeTombstone tombstone)
        {
            deletionInfo.add(tombstone, metadata.comparator);
        }

        public Iterator<LegacyRangeTombstone> inRowRangeTombstones()
        {
            return inRowTombstones.iterator();
        }

        public static LegacyDeletionInfo deserialize(CFMetaData metadata, DataInputPlus in) throws IOException
        {
            DeletionTime topLevel = DeletionTime.serializer.deserialize(in);

            int rangeCount = in.readInt();
            if (rangeCount == 0)
                return new LegacyDeletionInfo(new MutableDeletionInfo(topLevel));

            LegacyDeletionInfo delInfo = new LegacyDeletionInfo(new MutableDeletionInfo(topLevel));
            for (int i = 0; i < rangeCount; i++)
            {
                LegacyBound start = decodeTombstoneBound(metadata, ByteBufferUtil.readWithShortLength(in), true);
                LegacyBound end = decodeTombstoneBound(metadata, ByteBufferUtil.readWithShortLength(in), false);
                int delTime =  in.readInt();
                long markedAt = in.readLong();

                delInfo.add(metadata, new LegacyRangeTombstone(start, end, new DeletionTime(markedAt, delTime)));
            }
            return delInfo;
        }
    }

    /**
     * A helper class for LegacyRangeTombstoneList.  This replaces the Comparator<Composite> that RTL used before 3.0.
     */
    private static class LegacyBoundComparator implements Comparator<LegacyBound>
    {
        ClusteringComparator clusteringComparator;

        public LegacyBoundComparator(ClusteringComparator clusteringComparator)
        {
            this.clusteringComparator = clusteringComparator;
        }

        public int compare(LegacyBound a, LegacyBound b)
        {
            // In the legacy sorting, BOTTOM comes before anything else
            if (a == LegacyBound.BOTTOM)
                return b == LegacyBound.BOTTOM ? 0 : -1;
            if (b == LegacyBound.BOTTOM)
                return 1;

            // Excluding BOTTOM, statics are always before anything else.
            if (a.isStatic != b.isStatic)
                return a.isStatic ? -1 : 1;

            // We have to be careful with bound comparison because of collections. Namely, if the 2 bounds represent the
            // same prefix, then we should take the collectionName into account before taking the bounds kind
            // (ClusteringPrefix.Kind). This means we can't really call ClusteringComparator.compare() directly.
            // For instance, if
            //    a is (bound=INCL_START_BOUND('x'), collectionName='d')
            //    b is (bound=INCL_END_BOUND('x'),   collectionName='c')
            // Ten b < a since the element 'c' of collection 'x' comes before element 'd', but calling
            // clusteringComparator.compare(a.bound, b.bound) returns -1.
            // See CASSANDRA-13125 for details.
            int sa = a.bound.size();
            int sb = b.bound.size();
            for (int i = 0; i < Math.min(sa, sb); i++)
            {
                int cmp = clusteringComparator.compareComponent(i, a.bound.get(i), b.bound.get(i));
                if (cmp != 0)
                    return cmp;
            }

            if (sa != sb)
                return sa < sb ? a.bound.kind().comparedToClustering : -b.bound.kind().comparedToClustering;

            // Both bound represent the same prefix, compare the collection names
            // If one has a collection name and the other doesn't, the other comes before as it points to the beginning of the row.
            if ((a.collectionName == null) != (b.collectionName == null))
                return a.collectionName == null ? -1 : 1;

            // If they both have a collection, compare that first
            if (a.collectionName != null)
            {
                int cmp = UTF8Type.instance.compare(a.collectionName.name.bytes, b.collectionName.name.bytes);
                if (cmp != 0)
                    return cmp;
            }

            // Lastly, if everything so far is equal, compare their clustering kind
            return ClusteringPrefix.Kind.compare(a.bound.kind(), b.bound.kind());
        }
    }

    /**
     * Almost an entire copy of RangeTombstoneList from C* 2.1.  The main difference is that LegacyBoundComparator
     * is used in place of {@code Comparator<Composite>} (because Composite doesn't exist any more).
     *
     * This class is needed to allow us to convert single-row deletions and complex deletions into range tombstones
     * and properly merge them into the normal set of range tombstones.
     */
    public static class LegacyRangeTombstoneList
    {
        private final LegacyBoundComparator comparator;

        // Note: we don't want to use a List for the markedAts and delTimes to avoid boxing. We could
        // use a List for starts and ends, but having arrays everywhere is almost simpler.
        LegacyBound[] starts;
        LegacyBound[] ends;
        private long[] markedAts;
        private int[] delTimes;

        private int size;

        private LegacyRangeTombstoneList(LegacyBoundComparator comparator, LegacyBound[] starts, LegacyBound[] ends, long[] markedAts, int[] delTimes, int size)
        {
            assert starts.length == ends.length && starts.length == markedAts.length && starts.length == delTimes.length;
            this.comparator = comparator;
            this.starts = starts;
            this.ends = ends;
            this.markedAts = markedAts;
            this.delTimes = delTimes;
            this.size = size;
        }

        public LegacyRangeTombstoneList(LegacyBoundComparator comparator, int capacity)
        {
            this(comparator, new LegacyBound[capacity], new LegacyBound[capacity], new long[capacity], new int[capacity], 0);
        }

        @Override
        public String toString()
        {
            StringBuilder sb = new StringBuilder();
            sb.append('[');
            for (int i = 0; i < size; i++)
            {
                if (i > 0)
                    sb.append(',');
                sb.append('(').append(starts[i]).append(", ").append(ends[i]).append(')');
            }
            return sb.append(']').toString();
        }

        public boolean isEmpty()
        {
            return size == 0;
        }

        public int size()
        {
            return size;
        }

        /**
         * Adds a new range tombstone.
         *
         * This method will be faster if the new tombstone sort after all the currently existing ones (this is a common use case),
         * but it doesn't assume it.
         */
        public void add(LegacyBound start, LegacyBound end, long markedAt, int delTime)
        {
            if (isEmpty())
            {
                addInternal(0, start, end, markedAt, delTime);
                return;
            }

            int c = comparator.compare(ends[size-1], start);

            // Fast path if we add in sorted order
            if (c <= 0)
            {
                addInternal(size, start, end, markedAt, delTime);
            }
            else
            {
                // Note: insertFrom expect i to be the insertion point in term of interval ends
                int pos = Arrays.binarySearch(ends, 0, size, start, comparator);
                insertFrom((pos >= 0 ? pos : -pos-1), start, end, markedAt, delTime);
            }
        }

        /*
         * Inserts a new element starting at index i. This method assumes that:
         *    ends[i-1] <= start <= ends[i]
         *
         * A RangeTombstoneList is a list of range [s_0, e_0]...[s_n, e_n] such that:
         *   - s_i <= e_i
         *   - e_i <= s_i+1
         *   - if s_i == e_i and e_i == s_i+1 then s_i+1 < e_i+1
         * Basically, range are non overlapping except for their bound and in order. And while
         * we allow ranges with the same value for the start and end, we don't allow repeating
         * such range (so we can't have [0, 0][0, 0] even though it would respect the first 2
         * conditions).
         *
         */

        /**
         * Adds all the range tombstones of {@code tombstones} to this RangeTombstoneList.
         */
        public void addAll(LegacyRangeTombstoneList tombstones)
        {
            if (tombstones.isEmpty())
                return;

            if (isEmpty())
            {
                copyArrays(tombstones, this);
                return;
            }

            /*
             * We basically have 2 techniques we can use here: either we repeatedly call add() on tombstones values,
             * or we do a merge of both (sorted) lists. If this lists is bigger enough than the one we add, then
             * calling add() will be faster, otherwise it's merging that will be faster.
             *
             * Let's note that during memtables updates, it might not be uncommon that a new update has only a few range
             * tombstones, while the CF we're adding it to (the one in the memtable) has many. In that case, using add() is
             * likely going to be faster.
             *
             * In other cases however, like when diffing responses from multiple nodes, the tombstone lists we "merge" will
             * be likely sized, so using add() might be a bit inefficient.
             *
             * Roughly speaking (this ignore the fact that updating an element is not exactly constant but that's not a big
             * deal), if n is the size of this list and m is tombstones size, merging is O(n+m) while using add() is O(m*log(n)).
             *
             * But let's not crank up a logarithm computation for that. Long story short, merging will be a bad choice only
             * if this list size is lot bigger that the other one, so let's keep it simple.
             */
            if (size > 10 * tombstones.size)
            {
                for (int i = 0; i < tombstones.size; i++)
                    add(tombstones.starts[i], tombstones.ends[i], tombstones.markedAts[i], tombstones.delTimes[i]);
            }
            else
            {
                int i = 0;
                int j = 0;
                while (i < size && j < tombstones.size)
                {
                    if (comparator.compare(tombstones.starts[j], ends[i]) <= 0)
                    {
                        insertFrom(i, tombstones.starts[j], tombstones.ends[j], tombstones.markedAts[j], tombstones.delTimes[j]);
                        j++;
                    }
                    else
                    {
                        i++;
                    }
                }
                // Addds the remaining ones from tombstones if any (note that addInternal will increment size if relevant).
                for (; j < tombstones.size; j++)
                    addInternal(size, tombstones.starts[j], tombstones.ends[j], tombstones.markedAts[j], tombstones.delTimes[j]);
            }
        }

        private static void copyArrays(LegacyRangeTombstoneList src, LegacyRangeTombstoneList dst)
        {
            dst.grow(src.size);
            System.arraycopy(src.starts, 0, dst.starts, 0, src.size);
            System.arraycopy(src.ends, 0, dst.ends, 0, src.size);
            System.arraycopy(src.markedAts, 0, dst.markedAts, 0, src.size);
            System.arraycopy(src.delTimes, 0, dst.delTimes, 0, src.size);
            dst.size = src.size;
        }

        private void insertFrom(int i, LegacyBound start, LegacyBound end, long markedAt, int delTime)
        {
            while (i < size)
            {
                assert i == 0 || comparator.compare(ends[i-1], start) <= 0;

                int c = comparator.compare(start, ends[i]);
                assert c <= 0;
                if (c == 0)
                {
                    // If start == ends[i], then we can insert from the next one (basically the new element
                    // really start at the next element), except for the case where starts[i] == ends[i].
                    // In this latter case, if we were to move to next element, we could end up with ...[x, x][x, x]...
                    if (comparator.compare(starts[i], ends[i]) == 0)
                    {
                        // The current element cover a single value which is equal to the start of the inserted
                        // element. If the inserted element overwrites the current one, just remove the current
                        // (it's included in what we insert) and proceed with the insert.
                        if (markedAt > markedAts[i])
                        {
                            removeInternal(i);
                            continue;
                        }

                        // Otherwise (the current singleton interval override the new one), we want to leave the
                        // current element and move to the next, unless start == end since that means the new element
                        // is in fact fully covered by the current one (so we're done)
                        if (comparator.compare(start, end) == 0)
                            return;
                    }
                    i++;
                    continue;
                }

                // Do we overwrite the current element?
                if (markedAt > markedAts[i])
                {
                    // We do overwrite.

                    // First deal with what might come before the newly added one.
                    if (comparator.compare(starts[i], start) < 0)
                    {
                        addInternal(i, starts[i], start, markedAts[i], delTimes[i]);
                        i++;
                        // We don't need to do the following line, but in spirit that's what we want to do
                        // setInternal(i, start, ends[i], markedAts, delTime])
                    }

                    // now, start <= starts[i]

                    // Does the new element stops before/at the current one,
                    int endCmp = comparator.compare(end, starts[i]);
                    if (endCmp <= 0)
                    {
                        // Here start <= starts[i] and end <= starts[i]
                        // This means the current element is before the current one. However, one special
                        // case is if end == starts[i] and starts[i] == ends[i]. In that case,
                        // the new element entirely overwrite the current one and we can just overwrite
                        if (endCmp == 0 && comparator.compare(starts[i], ends[i]) == 0)
                            setInternal(i, start, end, markedAt, delTime);
                        else
                            addInternal(i, start, end, markedAt, delTime);
                        return;
                    }

                    // Do we overwrite the current element fully?
                    int cmp = comparator.compare(ends[i], end);
                    if (cmp <= 0)
                    {
                        // We do overwrite fully:
                        // update the current element until it's end and continue
                        // on with the next element (with the new inserted start == current end).

                        // If we're on the last element, we can optimize
                        if (i == size-1)
                        {
                            setInternal(i, start, end, markedAt, delTime);
                            return;
                        }

                        setInternal(i, start, ends[i], markedAt, delTime);
                        if (cmp == 0)
                            return;

                        start = ends[i];
                        i++;
                    }
                    else
                    {
                        // We don't ovewrite fully. Insert the new interval, and then update the now next
                        // one to reflect the not overwritten parts. We're then done.
                        addInternal(i, start, end, markedAt, delTime);
                        i++;
                        setInternal(i, end, ends[i], markedAts[i], delTimes[i]);
                        return;
                    }
                }
                else
                {
                    // we don't overwrite the current element

                    // If the new interval starts before the current one, insert that new interval
                    if (comparator.compare(start, starts[i]) < 0)
                    {
                        // If we stop before the start of the current element, just insert the new
                        // interval and we're done; otherwise insert until the beginning of the
                        // current element
                        if (comparator.compare(end, starts[i]) <= 0)
                        {
                            addInternal(i, start, end, markedAt, delTime);
                            return;
                        }
                        addInternal(i, start, starts[i], markedAt, delTime);
                        i++;
                    }

                    // After that, we're overwritten on the current element but might have
                    // some residual parts after ...

                    // ... unless we don't extend beyond it.
                    if (comparator.compare(end, ends[i]) <= 0)
                        return;

                    start = ends[i];
                    i++;
                }
            }

            // If we got there, then just insert the remainder at the end
            addInternal(i, start, end, markedAt, delTime);
        }

        private int capacity()
        {
            return starts.length;
        }

        private void addInternal(int i, LegacyBound start, LegacyBound end, long markedAt, int delTime)
        {
            assert i >= 0;

            if (size == capacity())
                growToFree(i);
            else if (i < size)
                moveElements(i);

            setInternal(i, start, end, markedAt, delTime);
            size++;
        }

        private void removeInternal(int i)
        {
            assert i >= 0;

            System.arraycopy(starts, i+1, starts, i, size - i - 1);
            System.arraycopy(ends, i+1, ends, i, size - i - 1);
            System.arraycopy(markedAts, i+1, markedAts, i, size - i - 1);
            System.arraycopy(delTimes, i+1, delTimes, i, size - i - 1);

            --size;
            starts[size] = null;
            ends[size] = null;
        }

        /*
         * Grow the arrays, leaving index i "free" in the process.
         */
        private void growToFree(int i)
        {
            int newLength = (capacity() * 3) / 2 + 1;
            grow(i, newLength);
        }

        /*
         * Grow the arrays to match newLength capacity.
         */
        private void grow(int newLength)
        {
            if (capacity() < newLength)
                grow(-1, newLength);
        }

        private void grow(int i, int newLength)
        {
            starts = grow(starts, size, newLength, i);
            ends = grow(ends, size, newLength, i);
            markedAts = grow(markedAts, size, newLength, i);
            delTimes = grow(delTimes, size, newLength, i);
        }

        private static LegacyBound[] grow(LegacyBound[] a, int size, int newLength, int i)
        {
            if (i < 0 || i >= size)
                return Arrays.copyOf(a, newLength);

            LegacyBound[] newA = new LegacyBound[newLength];
            System.arraycopy(a, 0, newA, 0, i);
            System.arraycopy(a, i, newA, i+1, size - i);
            return newA;
        }

        private static long[] grow(long[] a, int size, int newLength, int i)
        {
            if (i < 0 || i >= size)
                return Arrays.copyOf(a, newLength);

            long[] newA = new long[newLength];
            System.arraycopy(a, 0, newA, 0, i);
            System.arraycopy(a, i, newA, i+1, size - i);
            return newA;
        }

        private static int[] grow(int[] a, int size, int newLength, int i)
        {
            if (i < 0 || i >= size)
                return Arrays.copyOf(a, newLength);

            int[] newA = new int[newLength];
            System.arraycopy(a, 0, newA, 0, i);
            System.arraycopy(a, i, newA, i+1, size - i);
            return newA;
        }

        /*
         * Move elements so that index i is "free", assuming the arrays have at least one free slot at the end.
         */
        private void moveElements(int i)
        {
            if (i >= size)
                return;

            System.arraycopy(starts, i, starts, i+1, size - i);
            System.arraycopy(ends, i, ends, i+1, size - i);
            System.arraycopy(markedAts, i, markedAts, i+1, size - i);
            System.arraycopy(delTimes, i, delTimes, i+1, size - i);
            // we set starts[i] to null to indicate the position is now empty, so that we update boundaryHeapSize
            // when we set it
            starts[i] = null;
        }

        private void setInternal(int i, LegacyBound start, LegacyBound end, long markedAt, int delTime)
        {
            starts[i] = start;
            ends[i] = end;
            markedAts[i] = markedAt;
            delTimes[i] = delTime;
        }

        public void updateDigest(MessageDigest digest)
        {
            ByteBuffer longBuffer = ByteBuffer.allocate(8);
            for (int i = 0; i < size; i++)
            {
                for (int j = 0; j < starts[i].bound.size(); j++)
                    digest.update(starts[i].bound.get(j).duplicate());
                if (starts[i].collectionName != null)
                    digest.update(starts[i].collectionName.name.bytes.duplicate());
                for (int j = 0; j < ends[i].bound.size(); j++)
                    digest.update(ends[i].bound.get(j).duplicate());
                if (ends[i].collectionName != null)
                    digest.update(ends[i].collectionName.name.bytes.duplicate());

                longBuffer.putLong(0, markedAts[i]);
                digest.update(longBuffer.array(), 0, 8);
            }
        }

        public void serialize(DataOutputPlus out, CFMetaData metadata) throws IOException
        {
            out.writeInt(size);
            if (size == 0)
                return;

            if (metadata.isCompound())
                serializeCompound(out, metadata.isDense());
            else
                serializeSimple(out);
        }

        private void serializeCompound(DataOutputPlus out, boolean isDense) throws IOException
        {
            List<AbstractType<?>> types = new ArrayList<>(comparator.clusteringComparator.subtypes());

            if (!isDense)
                types.add(UTF8Type.instance);

            CompositeType type = CompositeType.getInstance(types);

            for (int i = 0; i < size; i++)
            {
                LegacyBound start = starts[i];
                LegacyBound end = ends[i];

                CompositeType.Builder startBuilder = type.builder(start.isStatic);
                CompositeType.Builder endBuilder = type.builder(end.isStatic);
                for (int j = 0; j < start.bound.clustering().size(); j++)
                {
                    startBuilder.add(start.bound.get(j));
                    endBuilder.add(end.bound.get(j));
                }

                if (start.collectionName != null)
                    startBuilder.add(start.collectionName.name.bytes);
                if (end.collectionName != null)
                    endBuilder.add(end.collectionName.name.bytes);

                ByteBufferUtil.writeWithShortLength(startBuilder.build(), out);
                ByteBufferUtil.writeWithShortLength(endBuilder.buildAsEndOfRange(), out);

                out.writeInt(delTimes[i]);
                out.writeLong(markedAts[i]);
            }
        }

        private void serializeSimple(DataOutputPlus out) throws IOException
        {
            List<AbstractType<?>> types = new ArrayList<>(comparator.clusteringComparator.subtypes());
            assert types.size() == 1 : types;

            for (int i = 0; i < size; i++)
            {
                LegacyBound start = starts[i];
                LegacyBound end = ends[i];

                ClusteringPrefix startClustering = start.bound.clustering();
                ClusteringPrefix endClustering = end.bound.clustering();

                assert startClustering.size() == 1;
                assert endClustering.size() == 1;

                ByteBufferUtil.writeWithShortLength(startClustering.get(0), out);
                ByteBufferUtil.writeWithShortLength(endClustering.get(0), out);

                out.writeInt(delTimes[i]);
                out.writeLong(markedAts[i]);
            }
        }

        public long serializedSize(CFMetaData metadata)
        {
            long size = 0;
            size += TypeSizes.sizeof(this.size);

            if (this.size == 0)
                return size;

            if (metadata.isCompound())
                return size + serializedSizeCompound(metadata.isDense());
            else
                return size + serializedSizeSimple();
        }

        private long serializedSizeCompound(boolean isDense)
        {
            long size = 0;
            List<AbstractType<?>> types = new ArrayList<>(comparator.clusteringComparator.subtypes());
            if (!isDense)
                types.add(UTF8Type.instance);
            CompositeType type = CompositeType.getInstance(types);

            for (int i = 0; i < this.size; i++)
            {
                LegacyBound start = starts[i];
                LegacyBound end = ends[i];

                CompositeType.Builder startBuilder = type.builder();
                CompositeType.Builder endBuilder = type.builder();
                for (int j = 0; j < start.bound.clustering().size(); j++)
                {
                    startBuilder.add(start.bound.get(j));
                    endBuilder.add(end.bound.get(j));
                }

                if (start.collectionName != null)
                    startBuilder.add(start.collectionName.name.bytes);
                if (end.collectionName != null)
                    endBuilder.add(end.collectionName.name.bytes);

                size += ByteBufferUtil.serializedSizeWithShortLength(startBuilder.build());
                size += ByteBufferUtil.serializedSizeWithShortLength(endBuilder.buildAsEndOfRange());

                size += TypeSizes.sizeof(delTimes[i]);
                size += TypeSizes.sizeof(markedAts[i]);
            }
            return size;
        }

        private long serializedSizeSimple()
        {
            long size = 0;
            List<AbstractType<?>> types = new ArrayList<>(comparator.clusteringComparator.subtypes());
            assert types.size() == 1 : types;

            for (int i = 0; i < this.size; i++)
            {
                LegacyBound start = starts[i];
                LegacyBound end = ends[i];

                ClusteringPrefix startClustering = start.bound.clustering();
                ClusteringPrefix endClustering = end.bound.clustering();

                assert startClustering.size() == 1;
                assert endClustering.size() == 1;

                size += ByteBufferUtil.serializedSizeWithShortLength(startClustering.get(0));
                size += ByteBufferUtil.serializedSizeWithShortLength(endClustering.get(0));

                size += TypeSizes.sizeof(delTimes[i]);
                size += TypeSizes.sizeof(markedAts[i]);
            }
            return size;
        }
    }
}<|MERGE_RESOLUTION|>--- conflicted
+++ resolved
@@ -303,9 +303,6 @@
         return new LegacyBound(cb, isStatic, collectionName);
     }
 
-<<<<<<< HEAD
-    public static ByteBuffer encodeBound(CFMetaData metadata, ClusteringBound bound, boolean isStart)
-=======
     // finds the simple column definition associated with components.get(clusteringSize)
     // if no such columns exists, or ever existed, we throw an exception; if we do not know, we return a dummy column definition
     private static ColumnDefinition decodeBoundLookupComplexColumn(CFMetaData metadata, List<ByteBuffer> components, int clusteringSize, boolean isStatic)
@@ -348,8 +345,7 @@
         return buffers.stream().map(ByteBufferUtil::bytesToHex).collect(Collectors.joining());
     }
 
-    public static ByteBuffer encodeBound(CFMetaData metadata, Slice.Bound bound, boolean isStart)
->>>>>>> d50ec52d
+    public static ByteBuffer encodeBound(CFMetaData metadata, ClusteringBound bound, boolean isStart)
     {
         if (bound == ClusteringBound.BOTTOM || bound == ClusteringBound.TOP || metadata.comparator.size() == 0)
             return ByteBufferUtil.EMPTY_BYTE_BUFFER;
