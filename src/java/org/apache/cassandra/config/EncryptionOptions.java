/*
 * Licensed to the Apache Software Foundation (ASF) under one
 * or more contributor license agreements.  See the NOTICE file
 * distributed with this work for additional information
 * regarding copyright ownership.  The ASF licenses this file
 * to you under the Apache License, Version 2.0 (the
 * "License"); you may not use this file except in compliance
 * with the License.  You may obtain a copy of the License at
 *
 *     http://www.apache.org/licenses/LICENSE-2.0
 *
 * Unless required by applicable law or agreed to in writing, software
 * distributed under the License is distributed on an "AS IS" BASIS,
 * WITHOUT WARRANTIES OR CONDITIONS OF ANY KIND, either express or implied.
 * See the License for the specific language governing permissions and
 * limitations under the License.
 */
package org.apache.cassandra.config;

<<<<<<< HEAD
import java.io.File;
import java.util.List;
import java.util.Objects;
=======
import javax.net.ssl.SSLSocketFactory;
import java.net.InetAddress;

import org.slf4j.Logger;
import org.slf4j.LoggerFactory;

import org.apache.cassandra.locator.IEndpointSnitch;
import org.apache.cassandra.utils.FBUtilities;
>>>>>>> aa317ae2

import com.google.common.annotations.VisibleForTesting;
import com.google.common.collect.ImmutableList;

import org.slf4j.Logger;
import org.slf4j.LoggerFactory;

import org.apache.cassandra.locator.IEndpointSnitch;
import org.apache.cassandra.locator.InetAddressAndPort;
import org.apache.cassandra.security.SSLFactory;

public class EncryptionOptions
{
<<<<<<< HEAD
    Logger logger = LoggerFactory.getLogger(EncryptionOptions.class);

    public enum TlsEncryptionPolicy
    {
        UNENCRYPTED("unencrypted"), OPTIONAL("optionally encrypted"), ENCRYPTED("encrypted");

        private final String description;

        TlsEncryptionPolicy(String description)
        {
            this.description = description;
        }

        public String description()
        {
            return description;
        }
    }

    public final String keystore;
    public final String keystore_password;
    public final String truststore;
    public final String truststore_password;
    public final List<String> cipher_suites;
    protected String protocol;
    protected List<String> accepted_protocols;
    public final String algorithm;
    public final String store_type;
    public final boolean require_client_auth;
    public final boolean require_endpoint_verification;
    // ServerEncryptionOptions does not use the enabled flag at all instead using the existing
    // internode_encryption option. So we force this private and expose through isEnabled
    // so users of ServerEncryptionOptions can't accidentally use this when they should use isEnabled
    // Long term we need to refactor ClientEncryptionOptions and ServerEncyrptionOptions to be separate
    // classes so we can choose appropriate configuration for each.
    // See CASSANDRA-15262 and CASSANDRA-15146
    protected Boolean enabled;
    protected Boolean optional;

    // Calculated by calling applyConfig() after populating/parsing
    protected Boolean isEnabled = null;
    protected Boolean isOptional = null;

    public EncryptionOptions()
    {
        keystore = "conf/.keystore";
        keystore_password = "cassandra";
        truststore = "conf/.truststore";
        truststore_password = "cassandra";
        cipher_suites = null;
        protocol = null;
        accepted_protocols = null;
        algorithm = null;
        store_type = "JKS";
        require_client_auth = false;
        require_endpoint_verification = false;
        enabled = null;
        optional = null;
    }

    public EncryptionOptions(String keystore, String keystore_password, String truststore, String truststore_password, List<String> cipher_suites, String protocol, List<String> accepted_protocols, String algorithm, String store_type, boolean require_client_auth, boolean require_endpoint_verification, Boolean enabled, Boolean optional)
    {
        this.keystore = keystore;
        this.keystore_password = keystore_password;
        this.truststore = truststore;
        this.truststore_password = truststore_password;
        this.cipher_suites = cipher_suites;
        this.protocol = protocol;
        this.accepted_protocols = accepted_protocols;
        this.algorithm = algorithm;
        this.store_type = store_type;
        this.require_client_auth = require_client_auth;
        this.require_endpoint_verification = require_endpoint_verification;
        this.enabled = enabled;
        this.optional = optional;
    }

    public EncryptionOptions(EncryptionOptions options)
    {
        keystore = options.keystore;
        keystore_password = options.keystore_password;
        truststore = options.truststore;
        truststore_password = options.truststore_password;
        cipher_suites = options.cipher_suites;
        protocol = options.protocol;
        accepted_protocols = options.accepted_protocols;
        algorithm = options.algorithm;
        store_type = options.store_type;
        require_client_auth = options.require_client_auth;
        require_endpoint_verification = options.require_endpoint_verification;
        enabled = options.enabled;
        this.optional = options.optional;
    }

    /* Computes enabled and optional before use. Because the configuration can be loaded
     * through pluggable mechanisms this is the only safe way to make sure that
     * enabled and optional are set correctly.
     */
    public EncryptionOptions applyConfig()
    {
        ensureConfigNotApplied();

        isEnabled = this.enabled != null && enabled;

        if (optional != null)
        {
            isOptional = optional;
        }
        // If someone is asking for an _insecure_ connection and not explicitly telling us to refuse
        // encrypted connections AND they have a keystore file, we assume they would like to be able
        // to transition to encrypted connections in the future.
        else if (new File(keystore).exists())
        {
            isOptional = !isEnabled;
        }
        else
        {
            // Otherwise if there's no keystore, not possible to establish an optional secure connection
            isOptional = false;
        }
        return this;
    }

    private void ensureConfigApplied()
    {
        if (isEnabled == null || isOptional == null)
            throw new IllegalStateException("EncryptionOptions.applyConfig must be called first");
    }

    private void ensureConfigNotApplied()
    {
        if (isEnabled != null || isOptional != null)
            throw new IllegalStateException("EncryptionOptions cannot be changed after configuration applied");
    }

    /**
     * Indicates if the channel should be encrypted. Client and Server uses different logic to determine this
     *
     * @return if the channel should be encrypted
     */
    public Boolean isEnabled() {
        ensureConfigApplied();
        return isEnabled;
    }

    /**
     * Sets if encryption should be enabled for this channel. Note that this should only be called by
     * the configuration parser or tests. It is public only for that purpose, mutating enabled state
     * is probably a bad idea.
     * @param enabled value to set
     */
    public void setEnabled(Boolean enabled) {
        ensureConfigNotApplied();
        this.enabled = enabled;
    }

    /**
     * Indicates if the channel may be encrypted (but is not required to be).
     * Explicitly providing a value in the configuration take precedent.
     * If no optional value is set and !isEnabled(), then optional connections are allowed
     * if a keystore exists. Without it, it would be impossible to establish the connections.
     *
     * Return type is Boolean even though it can never be null so that snakeyaml can find it
     * @return if the channel may be encrypted
     */
    public Boolean isOptional()
    {
        ensureConfigApplied();
        return isOptional;
    }

    /**
     * Sets if encryption should be optional for this channel. Note that this should only be called by
     * the configuration parser or tests. It is public only for that purpose, mutating enabled state
     * is probably a bad idea.
     * @param optional value to set
     */
    public void setOptional(boolean optional) {
        ensureConfigNotApplied();
        this.optional = optional;
    }

    /**
     * Sets accepted TLS protocol for this channel. Note that this should only be called by
     * the configuration parser or tests. It is public only for that purpose, mutating protocol state
     * is probably a bad idea.
     * @param protocol value to set
     */
    @VisibleForTesting
    public void setProtocol(String protocol) {
        this.protocol = protocol;
    }

    /**
     * Sets accepted TLS protocols for this channel. Note that this should only be called by
     * the configuration parser or tests. It is public only for that purpose, mutating protocol state
     * is probably a bad idea. The function casing is required for snakeyaml to find this setter for the protected field.
     * @param accepted_protocols value to set
     */
    public void setaccepted_protocols(List<String> accepted_protocols) {
        this.accepted_protocols = accepted_protocols == null ? null : ImmutableList.copyOf(accepted_protocols);
    }

    /* This list is substituted in configurations that have explicitly specified the original "TLS" default,
     * by extracting it from the default "TLS" SSL Context instance
     */
    static private final List<String> TLS_PROTOCOL_SUBSTITUTION = SSLFactory.tlsInstanceProtocolSubstitution();

    /**
     * Combine the pre-4.0 protocol field with the accepted_protocols list, substituting a list of
     * explicit protocols for the previous catchall default of "TLS"
     * @return array of protocol names suitable for passing to SslContextBuilder.protocols, or null if the default
     */
    public List<String> acceptedProtocols()
    {
        if (accepted_protocols == null)
        {
            if (protocol == null)
            {
                return null;
            }
            // TLS is accepted by SSLContext.getInstance as a shorthand for give me an engine that
            // can speak some of the TLS protocols.  It is not supported by SSLEngine.setAcceptedProtocols
            // so substitute if the user hasn't provided an accepted protocol configuration
            else if (protocol.equalsIgnoreCase("TLS"))
            {
                return TLS_PROTOCOL_SUBSTITUTION;
            }
            else // the user was trying to limit to a single specific protocol, so try that
            {
                return ImmutableList.of(protocol);
            }
        }

        if (protocol != null && !protocol.equalsIgnoreCase("TLS") &&
            accepted_protocols.stream().noneMatch(ap -> ap.equalsIgnoreCase(protocol)))
        {
            // If the user provided a non-generic default protocol, append it to accepted_protocols - they wanted
            // it after all.
            return ImmutableList.<String>builder().addAll(accepted_protocols).add(protocol).build();
        }
        else
        {
            return accepted_protocols;
        }
    }

    public String[] acceptedProtocolsArray()
    {
        List<String> ap = acceptedProtocols();
        return ap == null ?  new String[0] : ap.toArray(new String[0]);
    }

    public String[] cipherSuitesArray()
    {
        return cipher_suites == null ? new String[0] : cipher_suites.toArray(new String[0]);
    }

    public TlsEncryptionPolicy tlsEncryptionPolicy()
    {
        if (isOptional())
        {
            return TlsEncryptionPolicy.OPTIONAL;
        }
        else if (isEnabled())
        {
            return TlsEncryptionPolicy.ENCRYPTED;
        }
        else
        {
            return TlsEncryptionPolicy.UNENCRYPTED;
        }
    }

    public EncryptionOptions withKeyStore(String keystore)
    {
        return new EncryptionOptions(keystore, keystore_password, truststore, truststore_password, cipher_suites,
                                           protocol, accepted_protocols, algorithm, store_type, require_client_auth, require_endpoint_verification,
                                           enabled, optional).applyConfig();
    }

    public EncryptionOptions withKeyStorePassword(String keystore_password)
    {
        return new EncryptionOptions(keystore, keystore_password, truststore, truststore_password, cipher_suites,
                                           protocol, accepted_protocols, algorithm, store_type, require_client_auth, require_endpoint_verification,
                                           enabled, optional).applyConfig();
    }

    public EncryptionOptions withTrustStore(String truststore)
    {
        return new EncryptionOptions(keystore, keystore_password, truststore, truststore_password, cipher_suites,
                                           protocol, accepted_protocols, algorithm, store_type, require_client_auth, require_endpoint_verification,
                                           enabled, optional).applyConfig();
    }

    public EncryptionOptions withTrustStorePassword(String truststore_password)
    {
        return new EncryptionOptions(keystore, keystore_password, truststore, truststore_password, cipher_suites,
                                           protocol, accepted_protocols, algorithm, store_type, require_client_auth, require_endpoint_verification,
                                           enabled, optional).applyConfig();
    }

    public EncryptionOptions withCipherSuites(List<String> cipher_suites)
    {
        return new EncryptionOptions(keystore, keystore_password, truststore, truststore_password, cipher_suites,
                                           protocol, accepted_protocols, algorithm, store_type, require_client_auth, require_endpoint_verification,
                                           enabled, optional).applyConfig();
    }

    public EncryptionOptions withCipherSuites(String ... cipher_suites)
    {
        return new EncryptionOptions(keystore, keystore_password, truststore, truststore_password, ImmutableList.copyOf(cipher_suites),
                                           protocol, accepted_protocols, algorithm, store_type, require_client_auth, require_endpoint_verification,
                                           enabled, optional).applyConfig();
    }

    public EncryptionOptions withProtocol(String protocol)
    {
        return new EncryptionOptions(keystore, keystore_password, truststore, truststore_password, cipher_suites,
                                           protocol, accepted_protocols, algorithm, store_type, require_client_auth, require_endpoint_verification,
                                           enabled, optional).applyConfig();
    }


    public EncryptionOptions withAcceptedProtocols(List<String> accepted_protocols)
    {
        return new EncryptionOptions(keystore, keystore_password, truststore, truststore_password, cipher_suites, protocol,
                                     accepted_protocols == null ? null : ImmutableList.copyOf(accepted_protocols),
                                     algorithm, store_type, require_client_auth, require_endpoint_verification, enabled, optional).applyConfig();
    }


    public EncryptionOptions withAlgorithm(String algorithm)
    {
        return new EncryptionOptions(keystore, keystore_password, truststore, truststore_password, cipher_suites,
                                           protocol, accepted_protocols, algorithm, store_type, require_client_auth, require_endpoint_verification,
                                           enabled, optional).applyConfig();
    }

    public EncryptionOptions withStoreType(String store_type)
    {
        return new EncryptionOptions(keystore, keystore_password, truststore, truststore_password, cipher_suites,
                                           protocol, accepted_protocols, algorithm, store_type, require_client_auth, require_endpoint_verification,
                                           enabled, optional).applyConfig();
    }

    public EncryptionOptions withRequireClientAuth(boolean require_client_auth)
    {
        return new EncryptionOptions(keystore, keystore_password, truststore, truststore_password, cipher_suites,
                                           protocol, accepted_protocols, algorithm, store_type, require_client_auth, require_endpoint_verification,
                                           enabled, optional).applyConfig();
    }

    public EncryptionOptions withRequireEndpointVerification(boolean require_endpoint_verification)
    {
        return new EncryptionOptions(keystore, keystore_password, truststore, truststore_password, cipher_suites,
                                           protocol, accepted_protocols, algorithm, store_type, require_client_auth, require_endpoint_verification,
                                           enabled, optional).applyConfig();
    }

    public EncryptionOptions withEnabled(boolean enabled)
    {
        return new EncryptionOptions(keystore, keystore_password, truststore, truststore_password, cipher_suites,
                                           protocol, accepted_protocols, algorithm, store_type, require_client_auth, require_endpoint_verification,
                                           enabled, optional).applyConfig();
    }

    public EncryptionOptions withOptional(Boolean optional)
    {
        return new EncryptionOptions(keystore, keystore_password, truststore, truststore_password, cipher_suites,
                                           protocol, accepted_protocols, algorithm, store_type, require_client_auth, require_endpoint_verification,
                                           enabled, optional).applyConfig();
    }
=======
    private static final Logger logger = LoggerFactory.getLogger(EncryptionOptions.class);

    public String keystore = "conf/.keystore";
    public String keystore_password = "cassandra";
    public String truststore = "conf/.truststore";
    public String truststore_password = "cassandra";
    public String[] cipher_suites = ((SSLSocketFactory)SSLSocketFactory.getDefault()).getDefaultCipherSuites();
    public String protocol = "TLS";
    public String algorithm = "SunX509";
    public String store_type = "JKS";
    public boolean require_client_auth = false;
    public boolean require_endpoint_verification = false;
>>>>>>> aa317ae2

    /**
     * The method is being mainly used to cache SslContexts therefore, we only consider
     * fields that would make a difference when the TrustStore or KeyStore files are updated
     */
    @Override
    public boolean equals(Object o)
    {
        if (o == this)
            return true;
        if (o == null || getClass() != o.getClass())
            return false;

        EncryptionOptions opt = (EncryptionOptions)o;
        return enabled == opt.enabled &&
               optional == opt.optional &&
               require_client_auth == opt.require_client_auth &&
               require_endpoint_verification == opt.require_endpoint_verification &&
               Objects.equals(keystore, opt.keystore) &&
               Objects.equals(keystore_password, opt.keystore_password) &&
               Objects.equals(truststore, opt.truststore) &&
               Objects.equals(truststore_password, opt.truststore_password) &&
               Objects.equals(protocol, opt.protocol) &&
               Objects.equals(accepted_protocols, opt.accepted_protocols) &&
               Objects.equals(algorithm, opt.algorithm) &&
               Objects.equals(store_type, opt.store_type) &&
               Objects.equals(cipher_suites, opt.cipher_suites);
    }

    /**
     * The method is being mainly used to cache SslContexts therefore, we only consider
     * fields that would make a difference when the TrustStore or KeyStore files are updated
     */
    @Override
    public int hashCode()
    {
        int result = 0;
        result += 31 * (keystore == null ? 0 : keystore.hashCode());
        result += 31 * (keystore_password == null ? 0 : keystore_password.hashCode());
        result += 31 * (truststore == null ? 0 : truststore.hashCode());
        result += 31 * (truststore_password == null ? 0 : truststore_password.hashCode());
        result += 31 * (protocol == null ? 0 : protocol.hashCode());
        result += 31 * (accepted_protocols == null ? 0 : accepted_protocols.hashCode());
        result += 31 * (algorithm == null ? 0 : algorithm.hashCode());
        result += 31 * (store_type == null ? 0 : store_type.hashCode());
        result += 31 * (enabled == null ? 0 : Boolean.hashCode(enabled));
        result += 31 * (optional == null ? 0 : Boolean.hashCode(optional));
        result += 31 * (cipher_suites == null ? 0 : cipher_suites.hashCode());
        result += 31 * Boolean.hashCode(require_client_auth);
        result += 31 * Boolean.hashCode(require_endpoint_verification);
        return result;
    }

    public static class ServerEncryptionOptions extends EncryptionOptions
    {
        public enum InternodeEncryption
        {
            all, none, dc, rack
        }

<<<<<<< HEAD
        public final InternodeEncryption internode_encryption;
        public final boolean enable_legacy_ssl_storage_port;

        public ServerEncryptionOptions()
        {
            this.internode_encryption = InternodeEncryption.none;
            this.enable_legacy_ssl_storage_port = false;
        }

        public ServerEncryptionOptions(String keystore, String keystore_password, String truststore,
                                       String truststore_password, List<String> cipher_suites, String protocol,
                                       List<String> accepted_protocols, String algorithm, String store_type,
                                       boolean require_client_auth, boolean require_endpoint_verification,
                                       Boolean optional, InternodeEncryption internode_encryption,
                                       boolean enable_legacy_ssl_storage_port)
        {
            super(keystore, keystore_password, truststore, truststore_password, cipher_suites, protocol,
                  accepted_protocols, algorithm, store_type, require_client_auth, require_endpoint_verification,
                  null, optional);
            this.internode_encryption = internode_encryption;
            this.enable_legacy_ssl_storage_port = enable_legacy_ssl_storage_port;
        }

        public ServerEncryptionOptions(ServerEncryptionOptions options)
        {
            super(options);
            this.internode_encryption = options.internode_encryption;
            this.enable_legacy_ssl_storage_port = options.enable_legacy_ssl_storage_port;
        }

        @Override
        public EncryptionOptions applyConfig()
        {
            return applyConfigInternal();
        }

        private ServerEncryptionOptions applyConfigInternal()
        {
            super.applyConfig();

            isEnabled = this.internode_encryption != InternodeEncryption.none;

            if (this.enabled != null && this.enabled && !isEnabled)
            {
                logger.warn("Setting server_encryption_options.enabled has no effect, use internode_encryption");
            }

            // regardless of the optional flag, if the internode encryption is set to rack or dc
            // it must be optional so that unencrypted connections within the rack or dc can be established.
            isOptional = super.isOptional || internode_encryption == InternodeEncryption.rack || internode_encryption == InternodeEncryption.dc;

            return this;
        }

        public boolean shouldEncrypt(InetAddressAndPort endpoint)
        {
            IEndpointSnitch snitch = DatabaseDescriptor.getEndpointSnitch();
=======
        public InternodeEncryption internode_encryption = InternodeEncryption.none;

        public boolean shouldEncrypt(InetAddress endpoint)
        {
            IEndpointSnitch snitch = DatabaseDescriptor.getEndpointSnitch();
            InetAddress local = FBUtilities.getBroadcastAddress();

>>>>>>> aa317ae2
            switch (internode_encryption)
            {
                case none:
                    return false; // if nothing needs to be encrypted then return immediately.
                case all:
                    break;
                case dc:
<<<<<<< HEAD
                    if (snitch.getDatacenter(endpoint).equals(snitch.getLocalDatacenter()))
=======
                    if (snitch.getDatacenter(endpoint).equals(snitch.getDatacenter(local)))
>>>>>>> aa317ae2
                        return false;
                    break;
                case rack:
                    // for rack then check if the DC's are the same.
<<<<<<< HEAD
                    if (snitch.getRack(endpoint).equals(snitch.getLocalRack())
                        && snitch.getDatacenter(endpoint).equals(snitch.getLocalDatacenter()))
=======
                    if (snitch.getRack(endpoint).equals(snitch.getRack(local))
                        && snitch.getDatacenter(endpoint).equals(snitch.getDatacenter(local)))
>>>>>>> aa317ae2
                        return false;
                    break;
            }
            return true;
        }

<<<<<<< HEAD

        public ServerEncryptionOptions withKeyStore(String keystore)
        {
            return new ServerEncryptionOptions(keystore, keystore_password, truststore, truststore_password, cipher_suites,
                                               protocol, accepted_protocols, algorithm, store_type, require_client_auth, require_endpoint_verification,
                                               optional, internode_encryption, enable_legacy_ssl_storage_port).applyConfigInternal();
        }

        public ServerEncryptionOptions withKeyStorePassword(String keystore_password)
        {
            return new ServerEncryptionOptions(keystore, keystore_password, truststore, truststore_password, cipher_suites,
                                               protocol, accepted_protocols, algorithm, store_type, require_client_auth, require_endpoint_verification,
                                               optional, internode_encryption, enable_legacy_ssl_storage_port).applyConfigInternal();
        }

        public ServerEncryptionOptions withTrustStore(String truststore)
        {
            return new ServerEncryptionOptions(keystore, keystore_password, truststore, truststore_password, cipher_suites,
                                               protocol, accepted_protocols, algorithm, store_type, require_client_auth, require_endpoint_verification,
                                               optional, internode_encryption, enable_legacy_ssl_storage_port).applyConfigInternal();
        }

        public ServerEncryptionOptions withTrustStorePassword(String truststore_password)
        {
            return new ServerEncryptionOptions(keystore, keystore_password, truststore, truststore_password, cipher_suites,
                                               protocol, accepted_protocols, algorithm, store_type, require_client_auth, require_endpoint_verification,
                                               optional, internode_encryption, enable_legacy_ssl_storage_port).applyConfigInternal();
        }

        public ServerEncryptionOptions withCipherSuites(List<String> cipher_suites)
        {
            return new ServerEncryptionOptions(keystore, keystore_password, truststore, truststore_password, cipher_suites,
                                               protocol, accepted_protocols, algorithm, store_type, require_client_auth, require_endpoint_verification,
                                               optional, internode_encryption, enable_legacy_ssl_storage_port).applyConfigInternal();
        }

        public ServerEncryptionOptions withCipherSuites(String ... cipher_suites)
        {
            return new ServerEncryptionOptions(keystore, keystore_password, truststore, truststore_password, ImmutableList.copyOf(cipher_suites),
                                               protocol, accepted_protocols, algorithm, store_type, require_client_auth, require_endpoint_verification,
                                               optional, internode_encryption, enable_legacy_ssl_storage_port).applyConfigInternal();
        }

        public ServerEncryptionOptions withProtocol(String protocol)
        {
            return new ServerEncryptionOptions(keystore, keystore_password, truststore, truststore_password, cipher_suites,
                                               protocol, accepted_protocols, algorithm, store_type, require_client_auth, require_endpoint_verification,
                                               optional, internode_encryption, enable_legacy_ssl_storage_port).applyConfigInternal();
        }

        public ServerEncryptionOptions withAcceptedProtocols(List<String> accepted_protocols)
        {
            return new ServerEncryptionOptions(keystore, keystore_password, truststore, truststore_password, cipher_suites,
                                               protocol, accepted_protocols == null ? null : ImmutableList.copyOf(accepted_protocols),
                                               algorithm, store_type, require_client_auth, require_endpoint_verification,
                                               optional, internode_encryption, enable_legacy_ssl_storage_port).applyConfigInternal();
        }

        public ServerEncryptionOptions withAlgorithm(String algorithm)
        {
            return new ServerEncryptionOptions(keystore, keystore_password, truststore, truststore_password, cipher_suites,
                                               protocol, accepted_protocols, algorithm, store_type, require_client_auth, require_endpoint_verification,
                                               optional, internode_encryption, enable_legacy_ssl_storage_port).applyConfigInternal();
        }

        public ServerEncryptionOptions withStoreType(String store_type)
        {
            return new ServerEncryptionOptions(keystore, keystore_password, truststore, truststore_password, cipher_suites,
                                               protocol, accepted_protocols, algorithm, store_type, require_client_auth, require_endpoint_verification,
                                               optional, internode_encryption, enable_legacy_ssl_storage_port).applyConfigInternal();
        }

        public ServerEncryptionOptions withRequireClientAuth(boolean require_client_auth)
        {
            return new ServerEncryptionOptions(keystore, keystore_password, truststore, truststore_password, cipher_suites,
                                               protocol, accepted_protocols, algorithm, store_type, require_client_auth, require_endpoint_verification,
                                               optional, internode_encryption, enable_legacy_ssl_storage_port).applyConfigInternal();
        }

        public ServerEncryptionOptions withRequireEndpointVerification(boolean require_endpoint_verification)
        {
            return new ServerEncryptionOptions(keystore, keystore_password, truststore, truststore_password, cipher_suites,
                                               protocol, accepted_protocols, algorithm, store_type, require_client_auth, require_endpoint_verification,
                                               optional, internode_encryption, enable_legacy_ssl_storage_port).applyConfigInternal();
        }

        public ServerEncryptionOptions withOptional(boolean optional)
        {
            return new ServerEncryptionOptions(keystore, keystore_password, truststore, truststore_password, cipher_suites,
                                               protocol, accepted_protocols, algorithm, store_type, require_client_auth, require_endpoint_verification,
                                               optional, internode_encryption, enable_legacy_ssl_storage_port).applyConfigInternal();
        }

        public ServerEncryptionOptions withInternodeEncryption(InternodeEncryption internode_encryption)
        {
            return new ServerEncryptionOptions(keystore, keystore_password, truststore, truststore_password, cipher_suites,
                                               protocol, accepted_protocols, algorithm, store_type, require_client_auth, require_endpoint_verification,
                                               optional, internode_encryption, enable_legacy_ssl_storage_port).applyConfigInternal();
        }

        public ServerEncryptionOptions withLegacySslStoragePort(boolean enable_legacy_ssl_storage_port)
        {
            return new ServerEncryptionOptions(keystore, keystore_password, truststore, truststore_password, cipher_suites,
                                               protocol, accepted_protocols, algorithm, store_type, require_client_auth, require_endpoint_verification,
                                               optional, internode_encryption, enable_legacy_ssl_storage_port).applyConfigInternal();
        }

=======
        public void validate()
        {
            if (require_client_auth && (internode_encryption == InternodeEncryption.rack || internode_encryption == InternodeEncryption.dc))
            {
                logger.warn("Setting require_client_auth is incompatible with 'rack' and 'dc' internode_encryption values."
                          + " It is possible for an internode connection to pretend to be in the same rack/dc by spoofing"
                          + " its broadcast address in the handshake and bypass authentication. To ensure that mutual TLS"
                          + " authentication is not bypassed, please set internode_encryption to 'all'. Continuing with"
                          + " insecure configuration.");
            }
        }
>>>>>>> aa317ae2
    }
}<|MERGE_RESOLUTION|>--- conflicted
+++ resolved
@@ -17,20 +17,9 @@
  */
 package org.apache.cassandra.config;
 
-<<<<<<< HEAD
 import java.io.File;
 import java.util.List;
 import java.util.Objects;
-=======
-import javax.net.ssl.SSLSocketFactory;
-import java.net.InetAddress;
-
-import org.slf4j.Logger;
-import org.slf4j.LoggerFactory;
-
-import org.apache.cassandra.locator.IEndpointSnitch;
-import org.apache.cassandra.utils.FBUtilities;
->>>>>>> aa317ae2
 
 import com.google.common.annotations.VisibleForTesting;
 import com.google.common.collect.ImmutableList;
@@ -44,7 +33,6 @@
 
 public class EncryptionOptions
 {
-<<<<<<< HEAD
     Logger logger = LoggerFactory.getLogger(EncryptionOptions.class);
 
     public enum TlsEncryptionPolicy
@@ -418,20 +406,6 @@
                                            protocol, accepted_protocols, algorithm, store_type, require_client_auth, require_endpoint_verification,
                                            enabled, optional).applyConfig();
     }
-=======
-    private static final Logger logger = LoggerFactory.getLogger(EncryptionOptions.class);
-
-    public String keystore = "conf/.keystore";
-    public String keystore_password = "cassandra";
-    public String truststore = "conf/.truststore";
-    public String truststore_password = "cassandra";
-    public String[] cipher_suites = ((SSLSocketFactory)SSLSocketFactory.getDefault()).getDefaultCipherSuites();
-    public String protocol = "TLS";
-    public String algorithm = "SunX509";
-    public String store_type = "JKS";
-    public boolean require_client_auth = false;
-    public boolean require_endpoint_verification = false;
->>>>>>> aa317ae2
 
     /**
      * The method is being mainly used to cache SslContexts therefore, we only consider
@@ -492,7 +466,6 @@
             all, none, dc, rack
         }
 
-<<<<<<< HEAD
         public final InternodeEncryption internode_encryption;
         public final boolean enable_legacy_ssl_storage_port;
 
@@ -540,165 +513,6 @@
                 logger.warn("Setting server_encryption_options.enabled has no effect, use internode_encryption");
             }
 
-            // regardless of the optional flag, if the internode encryption is set to rack or dc
-            // it must be optional so that unencrypted connections within the rack or dc can be established.
-            isOptional = super.isOptional || internode_encryption == InternodeEncryption.rack || internode_encryption == InternodeEncryption.dc;
-
-            return this;
-        }
-
-        public boolean shouldEncrypt(InetAddressAndPort endpoint)
-        {
-            IEndpointSnitch snitch = DatabaseDescriptor.getEndpointSnitch();
-=======
-        public InternodeEncryption internode_encryption = InternodeEncryption.none;
-
-        public boolean shouldEncrypt(InetAddress endpoint)
-        {
-            IEndpointSnitch snitch = DatabaseDescriptor.getEndpointSnitch();
-            InetAddress local = FBUtilities.getBroadcastAddress();
-
->>>>>>> aa317ae2
-            switch (internode_encryption)
-            {
-                case none:
-                    return false; // if nothing needs to be encrypted then return immediately.
-                case all:
-                    break;
-                case dc:
-<<<<<<< HEAD
-                    if (snitch.getDatacenter(endpoint).equals(snitch.getLocalDatacenter()))
-=======
-                    if (snitch.getDatacenter(endpoint).equals(snitch.getDatacenter(local)))
->>>>>>> aa317ae2
-                        return false;
-                    break;
-                case rack:
-                    // for rack then check if the DC's are the same.
-<<<<<<< HEAD
-                    if (snitch.getRack(endpoint).equals(snitch.getLocalRack())
-                        && snitch.getDatacenter(endpoint).equals(snitch.getLocalDatacenter()))
-=======
-                    if (snitch.getRack(endpoint).equals(snitch.getRack(local))
-                        && snitch.getDatacenter(endpoint).equals(snitch.getDatacenter(local)))
->>>>>>> aa317ae2
-                        return false;
-                    break;
-            }
-            return true;
-        }
-
-<<<<<<< HEAD
-
-        public ServerEncryptionOptions withKeyStore(String keystore)
-        {
-            return new ServerEncryptionOptions(keystore, keystore_password, truststore, truststore_password, cipher_suites,
-                                               protocol, accepted_protocols, algorithm, store_type, require_client_auth, require_endpoint_verification,
-                                               optional, internode_encryption, enable_legacy_ssl_storage_port).applyConfigInternal();
-        }
-
-        public ServerEncryptionOptions withKeyStorePassword(String keystore_password)
-        {
-            return new ServerEncryptionOptions(keystore, keystore_password, truststore, truststore_password, cipher_suites,
-                                               protocol, accepted_protocols, algorithm, store_type, require_client_auth, require_endpoint_verification,
-                                               optional, internode_encryption, enable_legacy_ssl_storage_port).applyConfigInternal();
-        }
-
-        public ServerEncryptionOptions withTrustStore(String truststore)
-        {
-            return new ServerEncryptionOptions(keystore, keystore_password, truststore, truststore_password, cipher_suites,
-                                               protocol, accepted_protocols, algorithm, store_type, require_client_auth, require_endpoint_verification,
-                                               optional, internode_encryption, enable_legacy_ssl_storage_port).applyConfigInternal();
-        }
-
-        public ServerEncryptionOptions withTrustStorePassword(String truststore_password)
-        {
-            return new ServerEncryptionOptions(keystore, keystore_password, truststore, truststore_password, cipher_suites,
-                                               protocol, accepted_protocols, algorithm, store_type, require_client_auth, require_endpoint_verification,
-                                               optional, internode_encryption, enable_legacy_ssl_storage_port).applyConfigInternal();
-        }
-
-        public ServerEncryptionOptions withCipherSuites(List<String> cipher_suites)
-        {
-            return new ServerEncryptionOptions(keystore, keystore_password, truststore, truststore_password, cipher_suites,
-                                               protocol, accepted_protocols, algorithm, store_type, require_client_auth, require_endpoint_verification,
-                                               optional, internode_encryption, enable_legacy_ssl_storage_port).applyConfigInternal();
-        }
-
-        public ServerEncryptionOptions withCipherSuites(String ... cipher_suites)
-        {
-            return new ServerEncryptionOptions(keystore, keystore_password, truststore, truststore_password, ImmutableList.copyOf(cipher_suites),
-                                               protocol, accepted_protocols, algorithm, store_type, require_client_auth, require_endpoint_verification,
-                                               optional, internode_encryption, enable_legacy_ssl_storage_port).applyConfigInternal();
-        }
-
-        public ServerEncryptionOptions withProtocol(String protocol)
-        {
-            return new ServerEncryptionOptions(keystore, keystore_password, truststore, truststore_password, cipher_suites,
-                                               protocol, accepted_protocols, algorithm, store_type, require_client_auth, require_endpoint_verification,
-                                               optional, internode_encryption, enable_legacy_ssl_storage_port).applyConfigInternal();
-        }
-
-        public ServerEncryptionOptions withAcceptedProtocols(List<String> accepted_protocols)
-        {
-            return new ServerEncryptionOptions(keystore, keystore_password, truststore, truststore_password, cipher_suites,
-                                               protocol, accepted_protocols == null ? null : ImmutableList.copyOf(accepted_protocols),
-                                               algorithm, store_type, require_client_auth, require_endpoint_verification,
-                                               optional, internode_encryption, enable_legacy_ssl_storage_port).applyConfigInternal();
-        }
-
-        public ServerEncryptionOptions withAlgorithm(String algorithm)
-        {
-            return new ServerEncryptionOptions(keystore, keystore_password, truststore, truststore_password, cipher_suites,
-                                               protocol, accepted_protocols, algorithm, store_type, require_client_auth, require_endpoint_verification,
-                                               optional, internode_encryption, enable_legacy_ssl_storage_port).applyConfigInternal();
-        }
-
-        public ServerEncryptionOptions withStoreType(String store_type)
-        {
-            return new ServerEncryptionOptions(keystore, keystore_password, truststore, truststore_password, cipher_suites,
-                                               protocol, accepted_protocols, algorithm, store_type, require_client_auth, require_endpoint_verification,
-                                               optional, internode_encryption, enable_legacy_ssl_storage_port).applyConfigInternal();
-        }
-
-        public ServerEncryptionOptions withRequireClientAuth(boolean require_client_auth)
-        {
-            return new ServerEncryptionOptions(keystore, keystore_password, truststore, truststore_password, cipher_suites,
-                                               protocol, accepted_protocols, algorithm, store_type, require_client_auth, require_endpoint_verification,
-                                               optional, internode_encryption, enable_legacy_ssl_storage_port).applyConfigInternal();
-        }
-
-        public ServerEncryptionOptions withRequireEndpointVerification(boolean require_endpoint_verification)
-        {
-            return new ServerEncryptionOptions(keystore, keystore_password, truststore, truststore_password, cipher_suites,
-                                               protocol, accepted_protocols, algorithm, store_type, require_client_auth, require_endpoint_verification,
-                                               optional, internode_encryption, enable_legacy_ssl_storage_port).applyConfigInternal();
-        }
-
-        public ServerEncryptionOptions withOptional(boolean optional)
-        {
-            return new ServerEncryptionOptions(keystore, keystore_password, truststore, truststore_password, cipher_suites,
-                                               protocol, accepted_protocols, algorithm, store_type, require_client_auth, require_endpoint_verification,
-                                               optional, internode_encryption, enable_legacy_ssl_storage_port).applyConfigInternal();
-        }
-
-        public ServerEncryptionOptions withInternodeEncryption(InternodeEncryption internode_encryption)
-        {
-            return new ServerEncryptionOptions(keystore, keystore_password, truststore, truststore_password, cipher_suites,
-                                               protocol, accepted_protocols, algorithm, store_type, require_client_auth, require_endpoint_verification,
-                                               optional, internode_encryption, enable_legacy_ssl_storage_port).applyConfigInternal();
-        }
-
-        public ServerEncryptionOptions withLegacySslStoragePort(boolean enable_legacy_ssl_storage_port)
-        {
-            return new ServerEncryptionOptions(keystore, keystore_password, truststore, truststore_password, cipher_suites,
-                                               protocol, accepted_protocols, algorithm, store_type, require_client_auth, require_endpoint_verification,
-                                               optional, internode_encryption, enable_legacy_ssl_storage_port).applyConfigInternal();
-        }
-
-=======
-        public void validate()
-        {
             if (require_client_auth && (internode_encryption == InternodeEncryption.rack || internode_encryption == InternodeEncryption.dc))
             {
                 logger.warn("Setting require_client_auth is incompatible with 'rack' and 'dc' internode_encryption values."
@@ -707,7 +521,152 @@
                           + " authentication is not bypassed, please set internode_encryption to 'all'. Continuing with"
                           + " insecure configuration.");
             }
-        }
->>>>>>> aa317ae2
+
+            // regardless of the optional flag, if the internode encryption is set to rack or dc
+            // it must be optional so that unencrypted connections within the rack or dc can be established.
+            isOptional = super.isOptional || internode_encryption == InternodeEncryption.rack || internode_encryption == InternodeEncryption.dc;
+
+            return this;
+        }
+
+        public boolean shouldEncrypt(InetAddressAndPort endpoint)
+        {
+            IEndpointSnitch snitch = DatabaseDescriptor.getEndpointSnitch();
+            switch (internode_encryption)
+            {
+                case none:
+                    return false; // if nothing needs to be encrypted then return immediately.
+                case all:
+                    break;
+                case dc:
+                    if (snitch.getDatacenter(endpoint).equals(snitch.getLocalDatacenter()))
+                        return false;
+                    break;
+                case rack:
+                    // for rack then check if the DC's are the same.
+                    if (snitch.getRack(endpoint).equals(snitch.getLocalRack())
+                        && snitch.getDatacenter(endpoint).equals(snitch.getLocalDatacenter()))
+                        return false;
+                    break;
+            }
+            return true;
+        }
+
+        /**
+         * {@link #isOptional} will be set to {@code true} implicitly for {@code internode_encryption}
+         * values of "dc" and "all". This method returns the explicit, raw value of {@link #optional}
+         * as set by the user (if set at all).
+         */
+        public boolean isExplicitlyOptional()
+        {
+            return optional != null && optional;
+        }
+
+        public ServerEncryptionOptions withKeyStore(String keystore)
+        {
+            return new ServerEncryptionOptions(keystore, keystore_password, truststore, truststore_password, cipher_suites,
+                                               protocol, accepted_protocols, algorithm, store_type, require_client_auth, require_endpoint_verification,
+                                               optional, internode_encryption, enable_legacy_ssl_storage_port).applyConfigInternal();
+        }
+
+        public ServerEncryptionOptions withKeyStorePassword(String keystore_password)
+        {
+            return new ServerEncryptionOptions(keystore, keystore_password, truststore, truststore_password, cipher_suites,
+                                               protocol, accepted_protocols, algorithm, store_type, require_client_auth, require_endpoint_verification,
+                                               optional, internode_encryption, enable_legacy_ssl_storage_port).applyConfigInternal();
+        }
+
+        public ServerEncryptionOptions withTrustStore(String truststore)
+        {
+            return new ServerEncryptionOptions(keystore, keystore_password, truststore, truststore_password, cipher_suites,
+                                               protocol, accepted_protocols, algorithm, store_type, require_client_auth, require_endpoint_verification,
+                                               optional, internode_encryption, enable_legacy_ssl_storage_port).applyConfigInternal();
+        }
+
+        public ServerEncryptionOptions withTrustStorePassword(String truststore_password)
+        {
+            return new ServerEncryptionOptions(keystore, keystore_password, truststore, truststore_password, cipher_suites,
+                                               protocol, accepted_protocols, algorithm, store_type, require_client_auth, require_endpoint_verification,
+                                               optional, internode_encryption, enable_legacy_ssl_storage_port).applyConfigInternal();
+        }
+
+        public ServerEncryptionOptions withCipherSuites(List<String> cipher_suites)
+        {
+            return new ServerEncryptionOptions(keystore, keystore_password, truststore, truststore_password, cipher_suites,
+                                               protocol, accepted_protocols, algorithm, store_type, require_client_auth, require_endpoint_verification,
+                                               optional, internode_encryption, enable_legacy_ssl_storage_port).applyConfigInternal();
+        }
+
+        public ServerEncryptionOptions withCipherSuites(String ... cipher_suites)
+        {
+            return new ServerEncryptionOptions(keystore, keystore_password, truststore, truststore_password, ImmutableList.copyOf(cipher_suites),
+                                               protocol, accepted_protocols, algorithm, store_type, require_client_auth, require_endpoint_verification,
+                                               optional, internode_encryption, enable_legacy_ssl_storage_port).applyConfigInternal();
+        }
+
+        public ServerEncryptionOptions withProtocol(String protocol)
+        {
+            return new ServerEncryptionOptions(keystore, keystore_password, truststore, truststore_password, cipher_suites,
+                                               protocol, accepted_protocols, algorithm, store_type, require_client_auth, require_endpoint_verification,
+                                               optional, internode_encryption, enable_legacy_ssl_storage_port).applyConfigInternal();
+        }
+
+        public ServerEncryptionOptions withAcceptedProtocols(List<String> accepted_protocols)
+        {
+            return new ServerEncryptionOptions(keystore, keystore_password, truststore, truststore_password, cipher_suites,
+                                               protocol, accepted_protocols == null ? null : ImmutableList.copyOf(accepted_protocols),
+                                               algorithm, store_type, require_client_auth, require_endpoint_verification,
+                                               optional, internode_encryption, enable_legacy_ssl_storage_port).applyConfigInternal();
+        }
+
+        public ServerEncryptionOptions withAlgorithm(String algorithm)
+        {
+            return new ServerEncryptionOptions(keystore, keystore_password, truststore, truststore_password, cipher_suites,
+                                               protocol, accepted_protocols, algorithm, store_type, require_client_auth, require_endpoint_verification,
+                                               optional, internode_encryption, enable_legacy_ssl_storage_port).applyConfigInternal();
+        }
+
+        public ServerEncryptionOptions withStoreType(String store_type)
+        {
+            return new ServerEncryptionOptions(keystore, keystore_password, truststore, truststore_password, cipher_suites,
+                                               protocol, accepted_protocols, algorithm, store_type, require_client_auth, require_endpoint_verification,
+                                               optional, internode_encryption, enable_legacy_ssl_storage_port).applyConfigInternal();
+        }
+
+        public ServerEncryptionOptions withRequireClientAuth(boolean require_client_auth)
+        {
+            return new ServerEncryptionOptions(keystore, keystore_password, truststore, truststore_password, cipher_suites,
+                                               protocol, accepted_protocols, algorithm, store_type, require_client_auth, require_endpoint_verification,
+                                               optional, internode_encryption, enable_legacy_ssl_storage_port).applyConfigInternal();
+        }
+
+        public ServerEncryptionOptions withRequireEndpointVerification(boolean require_endpoint_verification)
+        {
+            return new ServerEncryptionOptions(keystore, keystore_password, truststore, truststore_password, cipher_suites,
+                                               protocol, accepted_protocols, algorithm, store_type, require_client_auth, require_endpoint_verification,
+                                               optional, internode_encryption, enable_legacy_ssl_storage_port).applyConfigInternal();
+        }
+
+        public ServerEncryptionOptions withOptional(boolean optional)
+        {
+            return new ServerEncryptionOptions(keystore, keystore_password, truststore, truststore_password, cipher_suites,
+                                               protocol, accepted_protocols, algorithm, store_type, require_client_auth, require_endpoint_verification,
+                                               optional, internode_encryption, enable_legacy_ssl_storage_port).applyConfigInternal();
+        }
+
+        public ServerEncryptionOptions withInternodeEncryption(InternodeEncryption internode_encryption)
+        {
+            return new ServerEncryptionOptions(keystore, keystore_password, truststore, truststore_password, cipher_suites,
+                                               protocol, accepted_protocols, algorithm, store_type, require_client_auth, require_endpoint_verification,
+                                               optional, internode_encryption, enable_legacy_ssl_storage_port).applyConfigInternal();
+        }
+
+        public ServerEncryptionOptions withLegacySslStoragePort(boolean enable_legacy_ssl_storage_port)
+        {
+            return new ServerEncryptionOptions(keystore, keystore_password, truststore, truststore_password, cipher_suites,
+                                               protocol, accepted_protocols, algorithm, store_type, require_client_auth, require_endpoint_verification,
+                                               optional, internode_encryption, enable_legacy_ssl_storage_port).applyConfigInternal();
+        }
+
     }
 }