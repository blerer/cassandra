--- conflicted
+++ resolved
@@ -425,21 +425,12 @@
                 throw new ConfigurationException("saved_caches_directory missing");
         }
 
-<<<<<<< HEAD
         if (conf.initial_token != null)
             for (String token : tokensFromString(conf.initial_token))
                 partitioner.getTokenFactory().validate(token);
-=======
-            if (conf.num_tokens > MAX_NUM_TOKENS)
-                throw new ConfigurationException(String.format("A maximum number of %d tokens per node is supported", MAX_NUM_TOKENS));
-
-            try
-            {
-                // if key_cache_size_in_mb option was set to "auto" then size of the cache should be "min(5% of Heap (in MB), 100MB)
-                keyCacheSizeInMB = (conf.key_cache_size_in_mb == null)
-                                    ? Math.min(Math.max(1, (int) (Runtime.getRuntime().totalMemory() * 0.05 / 1024 / 1024)), 100)
-                                    : conf.key_cache_size_in_mb;
->>>>>>> 620bb80e
+
+        if (conf.num_tokens > MAX_NUM_TOKENS)
+            throw new ConfigurationException(String.format("A maximum number of %d tokens per node is supported", MAX_NUM_TOKENS));
 
         try
         {
