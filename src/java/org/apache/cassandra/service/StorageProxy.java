--- conflicted
+++ resolved
@@ -18,7 +18,6 @@
 package org.apache.cassandra.service;
 
 import java.nio.ByteBuffer;
-import java.nio.file.Paths;
 import java.util.ArrayList;
 import java.util.Arrays;
 import java.util.Collection;
@@ -249,9 +248,8 @@
             writeMetricsMap.put(level, new ClientWriteRequestMetrics("Write-" + level.name()));
         }
 
-<<<<<<< HEAD
         ReadRepairMetrics.init();
-=======
+
         if (disableSerialReadLinearizability)
         {
             logger.warn("This node was started with -D{}. SERIAL (and LOCAL_SERIAL) reads coordinated by this node " +
@@ -261,7 +259,6 @@
                         "the restricted case of upgrading from a pre-CASSANDRA-12126 version, and only if you " +
                         "understand the tradeoff.", DISABLE_SERIAL_READ_LINEARIZABILITY_KEY);
         }
->>>>>>> 080280dc
     }
 
     /**
@@ -317,32 +314,12 @@
     throws UnavailableException, IsBootstrappingException, RequestFailureException, RequestTimeoutException, InvalidRequestException, CasWriteUnknownResultException
     {
         final long startTimeForMetrics = System.nanoTime();
-<<<<<<< HEAD
-        TableMetadata metadata = Schema.instance.getTableMetadata(keyspaceName, cfName);
-        int contentions = 0;
         try
         {
-            consistencyForPaxos.validateForCas();
-            consistencyForCommit.validateForCasCommit(keyspaceName);
-
-            long timeoutNanos = DatabaseDescriptor.getCasContentionTimeout(NANOSECONDS);
-            while (System.nanoTime() - queryStartNanoTime < timeoutNanos)
-            {
-                // for simplicity, we'll do a single liveness check at the start of each attempt
-                ReplicaPlan.ForPaxosWrite replicaPlan = ReplicaPlans.forPaxos(Keyspace.open(keyspaceName), key, consistencyForPaxos);
-
-                final PaxosBallotAndContention pair = beginAndRepairPaxos(queryStartNanoTime, key, metadata, replicaPlan, consistencyForPaxos, consistencyForCommit, true, state);
-                final UUID ballot = pair.ballot;
-                contentions += pair.contentions;
-
-=======
-        try
-        {
-            CFMetaData metadata = Schema.instance.getCFMetaData(keyspaceName, cfName);
+            TableMetadata metadata = Schema.instance.validateTable(keyspaceName, cfName);
 
             Supplier<Pair<PartitionUpdate, RowIterator>> updateProposer = () ->
             {
->>>>>>> 080280dc
                 // read the current values and check they validate the conditions
                 Tracing.trace("Reading existing values for CAS precondition");
                 SinglePartitionReadCommand readCommand = (SinglePartitionReadCommand) request.readCommand(nowInSeconds);
@@ -380,22 +357,6 @@
                 return Pair.create(updates, null);
             };
 
-<<<<<<< HEAD
-                Commit proposal = Commit.newProposal(ballot, updates);
-                Tracing.trace("CAS precondition is met; proposing client-requested updates for {}", ballot);
-                if (proposePaxos(proposal, replicaPlan, true, queryStartNanoTime))
-                {
-                    commitPaxos(proposal, consistencyForCommit, true, queryStartNanoTime);
-                    Tracing.trace("CAS successful");
-                    return null;
-                }
-
-                Tracing.trace("Paxos proposal not accepted (pre-empted by a higher ballot)");
-                contentions++;
-                Uninterruptibles.sleepUninterruptibly(ThreadLocalRandom.current().nextInt(100), MILLISECONDS);
-                // continue to retry
-            }
-=======
             return doPaxos(metadata,
                            key,
                            consistencyForPaxos,
@@ -405,25 +366,20 @@
                            queryStartNanoTime,
                            casWriteMetrics,
                            updateProposer);
->>>>>>> 080280dc
-
-        }
-<<<<<<< HEAD
+
+        }
         catch (CasWriteUnknownResultException e)
         {
             casWriteMetrics.unknownResult.mark();
             throw e;
         }
-        catch (WriteTimeoutException wte)
+        catch (CasWriteTimeoutException wte)
         {
             casWriteMetrics.timeouts.mark();
             writeMetricsMap.get(consistencyForPaxos).timeouts.mark();
-            throw new CasWriteTimeoutException(wte.writeType, wte.consistency, wte.received, wte.blockFor, contentions);
+            throw new CasWriteTimeoutException(wte.writeType, wte.consistency, wte.received, wte.blockFor, wte.contentions);
         }
         catch (ReadTimeoutException e)
-=======
-        catch (WriteTimeoutException | ReadTimeoutException e)
->>>>>>> 080280dc
         {
             casWriteMetrics.timeouts.mark();
             writeMetricsMap.get(consistencyForPaxos).timeouts.mark();
@@ -443,21 +399,26 @@
         }
         finally
         {
-<<<<<<< HEAD
-            recordCasContention(contentions);
-            Keyspace.open(keyspaceName).getColumnFamilyStore(cfName).metric.topCasPartitionContention.addSample(key.getKey(), contentions);
-=======
->>>>>>> 080280dc
             final long latency = System.nanoTime() - startTimeForMetrics;
             casWriteMetrics.addNano(latency);
             writeMetricsMap.get(consistencyForPaxos).addNano(latency);
         }
     }
 
-    private static void recordCasContention(CASClientRequestMetrics casMetrics, int contentions)
-    {
-        if(contentions > 0)
-            casMetrics.contention.update(contentions);
+    private static void recordCasContention(TableMetadata table,
+                                            DecoratedKey key,
+                                            CASClientRequestMetrics casMetrics,
+                                            int contentions)
+    {
+        if (contentions == 0)
+            return;
+
+        casMetrics.contention.update(contentions);
+        Keyspace.open(table.keyspace)
+                .getColumnFamilyStore(table.name)
+                .metric
+                .topCasPartitionContention
+                .addSample(key.getKey(), contentions);
     }
 
     /**
@@ -485,7 +446,7 @@
      * @return the second element of the pair returned by {@code createUpdateProposal} (for the last call of that method
      *     if that method is called multiple times due to retries).
      */
-    private static RowIterator doPaxos(CFMetaData metadata,
+    private static RowIterator doPaxos(TableMetadata metadata,
                                        DecoratedKey key,
                                        ConsistencyLevel consistencyForPaxos,
                                        ConsistencyLevel consistencyForReplayCommits,
@@ -497,31 +458,29 @@
     throws UnavailableException, IsBootstrappingException, RequestFailureException, RequestTimeoutException, InvalidRequestException
     {
         int contentions = 0;
+        Keyspace keyspace = Keyspace.open(metadata.keyspace);
         try
         {
             consistencyForPaxos.validateForCas();
-            consistencyForReplayCommits.validateForCasCommit(metadata.ksName);
-            consistencyForCommit.validateForCasCommit(metadata.ksName);
-
-            long timeout = TimeUnit.MILLISECONDS.toNanos(DatabaseDescriptor.getCasContentionTimeout());
-            while (System.nanoTime() - queryStartNanoTime < timeout)
+            consistencyForReplayCommits.validateForCasCommit(metadata.keyspace);
+            consistencyForCommit.validateForCasCommit(metadata.keyspace);
+
+            long timeoutNanos = DatabaseDescriptor.getCasContentionTimeout(NANOSECONDS);
+            while (System.nanoTime() - queryStartNanoTime < timeoutNanos)
             {
                 // for simplicity, we'll do a single liveness check at the start of each attempt
-                Pair<List<InetAddress>, Integer> p = getPaxosParticipants(metadata, key, consistencyForPaxos);
-                List<InetAddress> liveEndpoints = p.left;
-                int requiredParticipants = p.right;
-
-                final Pair<UUID, Integer> pair = beginAndRepairPaxos(queryStartNanoTime,
-                                                                     key,
-                                                                     metadata,
-                                                                     liveEndpoints,
-                                                                     requiredParticipants,
-                                                                     consistencyForPaxos,
-                                                                     consistencyForReplayCommits,
-                                                                     casMetrics,
-                                                                     state);
-                final UUID ballot = pair.left;
-                contentions += pair.right;
+                ReplicaPlan.ForPaxosWrite replicaPlan = ReplicaPlans.forPaxos(keyspace, key, consistencyForPaxos);
+                PaxosBallotAndContention pair = beginAndRepairPaxos(queryStartNanoTime,
+                                                                    key,
+                                                                    metadata,
+                                                                    replicaPlan,
+                                                                    consistencyForPaxos,
+                                                                    consistencyForReplayCommits,
+                                                                    casMetrics,
+                                                                    state);
+
+                final UUID ballot = pair.ballot;
+                contentions += pair.contentions;
 
                 Pair<PartitionUpdate, RowIterator> proposalPair = createUpdateProposal.get();
                 // See method javadoc: null here is code for "stop here and return null".
@@ -530,7 +489,7 @@
 
                 Commit proposal = Commit.newProposal(ballot, proposalPair.left);
                 Tracing.trace("CAS precondition is met; proposing client-requested updates for {}", ballot);
-                if (proposePaxos(proposal, liveEndpoints, requiredParticipants, true, consistencyForPaxos, queryStartNanoTime))
+                if (proposePaxos(proposal, replicaPlan, true, queryStartNanoTime))
                 {
                     // We skip committing accepted updates when they are empty. This is an optimization which works
                     // because we also skip replaying those same empty update in beginAndRepairPaxos (see the longer
@@ -551,14 +510,26 @@
                 Uninterruptibles.sleepUninterruptibly(ThreadLocalRandom.current().nextInt(100), TimeUnit.MILLISECONDS);
                 // continue to retry
             }
-
-            throw new WriteTimeoutException(WriteType.CAS, consistencyForPaxos, 0, consistencyForPaxos.blockFor(Keyspace.open(metadata.ksName)));
+        }
+        catch (CasWriteTimeoutException e)
+        {
+            // Might be thrown by beginRepairAndPaxos. In that case, any contention that happened within the method and
+            // led up to the timeout was not accounted in our local 'contentions' variable and we add it now so it the
+            // contention recorded in the finally is correct.
+            contentions += e.contentions;
+            throw e;
+        }
+        catch (WriteTimeoutException e)
+        {
+            // Might be thrown by proposePaxos or commitPaxos
+            throw new CasWriteTimeoutException(e.writeType, e.consistency, e.received, e.blockFor, contentions);
         }
         finally
         {
-            if(contentions > 0)
-                casMetrics.contention.update(contentions);
-        }
+            recordCasContention(metadata, key, casMetrics, contentions);
+        }
+
+        throw new CasWriteTimeoutException(WriteType.CAS, consistencyForPaxos, 0, consistencyForPaxos.blockFor(keyspace), contentions);
     }
 
     /**
@@ -567,26 +538,14 @@
      * @return the Paxos ballot promised by the replicas if no in-progress requests were seen and a quorum of
      * nodes have seen the mostRecentCommit.  Otherwise, return null.
      */
-<<<<<<< HEAD
     private static PaxosBallotAndContention beginAndRepairPaxos(long queryStartNanoTime,
                                                                 DecoratedKey key,
                                                                 TableMetadata metadata,
                                                                 ReplicaPlan.ForPaxosWrite paxosPlan,
                                                                 ConsistencyLevel consistencyForPaxos,
                                                                 ConsistencyLevel consistencyForCommit,
-                                                                final boolean isWrite,
+                                                                CASClientRequestMetrics casMetrics,
                                                                 ClientState state)
-=======
-    private static Pair<UUID, Integer> beginAndRepairPaxos(long queryStartNanoTime,
-                                                           DecoratedKey key,
-                                                           CFMetaData metadata,
-                                                           List<InetAddress> liveEndpoints,
-                                                           int requiredParticipants,
-                                                           ConsistencyLevel consistencyForPaxos,
-                                                           ConsistencyLevel consistencyForCommit,
-                                                           CASClientRequestMetrics casMetrics,
-                                                           ClientState state)
->>>>>>> 080280dc
     throws WriteTimeoutException, WriteFailureException
     {
         long timeoutNanos = DatabaseDescriptor.getCasContentionTimeout(NANOSECONDS);
@@ -606,94 +565,87 @@
             UUID ballot = UUIDGen.getRandomTimeUUIDFromMicros(ballotMicros);
 
             // prepare
-            Tracing.trace("Preparing {}", ballot);
-            Commit toPrepare = Commit.newPrepare(key, metadata, ballot);
-            summary = preparePaxos(toPrepare, paxosPlan, queryStartNanoTime);
-            if (!summary.promised)
-            {
-                Tracing.trace("Some replicas have already promised a higher ballot than ours; aborting");
-                contentions++;
-                // sleep a random amount to give the other proposer a chance to finish
-                Uninterruptibles.sleepUninterruptibly(ThreadLocalRandom.current().nextInt(100), MILLISECONDS);
-                continue;
-            }
-
-            Commit inProgress = summary.mostRecentInProgressCommit;
-            Commit mostRecent = summary.mostRecentCommit;
-
-            // If we have an in-progress ballot greater than the MRC we know, then it's an in-progress round that
-            // needs to be completed, so do it.
-            // One special case we make is for update that are empty (which are proposed by serial reads and
-            // non-applying CAS). While we could handle those as any other updates, we can optimize this somewhat by
-            // neither committing those empty updates, nor replaying in-progress ones. The reasoning is this: as the
-            // update is empty, we have nothing to apply to storage in the commit phase, so the only reason to commit
-            // would be to update the MRC. However, if we skip replaying those empty updates, then we don't need to
-            // update the MRC for following updates to make progress (that is, if we didn't had the empty update skip
-            // below _but_ skipped updating the MRC on empty updates, then we'd be stuck always proposing that same
-            // empty update). And the reason skipping that replay is safe is that when an operation tries to propose
-            // an empty value, there can be only 2 cases:
-            //  1) the propose succeed, meaning a quorum of nodes accept it, in which case we are guaranteed no earlier
-            //     pending operation can ever be replayed (which is what we want to guarantee with the empty update).
-            //  2) the propose does not succeed. But then the operation proposing the empty update will not succeed
-            //     either (it will retry or ultimately timeout), and we're actually ok if earlier pending operation gets
-            //     replayed in that case.
-            // Tl;dr, it is safe to skip committing empty updates _as long as_ we also skip replying them below. And
-            // doing is more efficient, so we do so.
-            if (!inProgress.update.isEmpty() && inProgress.isAfter(mostRecent))
-            {
-                Tracing.trace("Finishing incomplete paxos round {}", inProgress);
-                casMetrics.unfinishedCommit.inc();
-                Commit refreshedInProgress = Commit.newProposal(ballot, inProgress.update);
-                if (proposePaxos(refreshedInProgress, paxosPlan, false, queryStartNanoTime))
+            try
+            {
+                Tracing.trace("Preparing {}", ballot);
+                Commit toPrepare = Commit.newPrepare(key, metadata, ballot);
+                summary = preparePaxos(toPrepare, paxosPlan, queryStartNanoTime);
+                if (!summary.promised)
                 {
-                    try
+                    Tracing.trace("Some replicas have already promised a higher ballot than ours; aborting");
+                    contentions++;
+                    // sleep a random amount to give the other proposer a chance to finish
+                    Uninterruptibles.sleepUninterruptibly(ThreadLocalRandom.current().nextInt(100), MILLISECONDS);
+                    continue;
+                }
+
+                Commit inProgress = summary.mostRecentInProgressCommit;
+                Commit mostRecent = summary.mostRecentCommit;
+
+                // If we have an in-progress ballot greater than the MRC we know, then it's an in-progress round that
+                // needs to be completed, so do it.
+                // One special case we make is for update that are empty (which are proposed by serial reads and
+                // non-applying CAS). While we could handle those as any other updates, we can optimize this somewhat by
+                // neither committing those empty updates, nor replaying in-progress ones. The reasoning is this: as the
+                // update is empty, we have nothing to apply to storage in the commit phase, so the only reason to commit
+                // would be to update the MRC. However, if we skip replaying those empty updates, then we don't need to
+                // update the MRC for following updates to make progress (that is, if we didn't had the empty update skip
+                // below _but_ skipped updating the MRC on empty updates, then we'd be stuck always proposing that same
+                // empty update). And the reason skipping that replay is safe is that when an operation tries to propose
+                // an empty value, there can be only 2 cases:
+                //  1) the propose succeed, meaning a quorum of nodes accept it, in which case we are guaranteed no earlier
+                //     pending operation can ever be replayed (which is what we want to guarantee with the empty update).
+                //  2) the propose does not succeed. But then the operation proposing the empty update will not succeed
+                //     either (it will retry or ultimately timeout), and we're actually ok if earlier pending operation gets
+                //     replayed in that case.
+                // Tl;dr, it is safe to skip committing empty updates _as long as_ we also skip replying them below. And
+                // doing is more efficient, so we do so.
+                if (!inProgress.update.isEmpty() && inProgress.isAfter(mostRecent))
+                {
+                    Tracing.trace("Finishing incomplete paxos round {}", inProgress);
+                    casMetrics.unfinishedCommit.inc();
+                    Commit refreshedInProgress = Commit.newProposal(ballot, inProgress.update);
+                    if (proposePaxos(refreshedInProgress, paxosPlan, false, queryStartNanoTime))
                     {
                         commitPaxos(refreshedInProgress, consistencyForCommit, false, queryStartNanoTime);
                     }
-                    catch (WriteTimeoutException e)
+                    else
                     {
-                        recordCasContention(casMetrics, contentions);
-                        // We're still doing preparation for the paxos rounds, so we want to use the CAS (see CASSANDRA-8672)
-                        throw new WriteTimeoutException(WriteType.CAS, e.consistency, e.received, e.blockFor);
+                        Tracing.trace("Some replicas have already promised a higher ballot than ours; aborting");
+                        // sleep a random amount to give the other proposer a chance to finish
+                        contentions++;
+                        Uninterruptibles.sleepUninterruptibly(ThreadLocalRandom.current().nextInt(100), MILLISECONDS);
                     }
+                    continue;
                 }
-                else
+
+                // To be able to propose our value on a new round, we need a quorum of replica to have learn the previous one. Why is explained at:
+                // https://issues.apache.org/jira/browse/CASSANDRA-5062?focusedCommentId=13619810&page=com.atlassian.jira.plugin.system.issuetabpanels:comment-tabpanel#comment-13619810)
+                // Since we waited for quorum nodes, if some of them haven't seen the last commit (which may just be a timing issue, but may also
+                // mean we lost messages), we pro-actively "repair" those nodes, and retry.
+                int nowInSec = Ints.checkedCast(TimeUnit.MICROSECONDS.toSeconds(ballotMicros));
+                Iterable<InetAddressAndPort> missingMRC = summary.replicasMissingMostRecentCommit(metadata, nowInSec);
+                if (Iterables.size(missingMRC) > 0)
                 {
-                    Tracing.trace("Some replicas have already promised a higher ballot than ours; aborting");
-                    // sleep a random amount to give the other proposer a chance to finish
-                    contentions++;
-                    Uninterruptibles.sleepUninterruptibly(ThreadLocalRandom.current().nextInt(100), MILLISECONDS);
+                    Tracing.trace("Repairing replicas that missed the most recent commit");
+                    sendCommit(mostRecent, missingMRC);
+                    // TODO: provided commits don't invalid the prepare we just did above (which they don't), we could just wait
+                    // for all the missingMRC to acknowledge this commit and then move on with proposing our value. But that means
+                    // adding the ability to have commitPaxos block, which is exactly CASSANDRA-5442 will do. So once we have that
+                    // latter ticket, we can pass CL.ALL to the commit above and remove the 'continue'.
+                    continue;
                 }
-                continue;
-            }
-
-            // To be able to propose our value on a new round, we need a quorum of replica to have learn the previous one. Why is explained at:
-            // https://issues.apache.org/jira/browse/CASSANDRA-5062?focusedCommentId=13619810&page=com.atlassian.jira.plugin.system.issuetabpanels:comment-tabpanel#comment-13619810)
-            // Since we waited for quorum nodes, if some of them haven't seen the last commit (which may just be a timing issue, but may also
-            // mean we lost messages), we pro-actively "repair" those nodes, and retry.
-            int nowInSec = Ints.checkedCast(TimeUnit.MICROSECONDS.toSeconds(ballotMicros));
-            Iterable<InetAddressAndPort> missingMRC = summary.replicasMissingMostRecentCommit(metadata, nowInSec);
-            if (Iterables.size(missingMRC) > 0)
-            {
-                Tracing.trace("Repairing replicas that missed the most recent commit");
-                sendCommit(mostRecent, missingMRC);
-                // TODO: provided commits don't invalid the prepare we just did above (which they don't), we could just wait
-                // for all the missingMRC to acknowledge this commit and then move on with proposing our value. But that means
-                // adding the ability to have commitPaxos block, which is exactly CASSANDRA-5442 will do. So once we have that
-                // latter ticket, we can pass CL.ALL to the commit above and remove the 'continue'.
-                continue;
-            }
-
-            return new PaxosBallotAndContention(ballot, contentions);
-        }
-
-<<<<<<< HEAD
-        recordCasContention(contentions);
-        throw new WriteTimeoutException(WriteType.CAS, consistencyForPaxos, 0, consistencyForPaxos.blockFor(Keyspace.open(metadata.keyspace)));
-=======
-        recordCasContention(casMetrics, contentions);
-        throw new WriteTimeoutException(WriteType.CAS, consistencyForPaxos, 0, consistencyForPaxos.blockFor(Keyspace.open(metadata.ksName)));
->>>>>>> 080280dc
+
+                return new PaxosBallotAndContention(ballot, contentions);
+            }
+            catch (WriteTimeoutException e)
+            {
+                // We're still doing preparation for the paxos rounds, so we want to use the CAS (see CASSANDRA-8672)
+                throw new CasWriteTimeoutException(WriteType.CAS, e.consistency, e.received, e.blockFor, contentions);
+            }
+        }
+
+        throw new CasWriteTimeoutException(WriteType.CAS, consistencyForPaxos, 0, consistencyForPaxos.blockFor(Keyspace.open(metadata.keyspace)), contentions);
     }
 
     /**
@@ -1819,21 +1771,6 @@
         PartitionIterator result = null;
         try
         {
-<<<<<<< HEAD
-            // make sure any in-progress paxos writes are done (i.e., committed to a majority of replicas), before performing a quorum read
-            ReplicaPlan.ForPaxosWrite replicaPlan = ReplicaPlans.forPaxos(Keyspace.open(metadata.keyspace), key, consistencyLevel);
-
-            // does the work of applying in-progress writes; throws UAE or timeout if it can't
-            final ConsistencyLevel consistencyForCommitOrFetch = consistencyLevel == ConsistencyLevel.LOCAL_SERIAL
-                                                                                   ? ConsistencyLevel.LOCAL_QUORUM
-                                                                                   : ConsistencyLevel.QUORUM;
-
-            try
-            {
-                final PaxosBallotAndContention pair = beginAndRepairPaxos(start, key, metadata, replicaPlan, consistencyLevel, consistencyForCommitOrFetch, false, state);
-                if (pair.contentions > 0)
-                    casReadMetrics.contention.update(pair.contentions);
-=======
             final ConsistencyLevel consistencyForReplayCommitsOrFetch = consistencyLevel == ConsistencyLevel.LOCAL_SERIAL
                                                                         ? ConsistencyLevel.LOCAL_QUORUM
                                                                         : ConsistencyLevel.QUORUM;
@@ -1859,7 +1796,6 @@
                         start,
                         casReadMetrics,
                         updateProposer);
->>>>>>> 080280dc
             }
             catch (WriteTimeoutException e)
             {
@@ -1870,11 +1806,7 @@
                 throw new ReadFailureException(consistencyLevel, e.received, e.blockFor, false, e.failureReasonByEndpoint);
             }
 
-<<<<<<< HEAD
-            result = fetchRows(group.queries, consistencyForCommitOrFetch, queryStartNanoTime);
-=======
-            result = fetchRows(group.commands, consistencyForReplayCommitsOrFetch, queryStartNanoTime);
->>>>>>> 080280dc
+            result = fetchRows(group.queries, consistencyForReplayCommitsOrFetch, queryStartNanoTime);
         }
         catch (UnavailableException e)
         {
