/*
 * Licensed to the Apache Software Foundation (ASF) under one
 * or more contributor license agreements.  See the NOTICE file
 * distributed with this work for additional information
 * regarding copyright ownership.  The ASF licenses this file
 * to you under the Apache License, Version 2.0 (the
 * "License"); you may not use this file except in compliance
 * with the License.  You may obtain a copy of the License at
 *
 *     http://www.apache.org/licenses/LICENSE-2.0
 *
 * Unless required by applicable law or agreed to in writing, software
 * distributed under the License is distributed on an "AS IS" BASIS,
 * WITHOUT WARRANTIES OR CONDITIONS OF ANY KIND, either express or implied.
 * See the License for the specific language governing permissions and
 * limitations under the License.
 */
package org.apache.cassandra.service;

import java.io.*;
import java.lang.management.ManagementFactory;
import java.net.InetAddress;
import java.net.UnknownHostException;
import java.nio.ByteBuffer;
import java.sql.Time;
import java.util.*;
import java.util.Map.Entry;
import java.util.concurrent.*;
import java.util.concurrent.atomic.AtomicBoolean;
import java.util.concurrent.atomic.AtomicInteger;
import javax.annotation.Nullable;
import javax.management.*;
import javax.management.openmbean.TabularData;
import javax.management.openmbean.TabularDataSupport;

import com.google.common.annotations.VisibleForTesting;
import com.google.common.base.Predicate;
import com.google.common.collect.*;
import com.google.common.util.concurrent.*;
import org.apache.commons.lang3.StringUtils;
import org.slf4j.Logger;
import org.slf4j.LoggerFactory;

import ch.qos.logback.classic.LoggerContext;
import ch.qos.logback.classic.jmx.JMXConfiguratorMBean;
import ch.qos.logback.classic.spi.ILoggingEvent;
import ch.qos.logback.core.Appender;
import ch.qos.logback.core.hook.DelayingShutdownHook;
import org.apache.cassandra.auth.AuthKeyspace;
import org.apache.cassandra.auth.AuthMigrationListener;
import org.apache.cassandra.batchlog.BatchRemoveVerbHandler;
import org.apache.cassandra.batchlog.BatchStoreVerbHandler;
import org.apache.cassandra.batchlog.BatchlogManager;
import org.apache.cassandra.concurrent.NamedThreadFactory;
import org.apache.cassandra.concurrent.ScheduledExecutors;
import org.apache.cassandra.concurrent.Stage;
import org.apache.cassandra.concurrent.StageManager;
import org.apache.cassandra.config.CFMetaData;
import org.apache.cassandra.config.DatabaseDescriptor;
import org.apache.cassandra.config.Schema;
import org.apache.cassandra.config.ViewDefinition;
import org.apache.cassandra.db.*;
import org.apache.cassandra.db.commitlog.CommitLog;
import org.apache.cassandra.db.compaction.CompactionManager;
import org.apache.cassandra.db.lifecycle.LifecycleTransaction;
import org.apache.cassandra.dht.*;
import org.apache.cassandra.dht.Range;
import org.apache.cassandra.dht.Token.TokenFactory;
import org.apache.cassandra.exceptions.*;
import org.apache.cassandra.gms.*;
import org.apache.cassandra.hints.HintVerbHandler;
import org.apache.cassandra.hints.HintsService;
import org.apache.cassandra.io.sstable.SSTableLoader;
import org.apache.cassandra.io.util.FileUtils;
import org.apache.cassandra.locator.*;
import org.apache.cassandra.metrics.StorageMetrics;
import org.apache.cassandra.net.*;
import org.apache.cassandra.repair.*;
import org.apache.cassandra.repair.messages.RepairOption;
import org.apache.cassandra.schema.KeyspaceMetadata;
import org.apache.cassandra.schema.SchemaKeyspace;
import org.apache.cassandra.service.paxos.CommitVerbHandler;
import org.apache.cassandra.service.paxos.PrepareVerbHandler;
import org.apache.cassandra.service.paxos.ProposeVerbHandler;
import org.apache.cassandra.streaming.*;
import org.apache.cassandra.thrift.EndpointDetails;
import org.apache.cassandra.thrift.TokenRange;
import org.apache.cassandra.thrift.cassandraConstants;
import org.apache.cassandra.tracing.TraceKeyspace;
import org.apache.cassandra.utils.*;
import org.apache.cassandra.utils.progress.ProgressEvent;
import org.apache.cassandra.utils.progress.ProgressEventType;
import org.apache.cassandra.utils.progress.jmx.JMXProgressSupport;
import org.apache.cassandra.utils.progress.jmx.LegacyJMXProgressSupport;

<<<<<<< HEAD
import static java.util.Arrays.asList;
import static java.util.stream.Collectors.toList;
import static org.apache.cassandra.index.SecondaryIndexManager.getIndexName;
import static org.apache.cassandra.index.SecondaryIndexManager.isIndexColumnFamily;
=======
import static java.util.concurrent.TimeUnit.MINUTES;
>>>>>>> 8dcaa12b

/**
 * This abstraction contains the token/identifier of this node
 * on the identifier space. This token gets gossiped around.
 * This class will also maintain histograms of the load information
 * of other nodes in the cluster.
 */
public class StorageService extends NotificationBroadcasterSupport implements IEndpointStateChangeSubscriber, StorageServiceMBean
{
    private static final Logger logger = LoggerFactory.getLogger(StorageService.class);

    public static final int RING_DELAY = getRingDelay(); // delay after which we assume ring has stablized

    private final JMXProgressSupport progressSupport = new JMXProgressSupport(this);

    /**
     * @deprecated backward support to previous notification interface
     * Will be removed on 4.0
     */
    @Deprecated
    private final LegacyJMXProgressSupport legacyProgressSupport;

    private static int getRingDelay()
    {
        String newdelay = System.getProperty("cassandra.ring_delay_ms");
        if (newdelay != null)
        {
            logger.info("Overriding RING_DELAY to {}ms", newdelay);
            return Integer.parseInt(newdelay);
        }
        else
            return 30 * 1000;
    }

    /* This abstraction maintains the token/endpoint metadata information */
    private TokenMetadata tokenMetadata = new TokenMetadata();

    public volatile VersionedValue.VersionedValueFactory valueFactory = new VersionedValue.VersionedValueFactory(tokenMetadata.partitioner);

    private Thread drainOnShutdown = null;
    private volatile boolean isShutdown = false;

    public static final StorageService instance = new StorageService();

    @Deprecated
    public boolean isInShutdownHook()
    {
        return isShutdown();
    }

    public boolean isShutdown()
    {
        return isShutdown;
    }

    public Collection<Range<Token>> getLocalRanges(String keyspaceName)
    {
        return getRangesForEndpoint(keyspaceName, FBUtilities.getBroadcastAddress());
    }

    public Collection<Range<Token>> getPrimaryRanges(String keyspace)
    {
        return getPrimaryRangesForEndpoint(keyspace, FBUtilities.getBroadcastAddress());
    }

    public Collection<Range<Token>> getPrimaryRangesWithinDC(String keyspace)
    {
        return getPrimaryRangeForEndpointWithinDC(keyspace, FBUtilities.getBroadcastAddress());
    }

    private final Set<InetAddress> replicatingNodes = Collections.synchronizedSet(new HashSet<InetAddress>());
    private CassandraDaemon daemon;

    private InetAddress removingNode;

    /* Are we starting this node in bootstrap mode? */
    private volatile boolean isBootstrapMode;

    /* we bootstrap but do NOT join the ring unless told to do so */
    private boolean isSurveyMode = Boolean.parseBoolean(System.getProperty
            ("cassandra.write_survey", "false"));

    /* true if node is rebuilding and receiving data */
    private final AtomicBoolean isRebuilding = new AtomicBoolean();

    private boolean initialized;
    private volatile boolean joined = false;
    private final AtomicBoolean authSetupCalled = new AtomicBoolean(false);

    /* the probability for tracing any particular request, 0 disables tracing and 1 enables for all */
    private double traceProbability = 0.0;

    private static enum Mode { STARTING, NORMAL, JOINING, LEAVING, DECOMMISSIONED, MOVING, DRAINING, DRAINED }
    private volatile Mode operationMode = Mode.STARTING;

    /* Used for tracking drain progress */
    private volatile int totalCFs, remainingCFs;

    private static final AtomicInteger nextRepairCommand = new AtomicInteger();

    private final List<IEndpointLifecycleSubscriber> lifecycleSubscribers = new CopyOnWriteArrayList<>();

    private static final BackgroundActivityMonitor bgMonitor = new BackgroundActivityMonitor();

    private final String jmxObjectName;

    private Collection<Token> bootstrapTokens = null;

    // true when keeping strict consistency while bootstrapping
    private boolean useStrictConsistency = Boolean.parseBoolean(System.getProperty("cassandra.consistent.rangemovement", "true"));
    private static final boolean allowSimultaneousMoves = Boolean.valueOf(System.getProperty("cassandra.consistent.simultaneousmoves.allow","false"));
    private static final boolean joinRing = Boolean.parseBoolean(System.getProperty("cassandra.join_ring", "true"));
    private boolean replacing;
    private UUID replacingId;

    private final StreamStateStore streamStateStore = new StreamStateStore();

    public boolean isSurveyMode()
    {
        return isSurveyMode;
    }

    public boolean hasJoined()
    {
        return joined;
    }

    /** This method updates the local token on disk  */
    public void setTokens(Collection<Token> tokens)
    {
        assert tokens != null && !tokens.isEmpty() : "Node needs at least one token.";
        if (logger.isDebugEnabled())
            logger.debug("Setting tokens to {}", tokens);
        SystemKeyspace.updateTokens(tokens);
        Collection<Token> localTokens = getLocalTokens();
        setGossipTokens(localTokens);
        tokenMetadata.updateNormalTokens(tokens, FBUtilities.getBroadcastAddress());
        setMode(Mode.NORMAL, false);
    }

    public void setGossipTokens(Collection<Token> tokens)
    {
        List<Pair<ApplicationState, VersionedValue>> states = new ArrayList<Pair<ApplicationState, VersionedValue>>();
        states.add(Pair.create(ApplicationState.TOKENS, valueFactory.tokens(tokens)));
        states.add(Pair.create(ApplicationState.STATUS, valueFactory.normal(tokens)));
        Gossiper.instance.addLocalApplicationStates(states);
    }

    public StorageService()
    {
        // use dedicated executor for sending JMX notifications
        super(Executors.newSingleThreadExecutor());

        jmxObjectName = "org.apache.cassandra.db:type=StorageService";
        MBeanWrapper.instance.registerMBean(this, jmxObjectName);
        MBeanWrapper.instance.registerMBean(StreamManager.instance, StreamManager.OBJECT_NAME);

        legacyProgressSupport = new LegacyJMXProgressSupport(this, jmxObjectName);

        /* register the verb handlers */
        MessagingService.instance().registerVerbHandlers(MessagingService.Verb.MUTATION, new MutationVerbHandler());
        MessagingService.instance().registerVerbHandlers(MessagingService.Verb.READ_REPAIR, new ReadRepairVerbHandler());
        MessagingService.instance().registerVerbHandlers(MessagingService.Verb.READ, new ReadCommandVerbHandler());
        MessagingService.instance().registerVerbHandlers(MessagingService.Verb.RANGE_SLICE, new RangeSliceVerbHandler());
        MessagingService.instance().registerVerbHandlers(MessagingService.Verb.PAGED_RANGE, new RangeSliceVerbHandler());
        MessagingService.instance().registerVerbHandlers(MessagingService.Verb.COUNTER_MUTATION, new CounterMutationVerbHandler());
        MessagingService.instance().registerVerbHandlers(MessagingService.Verb.TRUNCATE, new TruncateVerbHandler());
        MessagingService.instance().registerVerbHandlers(MessagingService.Verb.PAXOS_PREPARE, new PrepareVerbHandler());
        MessagingService.instance().registerVerbHandlers(MessagingService.Verb.PAXOS_PROPOSE, new ProposeVerbHandler());
        MessagingService.instance().registerVerbHandlers(MessagingService.Verb.PAXOS_COMMIT, new CommitVerbHandler());
        MessagingService.instance().registerVerbHandlers(MessagingService.Verb.HINT, new HintVerbHandler());

        // see BootStrapper for a summary of how the bootstrap verbs interact
        MessagingService.instance().registerVerbHandlers(MessagingService.Verb.REPLICATION_FINISHED, new ReplicationFinishedVerbHandler());
        MessagingService.instance().registerVerbHandlers(MessagingService.Verb.REQUEST_RESPONSE, new ResponseVerbHandler());
        MessagingService.instance().registerVerbHandlers(MessagingService.Verb.INTERNAL_RESPONSE, new ResponseVerbHandler());
        MessagingService.instance().registerVerbHandlers(MessagingService.Verb.REPAIR_MESSAGE, new RepairMessageVerbHandler());
        MessagingService.instance().registerVerbHandlers(MessagingService.Verb.GOSSIP_SHUTDOWN, new GossipShutdownVerbHandler());

        MessagingService.instance().registerVerbHandlers(MessagingService.Verb.GOSSIP_DIGEST_SYN, new GossipDigestSynVerbHandler());
        MessagingService.instance().registerVerbHandlers(MessagingService.Verb.GOSSIP_DIGEST_ACK, new GossipDigestAckVerbHandler());
        MessagingService.instance().registerVerbHandlers(MessagingService.Verb.GOSSIP_DIGEST_ACK2, new GossipDigestAck2VerbHandler());

        MessagingService.instance().registerVerbHandlers(MessagingService.Verb.DEFINITIONS_UPDATE, new DefinitionsUpdateVerbHandler());
        MessagingService.instance().registerVerbHandlers(MessagingService.Verb.SCHEMA_CHECK, new SchemaCheckVerbHandler());
        MessagingService.instance().registerVerbHandlers(MessagingService.Verb.MIGRATION_REQUEST, new MigrationRequestVerbHandler());

        MessagingService.instance().registerVerbHandlers(MessagingService.Verb.SNAPSHOT, new SnapshotVerbHandler());
        MessagingService.instance().registerVerbHandlers(MessagingService.Verb.ECHO, new EchoVerbHandler());

        MessagingService.instance().registerVerbHandlers(MessagingService.Verb.BATCH_STORE, new BatchStoreVerbHandler());
        MessagingService.instance().registerVerbHandlers(MessagingService.Verb.BATCH_REMOVE, new BatchRemoveVerbHandler());
    }

    public void registerDaemon(CassandraDaemon daemon)
    {
        this.daemon = daemon;
    }

    public void register(IEndpointLifecycleSubscriber subscriber)
    {
        lifecycleSubscribers.add(subscriber);
    }

    public void unregister(IEndpointLifecycleSubscriber subscriber)
    {
        lifecycleSubscribers.remove(subscriber);
    }

    // should only be called via JMX
    public void stopGossiping()
    {
        if (initialized)
        {
            logger.warn("Stopping gossip by operator request");
            Gossiper.instance.stop();
            initialized = false;
        }
    }

    // should only be called via JMX
    public synchronized void startGossiping()
    {
        if (!initialized)
        {
            checkServiceAllowedToStart("gossip");

            logger.warn("Starting gossip by operator request");
            Collection<Token> tokens = SystemKeyspace.getSavedTokens();

            boolean validTokens = tokens != null && !tokens.isEmpty();

            // shouldn't be called before these are set if we intend to join the ring/are in the process of doing so
            if (joined || joinRing)
                assert validTokens : "Cannot start gossiping for a node intended to join without valid tokens";

            if (validTokens)
                setGossipTokens(tokens);

            Gossiper.instance.forceNewerGeneration();
            Gossiper.instance.start((int) (System.currentTimeMillis() / 1000));
            initialized = true;
        }
    }

    // should only be called via JMX
    public boolean isGossipRunning()
    {
        return Gossiper.instance.isEnabled();
    }

    // should only be called via JMX
    public synchronized void startRPCServer()
    {
        checkServiceAllowedToStart("thrift");

        if (daemon == null)
        {
            throw new IllegalStateException("No configured daemon");
        }

        // We only start transports if bootstrap has completed and we're not in survey mode, OR if we are in
        // survey mode and streaming has completed but we're not using auth.
        // OR if we have not joined the ring yet.
        if (StorageService.instance.hasJoined())
        {
            if (StorageService.instance.isSurveyMode())
            {
                if (StorageService.instance.isBootstrapMode() || DatabaseDescriptor.getAuthenticator().requireAuthentication())
                {
                    throw new IllegalStateException("Not starting RPC server in write_survey mode as it's bootstrapping or " +
                            "auth is enabled");
                }
            }
            else
            {
                if (!SystemKeyspace.bootstrapComplete())
                {
                    throw new IllegalStateException("Node is not yet bootstrapped completely. Use nodetool to check bootstrap state and resume. For more, see `nodetool help bootstrap`");
                }
            }
        }

        daemon.thriftServer.start();
    }

    public void stopRPCServer()
    {
        if (daemon == null)
        {
            throw new IllegalStateException("No configured daemon");
        }
        if (daemon.thriftServer != null)
            daemon.thriftServer.stop();
    }

    public boolean isRPCServerRunning()
    {
        if ((daemon == null) || (daemon.thriftServer == null))
        {
            return false;
        }
        return daemon.thriftServer.isRunning();
    }

    public synchronized void startNativeTransport()
    {
        checkServiceAllowedToStart("native transport");

        if (daemon == null)
        {
            throw new IllegalStateException("No configured daemon");
        }

        try
        {
            daemon.startNativeTransport();
        }
        catch (Exception e)
        {
            throw new RuntimeException("Error starting native transport: " + e.getMessage());
        }
    }

    public void stopNativeTransport()
    {
        if (daemon == null)
        {
            throw new IllegalStateException("No configured daemon");
        }
        daemon.stopNativeTransport();
    }

    public boolean isNativeTransportRunning()
    {
        if (daemon == null)
        {
            return false;
        }
        return daemon.isNativeTransportRunning();
    }

    public void stopTransports()
    {
        if (isInitialized())
        {
            logger.error("Stopping gossiper");
            stopGossiping();
        }
        if (isRPCServerRunning())
        {
            logger.error("Stopping RPC server");
            stopRPCServer();
        }
        if (isNativeTransportRunning())
        {
            logger.error("Stopping native transport");
            stopNativeTransport();
        }
    }

    /**
     * Set the Gossip flag RPC_READY to false and then
     * shutdown the client services (thrift and CQL).
     *
     * Note that other nodes will do this for us when
     * they get the Gossip shutdown message, so even if
     * we don't get time to broadcast this, it is not a problem.
     *
     * See {@link Gossiper#markAsShutdown(InetAddress)}
     */
    private void shutdownClientServers()
    {
        setRpcReady(false);
        stopRPCServer();
        stopNativeTransport();
    }

    public void stopClient()
    {
        Gossiper.instance.unregister(this);
        Gossiper.instance.stop();
        MessagingService.instance().shutdown();
        // give it a second so that task accepted before the MessagingService shutdown gets submitted to the stage (to avoid RejectedExecutionException)
        Uninterruptibles.sleepUninterruptibly(1, TimeUnit.SECONDS);
        StageManager.shutdownNow();
    }

    public boolean isInitialized()
    {
        return initialized;
    }

    public boolean isSetupCompleted()
    {
        return daemon == null
               ? false
               : daemon.setupCompleted();
    }

    public void stopDaemon()
    {
        if (daemon == null)
            throw new IllegalStateException("No configured daemon");
        daemon.deactivate();
    }

    public synchronized Collection<Token> prepareReplacementInfo() throws ConfigurationException
    {
        logger.info("Gathering node replacement information for {}", DatabaseDescriptor.getReplaceAddress());
        if (!MessagingService.instance().isListening())
            MessagingService.instance().listen();

        // make magic happen
        Map<InetAddress, EndpointState> epStates = Gossiper.instance.doShadowRound();
        // now that we've gossiped at least once, we should be able to find the node we're replacing
        if (epStates.get(DatabaseDescriptor.getReplaceAddress())== null)
            throw new RuntimeException("Cannot replace_address " + DatabaseDescriptor.getReplaceAddress() + " because it doesn't exist in gossip");
        replacingId = Gossiper.instance.getHostId(DatabaseDescriptor.getReplaceAddress(), epStates);
        try
        {
            VersionedValue tokensVersionedValue = epStates.get(DatabaseDescriptor.getReplaceAddress()).getApplicationState(ApplicationState.TOKENS);
            if (tokensVersionedValue == null)
                throw new RuntimeException("Could not find tokens for " + DatabaseDescriptor.getReplaceAddress() + " to replace");
            Collection<Token> tokens = TokenSerializer.deserialize(tokenMetadata.partitioner, new DataInputStream(new ByteArrayInputStream(tokensVersionedValue.toBytes())));

            if (isReplacingSameAddress())
            {
                SystemKeyspace.setLocalHostId(replacingId); // use the replacee's host Id as our own so we receive hints, etc
            }
            return tokens;
        }
        catch (IOException e)
        {
            throw new RuntimeException(e);
        }
    }

    public synchronized void checkForEndpointCollision() throws ConfigurationException
    {
        logger.debug("Starting shadow gossip round to check for endpoint collision");
        if (!MessagingService.instance().isListening())
            MessagingService.instance().listen();
        Map<InetAddress, EndpointState> epStates = Gossiper.instance.doShadowRound();
        if (!Gossiper.instance.isSafeForBootstrap(FBUtilities.getBroadcastAddress(), epStates))
        {
            throw new RuntimeException(String.format("A node with address %s already exists, cancelling join. " +
                                                     "Use cassandra.replace_address if you want to replace this node.",
                                                     FBUtilities.getBroadcastAddress()));
        }
        if (useStrictConsistency && !allowSimultaneousMoves())
        {
            for (Map.Entry<InetAddress, EndpointState> entry : epStates.entrySet())
            {
                // ignore local node or empty status
                if (entry.getKey().equals(FBUtilities.getBroadcastAddress()) || entry.getValue().getApplicationState(ApplicationState.STATUS) == null)
                    continue;
                String[] pieces = splitValue(entry.getValue().getApplicationState(ApplicationState.STATUS));
                assert (pieces.length > 0);
                String state = pieces[0];
                if (state.equals(VersionedValue.STATUS_BOOTSTRAPPING) || state.equals(VersionedValue.STATUS_LEAVING) || state.equals(VersionedValue.STATUS_MOVING))
                    throw new UnsupportedOperationException("Other bootstrapping/leaving/moving nodes detected, cannot bootstrap while cassandra.consistent.rangemovement is true");
            }
        }
    }

    private boolean allowSimultaneousMoves()
    {
        return allowSimultaneousMoves && DatabaseDescriptor.getNumTokens() == 1;
    }

    // for testing only
    public void unsafeInitialize() throws ConfigurationException
    {
        initialized = true;
        Gossiper.instance.register(this);
        Gossiper.instance.start((int) (System.currentTimeMillis() / 1000)); // needed for node-ring gathering.
        Gossiper.instance.addLocalApplicationState(ApplicationState.NET_VERSION, valueFactory.networkVersion());
        if (!MessagingService.instance().isListening())
            MessagingService.instance().listen();
    }

    public void populateTokenMetadata()
    {
        if (Boolean.parseBoolean(System.getProperty("cassandra.load_ring_state", "true")))
        {
            logger.info("Populating token metadata from system tables");
            Multimap<InetAddress, Token> loadedTokens = SystemKeyspace.loadTokens();
            if (!shouldBootstrap()) // if we have not completed bootstrapping, we should not add ourselves as a normal token
                loadedTokens.putAll(FBUtilities.getBroadcastAddress(), SystemKeyspace.getSavedTokens());
            for (InetAddress ep : loadedTokens.keySet())
                tokenMetadata.updateNormalTokens(loadedTokens.get(ep), ep);

            logger.info("Token metadata: {}", tokenMetadata);
        }
    }

    public synchronized void initServer() throws ConfigurationException
    {
        initServer(RING_DELAY);
    }

    public synchronized void initServer(int delay) throws ConfigurationException
    {
        logger.info("Cassandra version: {}", FBUtilities.getReleaseVersionString());
        logger.info("Thrift API version: {}", cassandraConstants.VERSION);
        logger.info("CQL supported versions: {} (default: {})",
                StringUtils.join(ClientState.getCQLSupportedVersion(), ","), ClientState.DEFAULT_CQL_VERSION);

        initialized = true;

        try
        {
            // Ensure StorageProxy is initialized on start-up; see CASSANDRA-3797.
            Class.forName("org.apache.cassandra.service.StorageProxy");
            // also IndexSummaryManager, which is otherwise unreferenced
            Class.forName("org.apache.cassandra.io.sstable.IndexSummaryManager");
        }
        catch (ClassNotFoundException e)
        {
            throw new AssertionError(e);
        }

        if (Boolean.parseBoolean(System.getProperty("cassandra.load_ring_state", "true")))
        {
            logger.info("Loading persisted ring state");
            Multimap<InetAddress, Token> loadedTokens = SystemKeyspace.loadTokens();
            Map<InetAddress, UUID> loadedHostIds = SystemKeyspace.loadHostIds();
            for (InetAddress ep : loadedTokens.keySet())
            {
                if (ep.equals(FBUtilities.getBroadcastAddress()))
                {
                    // entry has been mistakenly added, delete it
                    SystemKeyspace.removeEndpoint(ep);
                }
                else
                {
                    if (loadedHostIds.containsKey(ep))
                        tokenMetadata.updateHostId(loadedHostIds.get(ep), ep);
                    Gossiper.runInGossipStageBlocking(() -> Gossiper.instance.addSavedEndpoint(ep));
                }
            }
        }

        // daemon threads, like our executors', continue to run while shutdown hooks are invoked
        drainOnShutdown = new Thread(NamedThreadFactory.threadLocalDeallocator(new WrappedRunnable()
        {
            @Override
            public void runMayThrow() throws InterruptedException, ExecutionException, IOException
            {
                drain(true);

                if (FBUtilities.isWindows())
                    WindowsTimer.endTimerPeriod(DatabaseDescriptor.getWindowsTimerInterval());

<<<<<<< HEAD
                // Cleanup logback
                DelayingShutdownHook logbackHook = new DelayingShutdownHook();
                logbackHook.setContext((LoggerContext)LoggerFactory.getILoggerFactory());
                logbackHook.run();
=======
                // wait for miscellaneous tasks like sstable and commitlog segment deletion
                ScheduledExecutors.nonPeriodicTasks.shutdown();
                if (!ScheduledExecutors.nonPeriodicTasks.awaitTermination(1, MINUTES))
                    logger.warn("Miscellaneous task executor still busy after one minute; proceeding with shutdown");
>>>>>>> 8dcaa12b
            }
        }), "StorageServiceShutdownHook");
        Runtime.getRuntime().addShutdownHook(drainOnShutdown);

        replacing = DatabaseDescriptor.isReplacing();

        if (!Boolean.parseBoolean(System.getProperty("cassandra.start_gossip", "true")))
        {
            logger.info("Not starting gossip as requested.");
            return;
        }

        prepareToJoin();

        // Has to be called after the host id has potentially changed in prepareToJoin().
        try
        {
            CacheService.instance.counterCache.loadSavedAsync().get();
        }
        catch (Throwable t)
        {
            JVMStabilityInspector.inspectThrowable(t);
            logger.warn("Error loading counter cache", t);
        }

        if (joinRing)
        {
            joinTokenRing(delay);
        }
        else
        {
            Collection<Token> tokens = SystemKeyspace.getSavedTokens();
            if (!tokens.isEmpty())
            {
                tokenMetadata.updateNormalTokens(tokens, FBUtilities.getBroadcastAddress());
                // order is important here, the gossiper can fire in between adding these two states.  It's ok to send TOKENS without STATUS, but *not* vice versa.
                List<Pair<ApplicationState, VersionedValue>> states = new ArrayList<Pair<ApplicationState, VersionedValue>>();
                states.add(Pair.create(ApplicationState.TOKENS, valueFactory.tokens(tokens)));
                states.add(Pair.create(ApplicationState.STATUS, valueFactory.hibernate(true)));
                Gossiper.instance.addLocalApplicationStates(states);
            }
            doAuthSetup();
            logger.info("Not joining ring as requested. Use JMX (StorageService->joinRing()) to initiate ring joining");
        }
    }

    /**
     * In the event of forceful termination we need to remove the shutdown hook to prevent hanging (OOM for instance)
     */
    public void removeShutdownHook()
    {
        if (drainOnShutdown != null)
            Runtime.getRuntime().removeShutdownHook(drainOnShutdown);

        if (FBUtilities.isWindows())
            WindowsTimer.endTimerPeriod(DatabaseDescriptor.getWindowsTimerInterval());
    }

    private boolean shouldBootstrap()
    {
        return DatabaseDescriptor.isAutoBootstrap() && !SystemKeyspace.bootstrapComplete() && !DatabaseDescriptor.getSeeds().contains(FBUtilities.getBroadcastAddress());
    }

    @VisibleForTesting
    public void prepareToJoin() throws ConfigurationException
    {
        if (!joined)
        {
            Map<ApplicationState, VersionedValue> appStates = new EnumMap<>(ApplicationState.class);

            if (SystemKeyspace.wasDecommissioned())
            {
                if (Boolean.getBoolean("cassandra.override_decommission"))
                {
                    logger.warn("This node was decommissioned, but overriding by operator request.");
                    SystemKeyspace.setBootstrapState(SystemKeyspace.BootstrapState.COMPLETED);
                }
                else
                    throw new ConfigurationException("This node was decommissioned and will not rejoin the ring unless cassandra.override_decommission=true has been set, or all existing data is removed and the node is bootstrapped again");
            }
            if (replacing && !joinRing)
                throw new ConfigurationException("Cannot set both join_ring=false and attempt to replace a node");
            if (DatabaseDescriptor.getReplaceTokens().size() > 0 || DatabaseDescriptor.getReplaceNode() != null)
                throw new RuntimeException("Replace method removed; use cassandra.replace_address instead");
            if (replacing)
            {
                if (SystemKeyspace.bootstrapComplete())
                    throw new RuntimeException("Cannot replace address with a node that is already bootstrapped");
                if (!DatabaseDescriptor.isAutoBootstrap())
                    throw new RuntimeException("Trying to replace_address with auto_bootstrap disabled will not work, check your configuration");
                bootstrapTokens = prepareReplacementInfo();
                if (isReplacingSameAddress())
                {
                    logger.warn("Writes will not be forwarded to this node during replacement because it has the same address as " +
                                "the node to be replaced ({}). If the previous node has been down for longer than max_hint_window_in_ms, " +
                                "repair must be run after the replacement process in order to make this node consistent.",
                                DatabaseDescriptor.getReplaceAddress());
                    appStates.put(ApplicationState.TOKENS, valueFactory.tokens(bootstrapTokens));
                    appStates.put(ApplicationState.STATUS, valueFactory.hibernate(true));
                }
            }
            else if (shouldBootstrap())
            {
                checkForEndpointCollision();
            }

            // have to start the gossip service before we can see any info on other nodes.  this is necessary
            // for bootstrap to get the load info it needs.
            // (we won't be part of the storage ring though until we add a counterId to our state, below.)
            // Seed the host ID-to-endpoint map with our own ID.
            UUID localHostId = SystemKeyspace.getLocalHostId();
            getTokenMetadata().updateHostId(localHostId, FBUtilities.getBroadcastAddress());
            appStates.put(ApplicationState.NET_VERSION, valueFactory.networkVersion());
            appStates.put(ApplicationState.HOST_ID, valueFactory.hostId(localHostId));
            appStates.put(ApplicationState.RPC_ADDRESS, valueFactory.rpcaddress(FBUtilities.getBroadcastRpcAddress()));
            appStates.put(ApplicationState.RELEASE_VERSION, valueFactory.releaseVersion());
            logger.info("Starting up server gossip");
            Gossiper.instance.register(this);
            Gossiper.instance.start(SystemKeyspace.incrementAndGetGeneration(), appStates); // needed for node-ring gathering.
            // gossip snitch infos (local DC and rack)
            gossipSnitchInfo();
            // gossip Schema.emptyVersion forcing immediate check for schema updates (see MigrationManager#maybeScheduleSchemaPull)
            Schema.instance.updateVersionAndAnnounce(); // Ensure we know our own actual Schema UUID in preparation for updates

            if (!MessagingService.instance().isListening())
                MessagingService.instance().listen();
            LoadBroadcaster.instance.startBroadcasting();

            HintsService.instance.startDispatch();
            BatchlogManager.instance.start();
        }
    }

    @VisibleForTesting
    public void joinTokenRing(int delay) throws ConfigurationException
    {
        joined = true;

        // We bootstrap if we haven't successfully bootstrapped before, as long as we are not a seed.
        // If we are a seed, or if the user manually sets auto_bootstrap to false,
        // we'll skip streaming data from other nodes and jump directly into the ring.
        //
        // The seed check allows us to skip the RING_DELAY sleep for the single-node cluster case,
        // which is useful for both new users and testing.
        //
        // We attempted to replace this with a schema-presence check, but you need a meaningful sleep
        // to get schema info from gossip which defeats the purpose.  See CASSANDRA-4427 for the gory details.
        Set<InetAddress> current = new HashSet<>();
        if (logger.isDebugEnabled())
        {
            logger.debug("Bootstrap variables: {} {} {} {}",
                         DatabaseDescriptor.isAutoBootstrap(),
                         SystemKeyspace.bootstrapInProgress(),
                         SystemKeyspace.bootstrapComplete(),
                         DatabaseDescriptor.getSeeds().contains(FBUtilities.getBroadcastAddress()));
        }
        if (DatabaseDescriptor.isAutoBootstrap() && !SystemKeyspace.bootstrapComplete() && DatabaseDescriptor.getSeeds().contains(FBUtilities.getBroadcastAddress()))
        {
            logger.info("This node will not auto bootstrap because it is configured to be a seed node.");
        }

        boolean dataAvailable = true; // make this to false when bootstrap streaming failed
        if (shouldBootstrap())
        {
            if (SystemKeyspace.bootstrapInProgress())
                logger.warn("Detected previous bootstrap failure; retrying");
            else
                SystemKeyspace.setBootstrapState(SystemKeyspace.BootstrapState.IN_PROGRESS);
            setMode(Mode.JOINING, "waiting for ring information", true);
            // first sleep the delay to make sure we see all our peers
            for (int i = 0; i < delay; i += 1000)
            {
                // if we see schema, we can proceed to the next check directly
                if (!Schema.instance.getVersion().equals(Schema.emptyVersion))
                {
                    logger.debug("got schema: {}", Schema.instance.getVersion());
                    break;
                }
                Uninterruptibles.sleepUninterruptibly(1, TimeUnit.SECONDS);
            }
            // if our schema hasn't matched yet, wait until it has
            // we do this by waiting for all in-flight migration requests and responses to complete
            // (post CASSANDRA-1391 we don't expect this to be necessary very often, but it doesn't hurt to be careful)
            if (!MigrationManager.isReadyForBootstrap())
            {
                setMode(Mode.JOINING, "waiting for schema information to complete", true);
                MigrationManager.waitUntilReadyForBootstrap();
            }
            setMode(Mode.JOINING, "schema complete, ready to bootstrap", true);
            setMode(Mode.JOINING, "waiting for pending range calculation", true);
            PendingRangeCalculatorService.instance.blockUntilFinished();
            setMode(Mode.JOINING, "calculation complete, ready to bootstrap", true);

            logger.debug("... got ring + schema info");

            if (useStrictConsistency && !allowSimultaneousMoves() &&
                    (
                        tokenMetadata.getBootstrapTokens().valueSet().size() > 0 ||
                        tokenMetadata.getLeavingEndpoints().size() > 0 ||
                        tokenMetadata.getMovingEndpoints().size() > 0
                    ))
            {
                throw new UnsupportedOperationException("Other bootstrapping/leaving/moving nodes detected, cannot bootstrap while cassandra.consistent.rangemovement is true");
            }

            // get bootstrap tokens
            if (!replacing)
            {
                if (tokenMetadata.isMember(FBUtilities.getBroadcastAddress()))
                {
                    String s = "This node is already a member of the token ring; bootstrap aborted. (If replacing a dead node, remove the old one from the ring first.)";
                    throw new UnsupportedOperationException(s);
                }
                setMode(Mode.JOINING, "getting bootstrap token", true);
                bootstrapTokens = BootStrapper.getBootstrapTokens(tokenMetadata, FBUtilities.getBroadcastAddress());
            }
            else
            {
                if (!isReplacingSameAddress())
                {
                    try
                    {
                        // Sleep additionally to make sure that the server actually is not alive
                        // and giving it more time to gossip if alive.
                        Thread.sleep(LoadBroadcaster.BROADCAST_INTERVAL);
                    }
                    catch (InterruptedException e)
                    {
                        throw new AssertionError(e);
                    }

                    // check for operator errors...
                    for (Token token : bootstrapTokens)
                    {
                        InetAddress existing = tokenMetadata.getEndpoint(token);
                        if (existing != null)
                        {
                            long nanoDelay = delay * 1000000L;
                            if (Gossiper.instance.getEndpointStateForEndpoint(existing).getUpdateTimestamp() > (System.nanoTime() - nanoDelay))
                                throw new UnsupportedOperationException("Cannot replace a live node... ");
                            current.add(existing);
                        }
                        else
                        {
                            throw new UnsupportedOperationException("Cannot replace token " + token + " which does not exist!");
                        }
                    }
                }
                else
                {
                    try
                    {
                        Thread.sleep(RING_DELAY);
                    }
                    catch (InterruptedException e)
                    {
                        throw new AssertionError(e);
                    }

                }
                setMode(Mode.JOINING, "Replacing a node with token(s): " + bootstrapTokens, true);
            }

            dataAvailable = bootstrap(bootstrapTokens);
        }
        else
        {
            bootstrapTokens = SystemKeyspace.getSavedTokens();
            if (bootstrapTokens.isEmpty())
            {
                Collection<String> initialTokens = DatabaseDescriptor.getInitialTokens();
                if (initialTokens.size() < 1)
                {
                    bootstrapTokens = BootStrapper.getRandomTokens(tokenMetadata, DatabaseDescriptor.getNumTokens());
                    if (DatabaseDescriptor.getNumTokens() == 1)
                        logger.warn("Generated random token {}. Random tokens will result in an unbalanced ring; see http://wiki.apache.org/cassandra/Operations", bootstrapTokens);
                    else
                        logger.info("Generated random tokens. tokens are {}", bootstrapTokens);
                }
                else
                {
                    bootstrapTokens = new ArrayList<>(initialTokens.size());
                    for (String token : initialTokens)
                        bootstrapTokens.add(getTokenFactory().fromString(token));
                    logger.info("Saved tokens not found. Using configuration value: {}", bootstrapTokens);
                }
            }
            else
            {
                if (bootstrapTokens.size() != DatabaseDescriptor.getNumTokens())
                    throw new ConfigurationException("Cannot change the number of tokens from " + bootstrapTokens.size() + " to " + DatabaseDescriptor.getNumTokens());
                else
                    logger.info("Using saved tokens {}", bootstrapTokens);
            }
        }

        // if we don't have system_traces keyspace at this point, then create it manually
        maybeAddOrUpdateKeyspace(TraceKeyspace.metadata());
        maybeAddOrUpdateKeyspace(SystemDistributedKeyspace.metadata());

        if (!isSurveyMode)
        {
            if (dataAvailable)
            {
                finishJoiningRing(bootstrapTokens);

                // remove the existing info about the replaced node.
                if (!current.isEmpty())
                {
                    Gossiper.runInGossipStageBlocking(() -> {
                        for (InetAddress existing : current)
                            Gossiper.instance.replacedEndpoint(existing);
                    });
                }
            }
            else
            {
                logger.warn("Some data streaming failed. Use nodetool to check bootstrap state and resume. For more, see `nodetool help bootstrap`. {}", SystemKeyspace.getBootstrapState());
            }
        }
        else
        {
            if (dataAvailable)
                logger.info("Startup complete, but write survey mode is active, not becoming an active ring member. Use JMX (StorageService->joinRing()) to finalize ring joining.");
            else
                logger.warn("Some data streaming failed. Use nodetool to check bootstrap state and resume. For more, see `nodetool help bootstrap`. {}", SystemKeyspace.getBootstrapState());
        }
    }

    public static boolean isReplacingSameAddress()
    {
        return DatabaseDescriptor.getReplaceAddress().equals(FBUtilities.getBroadcastAddress());
    }

    public void gossipSnitchInfo()
    {
        IEndpointSnitch snitch = DatabaseDescriptor.getEndpointSnitch();
        String dc = snitch.getDatacenter(FBUtilities.getBroadcastAddress());
        String rack = snitch.getRack(FBUtilities.getBroadcastAddress());
        Gossiper.instance.addLocalApplicationState(ApplicationState.DC, StorageService.instance.valueFactory.datacenter(dc));
        Gossiper.instance.addLocalApplicationState(ApplicationState.RACK, StorageService.instance.valueFactory.rack(rack));
    }

    public synchronized void joinRing() throws IOException
    {
        if (!joined)
        {
            logger.info("Joining ring by operator request");
            try
            {
                joinTokenRing(0);
            }
            catch (ConfigurationException e)
            {
                throw new IOException(e.getMessage());
            }
        }
        else if (isSurveyMode)
        {
            // if isSurveyMode is on then verify isBootstrapMode
            // node can join the ring even if isBootstrapMode is true which should not happen
            if (!isBootstrapMode())
            {
                isSurveyMode = false;
                logger.info("Leaving write survey mode and joining ring at operator request");
                finishJoiningRing(SystemKeyspace.getSavedTokens());
                daemon.start();
            }
            else
            {
                logger.warn("Can't join the ring because in write_survey mode and bootstrap hasn't completed");
            }
        }
        else if (isBootstrapMode())
        {
            // bootstrap is not complete hence node cannot join the ring
            logger.warn("Can't join the ring because bootstrap hasn't completed.");
        }
    }

    private void finishJoiningRing(Collection<Token> tokens)
    {
        // start participating in the ring.
        SystemKeyspace.setBootstrapState(SystemKeyspace.BootstrapState.COMPLETED);
        setTokens(tokens);

        assert tokenMetadata.sortedTokens().size() > 0;
        doAuthSetup();
    }

    private void doAuthSetup()
    {
        if (!authSetupCalled.getAndSet(true))
        {
            maybeAddOrUpdateKeyspace(AuthKeyspace.metadata());

            DatabaseDescriptor.getRoleManager().setup();
            DatabaseDescriptor.getAuthenticator().setup();
            DatabaseDescriptor.getAuthorizer().setup();

            MigrationManager.instance.register(new AuthMigrationListener());
        }
    }

    private void maybeAddKeyspace(KeyspaceMetadata ksm)
    {
        try
        {
            /*
             * We use timestamp of 0, intentionally, so that varying timestamps wouldn't cause schema mismatches on
             * newly added nodes.
             *
             * Having the initial/default timestamp as 0 also allows users to make and persist changes to replication
             * of our replicated system keyspaces.
             *
             * In case that we need to make incompatible changes to those kesypaces/tables, we'd need to bump the timestamp
             * on per-keyspace/per-table basis. So far we've never needed to.
             */
            MigrationManager.announceNewKeyspace(ksm, 0, false);
        }
        catch (AlreadyExistsException e)
        {
            logger.debug("Attempted to create new keyspace {}, but it already exists", ksm.name);
        }
    }

    /**
     * Ensure the schema of a pseudo-system keyspace (a distributed system keyspace: traces, auth and the so-called distributedKeyspace),
     * is up to date with what we expected (creating it if it doesn't exist and updating tables that may have been upgraded).
     */
    private void maybeAddOrUpdateKeyspace(KeyspaceMetadata expected)
    {
        // Note that want to deal with the keyspace and its table a bit differently: for the keyspace definition
        // itself, we want to create it if it doesn't exist yet, but if it does exist, we don't want to modify it,
        // because user can modify the definition to change the replication factor (#6016) and we don't want to
        // override it. For the tables however, we have to deal with the fact that new version can add new columns
        // (#8162 being an example), so even if the table definition exists, we still need to force the "current"
        // version of the schema, the one the node will be expecting.

        KeyspaceMetadata defined = Schema.instance.getKSMetaData(expected.name);
        // If the keyspace doesn't exist, create it
        if (defined == null)
        {
            maybeAddKeyspace(expected);
            defined = Schema.instance.getKSMetaData(expected.name);
        }

        // While the keyspace exists, it might miss table or have outdated one
        // There is also the potential for a race, as schema migrations add the bare
        // keyspace into Schema.instance before adding its tables, so double check that
        // all the expected tables are present
        for (CFMetaData expectedTable : expected.tables)
        {
            CFMetaData definedTable = defined.tables.get(expectedTable.cfName).orElse(null);
            if (definedTable == null || !definedTable.equals(expectedTable))
                MigrationManager.forceAnnounceNewColumnFamily(expectedTable);
        }
    }

    public boolean isJoined()
    {
        return tokenMetadata.isMember(FBUtilities.getBroadcastAddress()) && !isSurveyMode;
    }

    public void rebuild(String sourceDc)
    {
        // check ongoing rebuild
        if (!isRebuilding.compareAndSet(false, true))
        {
            throw new IllegalStateException("Node is still rebuilding. Check nodetool netstats.");
        }

        logger.info("rebuild from dc: {}", sourceDc == null ? "(any dc)" : sourceDc);

        try
        {
            RangeStreamer streamer = new RangeStreamer(tokenMetadata,
                                                       null,
                                                       FBUtilities.getBroadcastAddress(),
                                                       "Rebuild",
                                                       !replacing && useStrictConsistency,
                                                       DatabaseDescriptor.getEndpointSnitch(),
                                                       streamStateStore);
            streamer.addSourceFilter(new RangeStreamer.FailureDetectorSourceFilter(FailureDetector.instance));
            if (sourceDc != null)
                streamer.addSourceFilter(new RangeStreamer.SingleDatacenterFilter(DatabaseDescriptor.getEndpointSnitch(), sourceDc));

            for (String keyspaceName : Schema.instance.getNonLocalStrategyKeyspaces())
                streamer.addRanges(keyspaceName, getLocalRanges(keyspaceName));

            StreamResultFuture resultFuture = streamer.fetchAsync();
            // wait for result
            resultFuture.get();
        }
        catch (InterruptedException e)
        {
            throw new RuntimeException("Interrupted while waiting on rebuild streaming");
        }
        catch (ExecutionException e)
        {
            // This is used exclusively through JMX, so log the full trace but only throw a simple RTE
            logger.error("Error while rebuilding node", e.getCause());
            throw new RuntimeException("Error while rebuilding node: " + e.getCause().getMessage());
        }
        finally
        {
            // rebuild is done (successfully or not)
            isRebuilding.set(false);
        }
    }

    public void setStreamThroughputMbPerSec(int value)
    {
        DatabaseDescriptor.setStreamThroughputOutboundMegabitsPerSec(value);
        logger.info("setstreamthroughput: throttle set to {}", value);
    }

    public int getStreamThroughputMbPerSec()
    {
        return DatabaseDescriptor.getStreamThroughputOutboundMegabitsPerSec();
    }

    public void setInterDCStreamThroughputMbPerSec(int value)
    {
        DatabaseDescriptor.setInterDCStreamThroughputOutboundMegabitsPerSec(value);
        logger.info("setinterdcstreamthroughput: throttle set to {}", value);
    }

    public int getInterDCStreamThroughputMbPerSec()
    {
        return DatabaseDescriptor.getInterDCStreamThroughputOutboundMegabitsPerSec();
    }


    public int getCompactionThroughputMbPerSec()
    {
        return DatabaseDescriptor.getCompactionThroughputMbPerSec();
    }

    public void setCompactionThroughputMbPerSec(int value)
    {
        DatabaseDescriptor.setCompactionThroughputMbPerSec(value);
        CompactionManager.instance.setRate(value);
    }

    public boolean isIncrementalBackupsEnabled()
    {
        return DatabaseDescriptor.isIncrementalBackupsEnabled();
    }

    public void setIncrementalBackupsEnabled(boolean value)
    {
        DatabaseDescriptor.setIncrementalBackupsEnabled(value);
    }

    private void setMode(Mode m, boolean log)
    {
        setMode(m, null, log);
    }

    private void setMode(Mode m, String msg, boolean log)
    {
        operationMode = m;
        String logMsg = msg == null ? m.toString() : String.format("%s: %s", m, msg);
        if (log)
            logger.info(logMsg);
        else
            logger.debug(logMsg);
    }

    /**
     * Bootstrap node by fetching data from other nodes.
     * If node is bootstrapping as a new node, then this also announces bootstrapping to the cluster.
     *
     * This blocks until streaming is done.
     *
     * @param tokens bootstrapping tokens
     * @return true if bootstrap succeeds.
     */
    private boolean bootstrap(final Collection<Token> tokens)
    {
        isBootstrapMode = true;
        SystemKeyspace.updateTokens(tokens); // DON'T use setToken, that makes us part of the ring locally which is incorrect until we are done bootstrapping

        if (!replacing || !isReplacingSameAddress())
        {
            // if not an existing token then bootstrap
            List<Pair<ApplicationState, VersionedValue>> states = new ArrayList<>();
            states.add(Pair.create(ApplicationState.TOKENS, valueFactory.tokens(tokens)));
            states.add(Pair.create(ApplicationState.STATUS, replacing?
                                                            valueFactory.bootReplacing(DatabaseDescriptor.getReplaceAddress()) :
                                                            valueFactory.bootstrapping(tokens)));
            Gossiper.instance.addLocalApplicationStates(states);
            setMode(Mode.JOINING, "sleeping " + RING_DELAY + " ms for pending range setup", true);
            Uninterruptibles.sleepUninterruptibly(RING_DELAY, TimeUnit.MILLISECONDS);
        }
        else
        {
            // Dont set any state for the node which is bootstrapping the existing token...
            tokenMetadata.updateNormalTokens(tokens, FBUtilities.getBroadcastAddress());
            SystemKeyspace.removeEndpoint(DatabaseDescriptor.getReplaceAddress());
        }
        if (!Gossiper.instance.seenAnySeed())
            throw new IllegalStateException("Unable to contact any seeds!");

        if (Boolean.getBoolean("cassandra.reset_bootstrap_progress"))
        {
            logger.info("Resetting bootstrap progress to start fresh");
            SystemKeyspace.resetAvailableRanges();
        }

        setMode(Mode.JOINING, "Starting to bootstrap...", true);
        BootStrapper bootstrapper = new BootStrapper(FBUtilities.getBroadcastAddress(), tokens, tokenMetadata);
        bootstrapper.addProgressListener(progressSupport);
        ListenableFuture<StreamState> bootstrapStream = bootstrapper.bootstrap(streamStateStore, !replacing && useStrictConsistency); // handles token update
        Futures.addCallback(bootstrapStream, new FutureCallback<StreamState>()
        {
            @Override
            public void onSuccess(StreamState streamState)
            {
                bootstrapFinished();
                logger.info("Bootstrap completed! for the tokens {}", tokens);
            }

            @Override
            public void onFailure(Throwable e)
            {
                logger.warn("Error during bootstrap.", e);
            }
        });
        try
        {
            bootstrapStream.get();
            return true;
        }
        catch (Throwable e)
        {
            logger.error("Error while waiting on bootstrap to complete. Bootstrap will have to be restarted.", e);
            return false;
        }
    }

    /**
     * All MVs have been created during bootstrap, so mark them as built
     */
    private void markViewsAsBuilt() {
        for (String keyspace : Schema.instance.getUserKeyspaces())
        {
            for (ViewDefinition view: Schema.instance.getKSMetaData(keyspace).views)
                SystemKeyspace.finishViewBuildStatus(view.ksName, view.viewName);
        }
    }

    /**
     * Called when bootstrap did finish successfully
     */
    private void bootstrapFinished() {
        markViewsAsBuilt();
        isBootstrapMode = false;
    }

    public boolean resumeBootstrap()
    {
        if (isBootstrapMode && SystemKeyspace.bootstrapInProgress())
        {
            logger.info("Resuming bootstrap...");

            // get bootstrap tokens saved in system keyspace
            final Collection<Token> tokens = SystemKeyspace.getSavedTokens();
            // already bootstrapped ranges are filtered during bootstrap
            BootStrapper bootstrapper = new BootStrapper(FBUtilities.getBroadcastAddress(), tokens, tokenMetadata);
            bootstrapper.addProgressListener(progressSupport);
            ListenableFuture<StreamState> bootstrapStream = bootstrapper.bootstrap(streamStateStore, !replacing && useStrictConsistency); // handles token update
            Futures.addCallback(bootstrapStream, new FutureCallback<StreamState>()
            {
                @Override
                public void onSuccess(StreamState streamState)
                {
                    bootstrapFinished();
                    if (isSurveyMode)
                    {
                        logger.info("Startup complete, but write survey mode is active, not becoming an active ring member. Use JMX (StorageService->joinRing()) to finalize ring joining.");
                    }
                    else
                    {
                        isSurveyMode = false;
                        progressSupport.progress("bootstrap", ProgressEvent.createNotification("Joining ring..."));
                        finishJoiningRing(bootstrapTokens);
                    }
                    progressSupport.progress("bootstrap", new ProgressEvent(ProgressEventType.COMPLETE, 1, 1, "Resume bootstrap complete"));
                    daemon.start();
                    logger.info("Resume complete");
                }

                @Override
                public void onFailure(Throwable e)
                {
                    String message = "Error during bootstrap: ";
                    if (e instanceof ExecutionException && e.getCause() != null)
                    {
                        message += e.getCause().getMessage();
                    }
                    else
                    {
                        message += e.getMessage();
                    }
                    logger.error(message, e);
                    progressSupport.progress("bootstrap", new ProgressEvent(ProgressEventType.ERROR, 1, 1, message));
                    progressSupport.progress("bootstrap", new ProgressEvent(ProgressEventType.COMPLETE, 1, 1, "Resume bootstrap complete"));
                }
            });
            return true;
        }
        else
        {
            logger.info("Resuming bootstrap is requested, but the node is already bootstrapped.");
            return false;
        }
    }

    public boolean isBootstrapMode()
    {
        return isBootstrapMode;
    }

    public TokenMetadata getTokenMetadata()
    {
        return tokenMetadata;
    }

    /**
     * Increment about the known Compaction severity of the events in this node
     */
    public void reportSeverity(double incr)
    {
        bgMonitor.incrCompactionSeverity(incr);
    }

    public void reportManualSeverity(double incr)
    {
        bgMonitor.incrManualSeverity(incr);
    }

    public double getSeverity(InetAddress endpoint)
    {
        return bgMonitor.getSeverity(endpoint);
    }

    public void shutdownBGMonitorAndWait(long timeout, TimeUnit units) throws TimeoutException, InterruptedException
    {
        bgMonitor.shutdownAndWait(timeout, units);
    }

    /**
     * for a keyspace, return the ranges and corresponding listen addresses.
     * @param keyspace
     * @return the endpoint map
     */
    public Map<List<String>, List<String>> getRangeToEndpointMap(String keyspace)
    {
        /* All the ranges for the tokens */
        Map<List<String>, List<String>> map = new HashMap<>();
        for (Map.Entry<Range<Token>,List<InetAddress>> entry : getRangeToAddressMap(keyspace).entrySet())
        {
            map.put(entry.getKey().asList(), stringify(entry.getValue()));
        }
        return map;
    }

    /**
     * Return the rpc address associated with an endpoint as a string.
     * @param endpoint The endpoint to get rpc address for
     * @return the rpc address
     */
    public String getRpcaddress(InetAddress endpoint)
    {
        if (endpoint.equals(FBUtilities.getBroadcastAddress()))
            return FBUtilities.getBroadcastRpcAddress().getHostAddress();
        else if (Gossiper.instance.getEndpointStateForEndpoint(endpoint).getApplicationState(ApplicationState.RPC_ADDRESS) == null)
            return endpoint.getHostAddress();
        else
            return Gossiper.instance.getEndpointStateForEndpoint(endpoint).getApplicationState(ApplicationState.RPC_ADDRESS).value;
    }

    /**
     * for a keyspace, return the ranges and corresponding RPC addresses for a given keyspace.
     * @param keyspace
     * @return the endpoint map
     */
    public Map<List<String>, List<String>> getRangeToRpcaddressMap(String keyspace)
    {
        /* All the ranges for the tokens */
        Map<List<String>, List<String>> map = new HashMap<>();
        for (Map.Entry<Range<Token>, List<InetAddress>> entry : getRangeToAddressMap(keyspace).entrySet())
        {
            List<String> rpcaddrs = new ArrayList<>(entry.getValue().size());
            for (InetAddress endpoint: entry.getValue())
            {
                rpcaddrs.add(getRpcaddress(endpoint));
            }
            map.put(entry.getKey().asList(), rpcaddrs);
        }
        return map;
    }

    public Map<List<String>, List<String>> getPendingRangeToEndpointMap(String keyspace)
    {
        // some people just want to get a visual representation of things. Allow null and set it to the first
        // non-system keyspace.
        if (keyspace == null)
            keyspace = Schema.instance.getNonLocalStrategyKeyspaces().get(0);

        Map<List<String>, List<String>> map = new HashMap<>();
        for (Map.Entry<Range<Token>, Collection<InetAddress>> entry : tokenMetadata.getPendingRangesMM(keyspace).asMap().entrySet())
        {
            List<InetAddress> l = new ArrayList<>(entry.getValue());
            map.put(entry.getKey().asList(), stringify(l));
        }
        return map;
    }

    public Map<Range<Token>, List<InetAddress>> getRangeToAddressMap(String keyspace)
    {
        return getRangeToAddressMap(keyspace, tokenMetadata.sortedTokens());
    }

    public Map<Range<Token>, List<InetAddress>> getRangeToAddressMapInLocalDC(String keyspace)
    {
        Predicate<InetAddress> isLocalDC = new Predicate<InetAddress>()
        {
            public boolean apply(InetAddress address)
            {
                return isLocalDC(address);
            }
        };

        Map<Range<Token>, List<InetAddress>> origMap = getRangeToAddressMap(keyspace, getTokensInLocalDC());
        Map<Range<Token>, List<InetAddress>> filteredMap = Maps.newHashMap();
        for (Map.Entry<Range<Token>, List<InetAddress>> entry : origMap.entrySet())
        {
            List<InetAddress> endpointsInLocalDC = Lists.newArrayList(Collections2.filter(entry.getValue(), isLocalDC));
            filteredMap.put(entry.getKey(), endpointsInLocalDC);
        }

        return filteredMap;
    }

    private List<Token> getTokensInLocalDC()
    {
        List<Token> filteredTokens = Lists.newArrayList();
        for (Token token : tokenMetadata.sortedTokens())
        {
            InetAddress endpoint = tokenMetadata.getEndpoint(token);
            if (isLocalDC(endpoint))
                filteredTokens.add(token);
        }
        return filteredTokens;
    }

    private boolean isLocalDC(InetAddress targetHost)
    {
        String remoteDC = DatabaseDescriptor.getEndpointSnitch().getDatacenter(targetHost);
        String localDC = DatabaseDescriptor.getEndpointSnitch().getDatacenter(FBUtilities.getBroadcastAddress());
        return remoteDC.equals(localDC);
    }

    private Map<Range<Token>, List<InetAddress>> getRangeToAddressMap(String keyspace, List<Token> sortedTokens)
    {
        // some people just want to get a visual representation of things. Allow null and set it to the first
        // non-system keyspace.
        if (keyspace == null)
            keyspace = Schema.instance.getNonLocalStrategyKeyspaces().get(0);

        List<Range<Token>> ranges = getAllRanges(sortedTokens);
        return constructRangeToEndpointMap(keyspace, ranges);
    }


    /**
     * The same as {@code describeRing(String)} but converts TokenRange to the String for JMX compatibility
     *
     * @param keyspace The keyspace to fetch information about
     *
     * @return a List of TokenRange(s) converted to String for the given keyspace
     */
    public List<String> describeRingJMX(String keyspace) throws IOException
    {
        List<TokenRange> tokenRanges;
        try
        {
            tokenRanges = describeRing(keyspace);
        }
        catch (InvalidRequestException e)
        {
            throw new IOException(e.getMessage());
        }
        List<String> result = new ArrayList<>(tokenRanges.size());

        for (TokenRange tokenRange : tokenRanges)
            result.add(tokenRange.toString());

        return result;
    }

    /**
     * The TokenRange for a given keyspace.
     *
     * @param keyspace The keyspace to fetch information about
     *
     * @return a List of TokenRange(s) for the given keyspace
     *
     * @throws InvalidRequestException if there is no ring information available about keyspace
     */
    public List<TokenRange> describeRing(String keyspace) throws InvalidRequestException
    {
        return describeRing(keyspace, false);
    }

    /**
     * The same as {@code describeRing(String)} but considers only the part of the ring formed by nodes in the local DC.
     */
    public List<TokenRange> describeLocalRing(String keyspace) throws InvalidRequestException
    {
        return describeRing(keyspace, true);
    }

    private List<TokenRange> describeRing(String keyspace, boolean includeOnlyLocalDC) throws InvalidRequestException
    {
        if (!Schema.instance.getKeyspaces().contains(keyspace))
            throw new InvalidRequestException("No such keyspace: " + keyspace);

        if (keyspace == null || Keyspace.open(keyspace).getReplicationStrategy() instanceof LocalStrategy)
            throw new InvalidRequestException("There is no ring for the keyspace: " + keyspace);

        List<TokenRange> ranges = new ArrayList<>();
        Token.TokenFactory tf = getTokenFactory();

        Map<Range<Token>, List<InetAddress>> rangeToAddressMap =
                includeOnlyLocalDC
                        ? getRangeToAddressMapInLocalDC(keyspace)
                        : getRangeToAddressMap(keyspace);

        for (Map.Entry<Range<Token>, List<InetAddress>> entry : rangeToAddressMap.entrySet())
        {
            Range<Token> range = entry.getKey();
            List<InetAddress> addresses = entry.getValue();
            List<String> endpoints = new ArrayList<>(addresses.size());
            List<String> rpc_endpoints = new ArrayList<>(addresses.size());
            List<EndpointDetails> epDetails = new ArrayList<>(addresses.size());

            for (InetAddress endpoint : addresses)
            {
                EndpointDetails details = new EndpointDetails();
                details.host = endpoint.getHostAddress();
                details.datacenter = DatabaseDescriptor.getEndpointSnitch().getDatacenter(endpoint);
                details.rack = DatabaseDescriptor.getEndpointSnitch().getRack(endpoint);

                endpoints.add(details.host);
                rpc_endpoints.add(getRpcaddress(endpoint));

                epDetails.add(details);
            }

            TokenRange tr = new TokenRange(tf.toString(range.left.getToken()), tf.toString(range.right.getToken()), endpoints)
                                    .setEndpoint_details(epDetails)
                                    .setRpc_endpoints(rpc_endpoints);

            ranges.add(tr);
        }

        return ranges;
    }

    public Map<String, String> getTokenToEndpointMap()
    {
        Map<Token, InetAddress> mapInetAddress = tokenMetadata.getNormalAndBootstrappingTokenToEndpointMap();
        // in order to preserve tokens in ascending order, we use LinkedHashMap here
        Map<String, String> mapString = new LinkedHashMap<>(mapInetAddress.size());
        List<Token> tokens = new ArrayList<>(mapInetAddress.keySet());
        Collections.sort(tokens);
        for (Token token : tokens)
        {
            mapString.put(token.toString(), mapInetAddress.get(token).getHostAddress());
        }
        return mapString;
    }

    public String getLocalHostId()
    {
        return getTokenMetadata().getHostId(FBUtilities.getBroadcastAddress()).toString();
    }

    public UUID getLocalHostUUID()
    {
        return getTokenMetadata().getHostId(FBUtilities.getBroadcastAddress());
    }

    public Map<String, String> getHostIdMap()
    {
        return getEndpointToHostId();
    }

    public Map<String, String> getEndpointToHostId()
    {
        Map<String, String> mapOut = new HashMap<>();
        for (Map.Entry<InetAddress, UUID> entry : getTokenMetadata().getEndpointToHostIdMapForReading().entrySet())
            mapOut.put(entry.getKey().getHostAddress(), entry.getValue().toString());
        return mapOut;
    }

    public Map<String, String> getHostIdToEndpoint()
    {
        Map<String, String> mapOut = new HashMap<>();
        for (Map.Entry<InetAddress, UUID> entry : getTokenMetadata().getEndpointToHostIdMapForReading().entrySet())
            mapOut.put(entry.getValue().toString(), entry.getKey().getHostAddress());
        return mapOut;
    }

    /**
     * Construct the range to endpoint mapping based on the true view
     * of the world.
     * @param ranges
     * @return mapping of ranges to the replicas responsible for them.
    */
    private Map<Range<Token>, List<InetAddress>> constructRangeToEndpointMap(String keyspace, List<Range<Token>> ranges)
    {
        Map<Range<Token>, List<InetAddress>> rangeToEndpointMap = new HashMap<>(ranges.size());
        for (Range<Token> range : ranges)
        {
            rangeToEndpointMap.put(range, Keyspace.open(keyspace).getReplicationStrategy().getNaturalEndpoints(range.right));
        }
        return rangeToEndpointMap;
    }

    public void beforeChange(InetAddress endpoint, EndpointState currentState, ApplicationState newStateKey, VersionedValue newValue)
    {
        // no-op
    }

    /*
     * Handle the reception of a new particular ApplicationState for a particular endpoint. Note that the value of the
     * ApplicationState has not necessarily "changed" since the last known value, if we already received the same update
     * from somewhere else.
     *
     * onChange only ever sees one ApplicationState piece change at a time (even if many ApplicationState updates were
     * received at the same time), so we perform a kind of state machine here. We are concerned with two events: knowing
     * the token associated with an endpoint, and knowing its operation mode. Nodes can start in either bootstrap or
     * normal mode, and from bootstrap mode can change mode to normal. A node in bootstrap mode needs to have
     * pendingranges set in TokenMetadata; a node in normal mode should instead be part of the token ring.
     *
     * Normal progression of ApplicationState.STATUS values for a node should be like this:
     * STATUS_BOOTSTRAPPING,token
     *   if bootstrapping. stays this way until all files are received.
     * STATUS_NORMAL,token
     *   ready to serve reads and writes.
     * STATUS_LEAVING,token
     *   get ready to leave the cluster as part of a decommission
     * STATUS_LEFT,token
     *   set after decommission is completed.
     *
     * Other STATUS values that may be seen (possibly anywhere in the normal progression):
     * STATUS_MOVING,newtoken
     *   set if node is currently moving to a new token in the ring
     * REMOVING_TOKEN,deadtoken
     *   set if the node is dead and is being removed by its REMOVAL_COORDINATOR
     * REMOVED_TOKEN,deadtoken
     *   set if the node is dead and has been removed by its REMOVAL_COORDINATOR
     *
     * Note: Any time a node state changes from STATUS_NORMAL, it will not be visible to new nodes. So it follows that
     * you should never bootstrap a new node during a removenode, decommission or move.
     */
    public void onChange(InetAddress endpoint, ApplicationState state, VersionedValue value)
    {
        if (state == ApplicationState.STATUS)
        {
            String[] pieces = splitValue(value);
            assert (pieces.length > 0);

            String moveName = pieces[0];

            switch (moveName)
            {
                case VersionedValue.STATUS_BOOTSTRAPPING_REPLACE:
                    handleStateBootreplacing(endpoint, pieces);
                    break;
                case VersionedValue.STATUS_BOOTSTRAPPING:
                    handleStateBootstrap(endpoint);
                    break;
                case VersionedValue.STATUS_NORMAL:
                    handleStateNormal(endpoint, VersionedValue.STATUS_NORMAL);
                    break;
                case VersionedValue.SHUTDOWN:
                    handleStateNormal(endpoint, VersionedValue.SHUTDOWN);
                    break;
                case VersionedValue.REMOVING_TOKEN:
                case VersionedValue.REMOVED_TOKEN:
                    handleStateRemoving(endpoint, pieces);
                    break;
                case VersionedValue.STATUS_LEAVING:
                    handleStateLeaving(endpoint);
                    break;
                case VersionedValue.STATUS_LEFT:
                    handleStateLeft(endpoint, pieces);
                    break;
                case VersionedValue.STATUS_MOVING:
                    handleStateMoving(endpoint, pieces);
                    break;
            }
        }
        else
        {
            EndpointState epState = Gossiper.instance.getEndpointStateForEndpoint(endpoint);
            if (epState == null || Gossiper.instance.isDeadState(epState))
            {
                logger.debug("Ignoring state change for dead or unknown endpoint: {}", endpoint);
                return;
            }

            if (getTokenMetadata().isMember(endpoint))
            {
                final ExecutorService executor = StageManager.getStage(Stage.MUTATION);
                switch (state)
                {
                    case RELEASE_VERSION:
                        SystemKeyspace.updatePeerInfo(endpoint, "release_version", value.value, executor);
                        break;
                    case DC:
                        updateTopology(endpoint);
                        SystemKeyspace.updatePeerInfo(endpoint, "data_center", value.value, executor);
                        break;
                    case RACK:
                        updateTopology(endpoint);
                        SystemKeyspace.updatePeerInfo(endpoint, "rack", value.value, executor);
                        break;
                    case RPC_ADDRESS:
                        try
                        {
                            SystemKeyspace.updatePeerInfo(endpoint, "rpc_address", InetAddress.getByName(value.value), executor);
                        }
                        catch (UnknownHostException e)
                        {
                            throw new RuntimeException(e);
                        }
                        break;
                    case SCHEMA:
                        SystemKeyspace.updatePeerInfo(endpoint, "schema_version", UUID.fromString(value.value), executor);
                        MigrationManager.instance.scheduleSchemaPull(endpoint, epState);
                        break;
                    case HOST_ID:
                        SystemKeyspace.updatePeerInfo(endpoint, "host_id", UUID.fromString(value.value), executor);
                        break;
                    case RPC_READY:
                        notifyRpcChange(endpoint, epState.isRpcReady());
                        break;
                    case NET_VERSION:
                        updateNetVersion(endpoint, value);
                        break;
                }
            }
        }
    }

    private static String[] splitValue(VersionedValue value)
    {
        return value.value.split(VersionedValue.DELIMITER_STR, -1);
    }

    private void updateNetVersion(InetAddress endpoint, VersionedValue value)
    {
        try
        {
            MessagingService.instance().setVersion(endpoint, Integer.valueOf(value.value));
        }
        catch (NumberFormatException e)
        {
            throw new AssertionError("Got invalid value for NET_VERSION application state: " + value.value);
        }
    }

    public void updateTopology(InetAddress endpoint)
    {
        if (getTokenMetadata().isMember(endpoint))
        {
            getTokenMetadata().updateTopology(endpoint);
        }
    }

    public void updateTopology()
    {
        getTokenMetadata().updateTopology();
    }

    private void updatePeerInfo(InetAddress endpoint)
    {
        EndpointState epState = Gossiper.instance.getEndpointStateForEndpoint(endpoint);
        final ExecutorService executor = StageManager.getStage(Stage.MUTATION);
        for (Map.Entry<ApplicationState, VersionedValue> entry : epState.states())
        {
            switch (entry.getKey())
            {
                case RELEASE_VERSION:
                    SystemKeyspace.updatePeerInfo(endpoint, "release_version", entry.getValue().value, executor);
                    break;
                case DC:
                    SystemKeyspace.updatePeerInfo(endpoint, "data_center", entry.getValue().value, executor);
                    break;
                case RACK:
                    SystemKeyspace.updatePeerInfo(endpoint, "rack", entry.getValue().value, executor);
                    break;
                case RPC_ADDRESS:
                    try
                    {
                        SystemKeyspace.updatePeerInfo(endpoint, "rpc_address", InetAddress.getByName(entry.getValue().value), executor);
                    }
                    catch (UnknownHostException e)
                    {
                        throw new RuntimeException(e);
                    }
                    break;
                case SCHEMA:
                    SystemKeyspace.updatePeerInfo(endpoint, "schema_version", UUID.fromString(entry.getValue().value), executor);
                    break;
                case HOST_ID:
                    SystemKeyspace.updatePeerInfo(endpoint, "host_id", UUID.fromString(entry.getValue().value), executor);
                    break;
            }
        }
    }

    private void notifyRpcChange(InetAddress endpoint, boolean ready)
    {
        if (ready)
            notifyUp(endpoint);
        else
            notifyDown(endpoint);
    }

    private void notifyUp(InetAddress endpoint)
    {
        if (!isRpcReady(endpoint) || !Gossiper.instance.isAlive(endpoint))
            return;

        for (IEndpointLifecycleSubscriber subscriber : lifecycleSubscribers)
            subscriber.onUp(endpoint);
    }

    private void notifyDown(InetAddress endpoint)
    {
        for (IEndpointLifecycleSubscriber subscriber : lifecycleSubscribers)
            subscriber.onDown(endpoint);
    }

    private void notifyJoined(InetAddress endpoint)
    {
        if (!isStatus(endpoint, VersionedValue.STATUS_NORMAL))
            return;

        for (IEndpointLifecycleSubscriber subscriber : lifecycleSubscribers)
            subscriber.onJoinCluster(endpoint);
    }

    private void notifyMoved(InetAddress endpoint)
    {
        for (IEndpointLifecycleSubscriber subscriber : lifecycleSubscribers)
            subscriber.onMove(endpoint);
    }

    private void notifyLeft(InetAddress endpoint)
    {
        for (IEndpointLifecycleSubscriber subscriber : lifecycleSubscribers)
            subscriber.onLeaveCluster(endpoint);
    }

    private boolean isStatus(InetAddress endpoint, String status)
    {
        EndpointState state = Gossiper.instance.getEndpointStateForEndpoint(endpoint);
        return state != null && state.getStatus().equals(status);
    }

    public boolean isRpcReady(InetAddress endpoint)
    {
        if (MessagingService.instance().getVersion(endpoint) < MessagingService.VERSION_22)
            return true;
        EndpointState state = Gossiper.instance.getEndpointStateForEndpoint(endpoint);
        return state != null && state.isRpcReady();
    }

    /**
     * Set the RPC status. Because when draining a node we need to set the RPC
     * status to not ready, and drain is called by the shutdown hook, it may be that value is false
     * and there is no local endpoint state. In this case it's OK to just do nothing. Therefore,
     * we assert that the local endpoint state is not null only when value is true.
     *
     * @param value - true indicates that RPC is ready, false indicates the opposite.
     */
    public void setRpcReady(boolean value)
    {
        EndpointState state = Gossiper.instance.getEndpointStateForEndpoint(FBUtilities.getBroadcastAddress());
        // if value is false we're OK with a null state, if it is true we are not.
        assert !value || state != null;

        if (state != null)
            Gossiper.instance.addLocalApplicationState(ApplicationState.RPC_READY, valueFactory.rpcReady(value));
    }

    private Collection<Token> getTokensFor(InetAddress endpoint)
    {
        try
        {
            EndpointState state = Gossiper.instance.getEndpointStateForEndpoint(endpoint);
            if (state == null)
                return Collections.emptyList();

            VersionedValue versionedValue = state.getApplicationState(ApplicationState.TOKENS);
            if (versionedValue == null)
                return Collections.emptyList();

            return TokenSerializer.deserialize(tokenMetadata.partitioner, new DataInputStream(new ByteArrayInputStream(versionedValue.toBytes())));
        }
        catch (IOException e)
        {
            throw new RuntimeException(e);
        }
    }

    /**
     * Handle node bootstrap
     *
     * @param endpoint bootstrapping node
     */
    private void handleStateBootstrap(InetAddress endpoint)
    {
        Collection<Token> tokens;
        // explicitly check for TOKENS, because a bootstrapping node might be bootstrapping in legacy mode; that is, not using vnodes and no token specified
        tokens = getTokensFor(endpoint);

        if (logger.isDebugEnabled())
            logger.debug("Node {} state bootstrapping, token {}", endpoint, tokens);

        // if this node is present in token metadata, either we have missed intermediate states
        // or the node had crashed. Print warning if needed, clear obsolete stuff and
        // continue.
        if (tokenMetadata.isMember(endpoint))
        {
            // If isLeaving is false, we have missed both LEAVING and LEFT. However, if
            // isLeaving is true, we have only missed LEFT. Waiting time between completing
            // leave operation and rebootstrapping is relatively short, so the latter is quite
            // common (not enough time for gossip to spread). Therefore we report only the
            // former in the log.
            if (!tokenMetadata.isLeaving(endpoint))
                logger.info("Node {} state jump to bootstrap", endpoint);
            tokenMetadata.removeEndpoint(endpoint);
        }

        tokenMetadata.addBootstrapTokens(tokens, endpoint);
        PendingRangeCalculatorService.instance.update();

        tokenMetadata.updateHostId(Gossiper.instance.getHostId(endpoint), endpoint);
    }

    private void handleStateBootreplacing(InetAddress newNode, String[] pieces)
    {
        InetAddress oldNode;
        try
        {
            oldNode = InetAddress.getByName(pieces[1]);
        }
        catch (Exception e)
        {
            logger.error("Node {} tried to replace malformed endpoint {}.", newNode, pieces[1], e);
            return;
        }

        if (FailureDetector.instance.isAlive(oldNode))
        {
            throw new RuntimeException(String.format("Node %s is trying to replace alive node %s.", newNode, oldNode));
        }

        Optional<InetAddress> replacingNode = tokenMetadata.getReplacingNode(newNode);
        if (replacingNode.isPresent() && !replacingNode.get().equals(oldNode))
        {
            throw new RuntimeException(String.format("Node %s is already replacing %s but is trying to replace %s.",
                                                     newNode, replacingNode.get(), oldNode));
        }

        Collection<Token> tokens = getTokensFor(newNode);

        if (logger.isDebugEnabled())
            logger.debug("Node {} is replacing {}, tokens {}", newNode, oldNode, tokens);

        tokenMetadata.addReplaceTokens(tokens, newNode, oldNode);
        PendingRangeCalculatorService.instance.update();

        tokenMetadata.updateHostId(Gossiper.instance.getHostId(newNode), newNode);
    }

    private void ensureUpToDateTokenMetadata(String status, InetAddress endpoint)
    {
        Set<Token> tokens = new TreeSet<>(getTokensFor(endpoint));

        if (logger.isDebugEnabled())
            logger.debug("Node {} state {}, tokens {}", endpoint, status, tokens);

        // If the node is previously unknown or tokens do not match, update tokenmetadata to
        // have this node as 'normal' (it must have been using this token before the
        // leave). This way we'll get pending ranges right.
        if (!tokenMetadata.isMember(endpoint))
        {
            logger.info("Node {} state jump to {}", endpoint, status);
            updateTokenMetadata(endpoint, tokens);
        }
        else if (!tokens.equals(new TreeSet<>(tokenMetadata.getTokens(endpoint))))
        {
            logger.warn("Node {} '{}' token mismatch. Long network partition?", endpoint, status);
            updateTokenMetadata(endpoint, tokens);
        }
    }

    private void updateTokenMetadata(InetAddress endpoint, Iterable<Token> tokens)
    {
        updateTokenMetadata(endpoint, tokens, new HashSet<>());
    }

    private void updateTokenMetadata(InetAddress endpoint, Iterable<Token> tokens, Set<InetAddress> endpointsToRemove)
    {
        Set<Token> tokensToUpdateInMetadata = new HashSet<>();
        Set<Token> tokensToUpdateInSystemKeyspace = new HashSet<>();

        for (final Token token : tokens)
        {
            // we don't want to update if this node is responsible for the token and it has a later startup time than endpoint.
            InetAddress currentOwner = tokenMetadata.getEndpoint(token);
            if (currentOwner == null)
            {
                logger.debug("New node {} at token {}", endpoint, token);
                tokensToUpdateInMetadata.add(token);
                tokensToUpdateInSystemKeyspace.add(token);
            }
            else if (endpoint.equals(currentOwner))
            {
                // set state back to normal, since the node may have tried to leave, but failed and is now back up
                tokensToUpdateInMetadata.add(token);
                tokensToUpdateInSystemKeyspace.add(token);
            }
            else if (Gossiper.instance.compareEndpointStartup(endpoint, currentOwner) > 0)
            {
                tokensToUpdateInMetadata.add(token);
                tokensToUpdateInSystemKeyspace.add(token);

                // currentOwner is no longer current, endpoint is.  Keep track of these moves, because when
                // a host no longer has any tokens, we'll want to remove it.
                Multimap<InetAddress, Token> epToTokenCopy = getTokenMetadata().getEndpointToTokenMapForReading();
                epToTokenCopy.get(currentOwner).remove(token);
                if (epToTokenCopy.get(currentOwner).isEmpty())
                    endpointsToRemove.add(currentOwner);

                logger.info("Nodes {} and {} have the same token {}. {} is the new owner", endpoint, currentOwner, token, endpoint);
            }
            else
            {
                logger.info("Nodes () and {} have the same token {}.  Ignoring {}", endpoint, currentOwner, token, endpoint);
            }
        }

        tokenMetadata.updateNormalTokens(tokensToUpdateInMetadata, endpoint);
        for (InetAddress ep : endpointsToRemove)
        {
            removeEndpoint(ep);
            if (replacing && ep.equals(DatabaseDescriptor.getReplaceAddress()))
                Gossiper.instance.replacementQuarantine(ep); // quarantine locally longer than normally; see CASSANDRA-8260
        }
        if (!tokensToUpdateInSystemKeyspace.isEmpty())
            SystemKeyspace.updateTokens(endpoint, tokensToUpdateInSystemKeyspace, StageManager.getStage(Stage.MUTATION));
    }

    /**
     * Handle node move to normal state. That is, node is entering token ring and participating
     * in reads.
     *
     * @param endpoint node
     */
    private void handleStateNormal(final InetAddress endpoint, final String status)
    {
        Collection<Token> tokens = getTokensFor(endpoint);
        Set<InetAddress> endpointsToRemove = new HashSet<>();

        if (logger.isDebugEnabled())
            logger.debug("Node {} state {}, token {}", endpoint, status, tokens);

        if (tokenMetadata.isMember(endpoint))
            logger.info("Node {} state jump to {}", endpoint, status);

        if (tokens.isEmpty() && status.equals(VersionedValue.STATUS_NORMAL))
            logger.error("Node {} is in state normal but it has no tokens, state: {}",
                         endpoint,
                         Gossiper.instance.getEndpointStateForEndpoint(endpoint));

        Optional<InetAddress> replacingNode = tokenMetadata.getReplacingNode(endpoint);
        if (replacingNode.isPresent())
        {
            assert !endpoint.equals(replacingNode.get()) : "Pending replacement endpoint with same address is not supported";
            logger.info("Node {} will complete replacement of {} for tokens {}", endpoint, replacingNode.get(), tokens);
            if (FailureDetector.instance.isAlive(replacingNode.get()))
            {
                logger.error("Node {} cannot complete replacement of alive node {}.", endpoint, replacingNode.get());
                return;
            }
            endpointsToRemove.add(replacingNode.get());
        }

        Optional<InetAddress> replacementNode = tokenMetadata.getReplacementNode(endpoint);
        if (replacementNode.isPresent())
        {
            logger.warn("Node {} is currently being replaced by node {}.", endpoint, replacementNode.get());
        }

        updatePeerInfo(endpoint);
        // Order Matters, TM.updateHostID() should be called before TM.updateNormalToken(), (see CASSANDRA-4300).
        UUID hostId = Gossiper.instance.getHostId(endpoint);
        InetAddress existing = tokenMetadata.getEndpointForHostId(hostId);
        if (replacing && isReplacingSameAddress() && Gossiper.instance.getEndpointStateForEndpoint(DatabaseDescriptor.getReplaceAddress()) != null
            && (hostId.equals(Gossiper.instance.getHostId(DatabaseDescriptor.getReplaceAddress()))))
            logger.warn("Not updating token metadata for {} because I am replacing it", endpoint);
        else
        {
            if (existing != null && !existing.equals(endpoint))
            {
                if (existing.equals(FBUtilities.getBroadcastAddress()))
                {
                    logger.warn("Not updating host ID {} for {} because it's mine", hostId, endpoint);
                    tokenMetadata.removeEndpoint(endpoint);
                    endpointsToRemove.add(endpoint);
                }
                else if (Gossiper.instance.compareEndpointStartup(endpoint, existing) > 0)
                {
                    logger.warn("Host ID collision for {} between {} and {}; {} is the new owner", hostId, existing, endpoint, endpoint);
                    tokenMetadata.removeEndpoint(existing);
                    endpointsToRemove.add(existing);
                    tokenMetadata.updateHostId(hostId, endpoint);
                }
                else
                {
                    logger.warn("Host ID collision for {} between {} and {}; ignored {}", hostId, existing, endpoint, endpoint);
                    tokenMetadata.removeEndpoint(endpoint);
                    endpointsToRemove.add(endpoint);
                }
            }
            else
                tokenMetadata.updateHostId(hostId, endpoint);
        }

        // capture because updateNormalTokens clears moving and member status
        boolean isMember = tokenMetadata.isMember(endpoint);
        boolean isMoving = tokenMetadata.isMoving(endpoint);

        updateTokenMetadata(endpoint, tokens, endpointsToRemove);

        if (isMoving || operationMode == Mode.MOVING)
        {
            tokenMetadata.removeFromMoving(endpoint);
            notifyMoved(endpoint);
        }
        else if (!isMember) // prior to this, the node was not a member
        {
            notifyJoined(endpoint);
        }

        PendingRangeCalculatorService.instance.update();
    }

    /**
     * Handle node preparing to leave the ring
     *
     * @param endpoint node
     */
    private void handleStateLeaving(InetAddress endpoint)
    {
        // If the node is previously unknown or tokens do not match, update tokenmetadata to
        // have this node as 'normal' (it must have been using this token before the
        // leave). This way we'll get pending ranges right.

        ensureUpToDateTokenMetadata(VersionedValue.STATUS_LEAVING, endpoint);

        // at this point the endpoint is certainly a member with this token, so let's proceed
        // normally
        tokenMetadata.addLeavingEndpoint(endpoint);
        PendingRangeCalculatorService.instance.update();
    }

    /**
     * Handle node leaving the ring. This will happen when a node is decommissioned
     *
     * @param endpoint If reason for leaving is decommission, endpoint is the leaving node.
     * @param pieces STATE_LEFT,token
     */
    private void handleStateLeft(InetAddress endpoint, String[] pieces)
    {
        assert pieces.length >= 2;
        Collection<Token> tokens = getTokensFor(endpoint);

        if (logger.isDebugEnabled())
            logger.debug("Node {} state left, tokens {}", endpoint, tokens);

        excise(tokens, endpoint, extractExpireTime(pieces));
    }

    /**
     * Handle node moving inside the ring.
     *
     * @param endpoint moving endpoint address
     * @param pieces STATE_MOVING, token
     */
    private void handleStateMoving(InetAddress endpoint, String[] pieces)
    {
        ensureUpToDateTokenMetadata(VersionedValue.STATUS_MOVING, endpoint);

        assert pieces.length >= 2;
        Token token = getTokenFactory().fromString(pieces[1]);

        if (logger.isDebugEnabled())
            logger.debug("Node {} state moving, new token {}", endpoint, token);

        tokenMetadata.addMovingEndpoint(token, endpoint);

        PendingRangeCalculatorService.instance.update();
    }

    /**
     * Handle notification that a node being actively removed from the ring via 'removenode'
     *
     * @param endpoint node
     * @param pieces either REMOVED_TOKEN (node is gone) or REMOVING_TOKEN (replicas need to be restored)
     */
    private void handleStateRemoving(InetAddress endpoint, String[] pieces)
    {
        assert (pieces.length > 0);

        if (endpoint.equals(FBUtilities.getBroadcastAddress()))
        {
            logger.info("Received removenode gossip about myself. Is this node rejoining after an explicit removenode?");
            try
            {
                drain();
            }
            catch (Exception e)
            {
                throw new RuntimeException(e);
            }
            return;
        }
        if (tokenMetadata.isMember(endpoint))
        {
            String state = pieces[0];
            Collection<Token> removeTokens = tokenMetadata.getTokens(endpoint);

            if (VersionedValue.REMOVED_TOKEN.equals(state))
            {
                excise(removeTokens, endpoint, extractExpireTime(pieces));
            }
            else if (VersionedValue.REMOVING_TOKEN.equals(state))
            {
                ensureUpToDateTokenMetadata(state, endpoint);

                if (logger.isDebugEnabled())
                    logger.debug("Tokens {} removed manually (endpoint was {})", removeTokens, endpoint);

                // Note that the endpoint is being removed
                tokenMetadata.addLeavingEndpoint(endpoint);
                PendingRangeCalculatorService.instance.update();

                // find the endpoint coordinating this removal that we need to notify when we're done
                String[] coordinator = splitValue(Gossiper.instance.getEndpointStateForEndpoint(endpoint).getApplicationState(ApplicationState.REMOVAL_COORDINATOR));
                UUID hostId = UUID.fromString(coordinator[1]);
                // grab any data we are now responsible for and notify responsible node
                restoreReplicaCount(endpoint, tokenMetadata.getEndpointForHostId(hostId));
            }
        }
        else // now that the gossiper has told us about this nonexistent member, notify the gossiper to remove it
        {
            if (VersionedValue.REMOVED_TOKEN.equals(pieces[0]))
                addExpireTimeIfFound(endpoint, extractExpireTime(pieces));
            removeEndpoint(endpoint);
        }
    }

    private void excise(Collection<Token> tokens, InetAddress endpoint)
    {
        logger.info("Removing tokens {} for {}", tokens, endpoint);

        UUID hostId = tokenMetadata.getHostId(endpoint);
        if (hostId != null && tokenMetadata.isMember(endpoint))
        {
            // enough time for writes to expire and MessagingService timeout reporter callback to fire, which is where
            // hints are mostly written from - using getMinRpcTimeout() / 2 for the interval.
            long delay = DatabaseDescriptor.getMinRpcTimeout() + DatabaseDescriptor.getWriteRpcTimeout();
            ScheduledExecutors.optionalTasks.schedule(() -> HintsService.instance.excise(hostId), delay, TimeUnit.MILLISECONDS);
        }

        removeEndpoint(endpoint);
        tokenMetadata.removeEndpoint(endpoint);
        if (!tokens.isEmpty())
            tokenMetadata.removeBootstrapTokens(tokens);
        notifyLeft(endpoint);
        PendingRangeCalculatorService.instance.update();
    }

    private void excise(Collection<Token> tokens, InetAddress endpoint, long expireTime)
    {
        addExpireTimeIfFound(endpoint, expireTime);
        excise(tokens, endpoint);
    }

    /** unlike excise we just need this endpoint gone without going through any notifications **/
    private void removeEndpoint(InetAddress endpoint)
    {
        Gossiper.runInGossipStageBlocking(() -> Gossiper.instance.removeEndpoint(endpoint));
        SystemKeyspace.removeEndpoint(endpoint);
    }

    protected void addExpireTimeIfFound(InetAddress endpoint, long expireTime)
    {
        if (expireTime != 0L)
        {
            Gossiper.instance.addExpireTimeForEndpoint(endpoint, expireTime);
        }
    }

    protected long extractExpireTime(String[] pieces)
    {
        return Long.parseLong(pieces[2]);
    }

    /**
     * Finds living endpoints responsible for the given ranges
     *
     * @param keyspaceName the keyspace ranges belong to
     * @param ranges the ranges to find sources for
     * @return multimap of addresses to ranges the address is responsible for
     */
    private Multimap<InetAddress, Range<Token>> getNewSourceRanges(String keyspaceName, Set<Range<Token>> ranges)
    {
        InetAddress myAddress = FBUtilities.getBroadcastAddress();
        Multimap<Range<Token>, InetAddress> rangeAddresses = Keyspace.open(keyspaceName).getReplicationStrategy().getRangeAddresses(tokenMetadata.cloneOnlyTokenMap());
        Multimap<InetAddress, Range<Token>> sourceRanges = HashMultimap.create();
        IFailureDetector failureDetector = FailureDetector.instance;

        // find alive sources for our new ranges
        for (Range<Token> range : ranges)
        {
            Collection<InetAddress> possibleRanges = rangeAddresses.get(range);
            IEndpointSnitch snitch = DatabaseDescriptor.getEndpointSnitch();
            List<InetAddress> sources = snitch.getSortedListByProximity(myAddress, possibleRanges);

            assert (!sources.contains(myAddress));

            for (InetAddress source : sources)
            {
                if (failureDetector.isAlive(source))
                {
                    sourceRanges.put(source, range);
                    break;
                }
            }
        }
        return sourceRanges;
    }

    /**
     * Sends a notification to a node indicating we have finished replicating data.
     *
     * @param remote node to send notification to
     */
    private void sendReplicationNotification(InetAddress remote)
    {
        // notify the remote token
        MessageOut msg = new MessageOut(MessagingService.Verb.REPLICATION_FINISHED);
        IFailureDetector failureDetector = FailureDetector.instance;
        if (logger.isDebugEnabled())
            logger.debug("Notifying {} of replication completion\n", remote);
        while (failureDetector.isAlive(remote))
        {
            AsyncOneResponse iar = MessagingService.instance().sendRR(msg, remote);
            try
            {
                iar.get(DatabaseDescriptor.getRpcTimeout(), TimeUnit.MILLISECONDS);
                return; // done
            }
            catch(TimeoutException e)
            {
                // try again
            }
        }
    }

    /**
     * Called when an endpoint is removed from the ring. This function checks
     * whether this node becomes responsible for new ranges as a
     * consequence and streams data if needed.
     *
     * This is rather ineffective, but it does not matter so much
     * since this is called very seldom
     *
     * @param endpoint the node that left
     */
    private void restoreReplicaCount(InetAddress endpoint, final InetAddress notifyEndpoint)
    {
        Multimap<String, Map.Entry<InetAddress, Collection<Range<Token>>>> rangesToFetch = HashMultimap.create();

        InetAddress myAddress = FBUtilities.getBroadcastAddress();

        for (String keyspaceName : Schema.instance.getNonLocalStrategyKeyspaces())
        {
            Multimap<Range<Token>, InetAddress> changedRanges = getChangedRangesForLeaving(keyspaceName, endpoint);
            Set<Range<Token>> myNewRanges = new HashSet<>();
            for (Map.Entry<Range<Token>, InetAddress> entry : changedRanges.entries())
            {
                if (entry.getValue().equals(myAddress))
                    myNewRanges.add(entry.getKey());
            }
            Multimap<InetAddress, Range<Token>> sourceRanges = getNewSourceRanges(keyspaceName, myNewRanges);
            for (Map.Entry<InetAddress, Collection<Range<Token>>> entry : sourceRanges.asMap().entrySet())
            {
                rangesToFetch.put(keyspaceName, entry);
            }
        }

        StreamPlan stream = new StreamPlan("Restore replica count");
        for (String keyspaceName : rangesToFetch.keySet())
        {
            for (Map.Entry<InetAddress, Collection<Range<Token>>> entry : rangesToFetch.get(keyspaceName))
            {
                InetAddress source = entry.getKey();
                InetAddress preferred = SystemKeyspace.getPreferredIP(source);
                Collection<Range<Token>> ranges = entry.getValue();
                if (logger.isDebugEnabled())
                    logger.debug("Requesting from {} ranges {}", source, StringUtils.join(ranges, ", "));
                stream.requestRanges(source, preferred, keyspaceName, ranges);
            }
        }
        StreamResultFuture future = stream.execute();
        Futures.addCallback(future, new FutureCallback<StreamState>()
        {
            public void onSuccess(StreamState finalState)
            {
                sendReplicationNotification(notifyEndpoint);
            }

            public void onFailure(Throwable t)
            {
                logger.warn("Streaming to restore replica count failed", t);
                // We still want to send the notification
                sendReplicationNotification(notifyEndpoint);
            }
        });
    }

    // needs to be modified to accept either a keyspace or ARS.
    private Multimap<Range<Token>, InetAddress> getChangedRangesForLeaving(String keyspaceName, InetAddress endpoint)
    {
        // First get all ranges the leaving endpoint is responsible for
        Collection<Range<Token>> ranges = getRangesForEndpoint(keyspaceName, endpoint);

        if (logger.isDebugEnabled())
            logger.debug("Node {} ranges [{}]", endpoint, StringUtils.join(ranges, ", "));

        Map<Range<Token>, List<InetAddress>> currentReplicaEndpoints = new HashMap<>(ranges.size());

        // Find (for each range) all nodes that store replicas for these ranges as well
        TokenMetadata metadata = tokenMetadata.cloneOnlyTokenMap(); // don't do this in the loop! #7758
        for (Range<Token> range : ranges)
            currentReplicaEndpoints.put(range, Keyspace.open(keyspaceName).getReplicationStrategy().calculateNaturalEndpoints(range.right, metadata));

        TokenMetadata temp = tokenMetadata.cloneAfterAllLeft();

        // endpoint might or might not be 'leaving'. If it was not leaving (that is, removenode
        // command was used), it is still present in temp and must be removed.
        if (temp.isMember(endpoint))
            temp.removeEndpoint(endpoint);

        Multimap<Range<Token>, InetAddress> changedRanges = HashMultimap.create();

        // Go through the ranges and for each range check who will be
        // storing replicas for these ranges when the leaving endpoint
        // is gone. Whoever is present in newReplicaEndpoints list, but
        // not in the currentReplicaEndpoints list, will be needing the
        // range.
        for (Range<Token> range : ranges)
        {
            Collection<InetAddress> newReplicaEndpoints = Keyspace.open(keyspaceName).getReplicationStrategy().calculateNaturalEndpoints(range.right, temp);
            newReplicaEndpoints.removeAll(currentReplicaEndpoints.get(range));
            if (logger.isDebugEnabled())
                if (newReplicaEndpoints.isEmpty())
                    logger.debug("Range {} already in all replicas", range);
                else
                    logger.debug("Range {} will be responsibility of {}", range, StringUtils.join(newReplicaEndpoints, ", "));
            changedRanges.putAll(range, newReplicaEndpoints);
        }

        return changedRanges;
    }

    public void onJoin(InetAddress endpoint, EndpointState epState)
    {
        for (Map.Entry<ApplicationState, VersionedValue> entry : epState.states())
        {
            onChange(endpoint, entry.getKey(), entry.getValue());
        }
        MigrationManager.instance.scheduleSchemaPull(endpoint, epState);
    }

    public void onAlive(InetAddress endpoint, EndpointState state)
    {
        MigrationManager.instance.scheduleSchemaPull(endpoint, state);

        if (tokenMetadata.isMember(endpoint))
            notifyUp(endpoint);
    }

    public void onRemove(InetAddress endpoint)
    {
        tokenMetadata.removeEndpoint(endpoint);
        PendingRangeCalculatorService.instance.update();
    }

    public void onDead(InetAddress endpoint, EndpointState state)
    {
        MessagingService.instance().convict(endpoint);
        notifyDown(endpoint);
    }

    public void onRestart(InetAddress endpoint, EndpointState state)
    {
        // If we have restarted before the node was even marked down, we need to reset the connection pool
        if (state.isAlive())
            onDead(endpoint, state);

        // Then, the node may have been upgraded and changed its messaging protocol version. If so, we
        // want to update that before we mark the node live again to avoid problems like CASSANDRA-11128.
        VersionedValue netVersion = state.getApplicationState(ApplicationState.NET_VERSION);
        if (netVersion != null)
            updateNetVersion(endpoint, netVersion);
    }


    public String getLoadString()
    {
        return FileUtils.stringifyFileSize(StorageMetrics.load.getCount());
    }

    public Map<String, String> getLoadMap()
    {
        Map<String, String> map = new HashMap<>();
        for (Map.Entry<InetAddress,Double> entry : LoadBroadcaster.instance.getLoadInfo().entrySet())
        {
            map.put(entry.getKey().getHostAddress(), FileUtils.stringifyFileSize(entry.getValue()));
        }
        // gossiper doesn't see its own updates, so we need to special-case the local node
        map.put(FBUtilities.getBroadcastAddress().getHostAddress(), getLoadString());
        return map;
    }

    // TODO
    public final void deliverHints(String host) throws UnknownHostException
    {
        throw new UnsupportedOperationException();
    }

    public Collection<Token> getLocalTokens()
    {
        Collection<Token> tokens = SystemKeyspace.getSavedTokens();
        assert tokens != null && !tokens.isEmpty(); // should not be called before initServer sets this
        return tokens;
    }

    @Nullable
    public InetAddress getEndpointForHostId(UUID hostId)
    {
        return tokenMetadata.getEndpointForHostId(hostId);
    }

    @Nullable
    public UUID getHostIdForEndpoint(InetAddress address)
    {
        return tokenMetadata.getHostId(address);
    }

    /* These methods belong to the MBean interface */

    public List<String> getTokens()
    {
        return getTokens(FBUtilities.getBroadcastAddress());
    }

    public List<String> getTokens(String endpoint) throws UnknownHostException
    {
        return getTokens(InetAddress.getByName(endpoint));
    }

    private List<String> getTokens(InetAddress endpoint)
    {
        List<String> strTokens = new ArrayList<>();
        for (Token tok : getTokenMetadata().getTokens(endpoint))
            strTokens.add(tok.toString());
        return strTokens;
    }

    public String getReleaseVersion()
    {
        return FBUtilities.getReleaseVersionString();
    }

    public String getSchemaVersion()
    {
        return Schema.instance.getVersion().toString();
    }

    public List<String> getLeavingNodes()
    {
        return stringify(tokenMetadata.getLeavingEndpoints());
    }

    public List<String> getMovingNodes()
    {
        List<String> endpoints = new ArrayList<>();

        for (Pair<Token, InetAddress> node : tokenMetadata.getMovingEndpoints())
        {
            endpoints.add(node.right.getHostAddress());
        }

        return endpoints;
    }

    public List<String> getJoiningNodes()
    {
        return stringify(tokenMetadata.getBootstrapTokens().valueSet());
    }

    public List<String> getLiveNodes()
    {
        return stringify(Gossiper.instance.getLiveMembers());
    }

    public Set<InetAddress> getLiveRingMembers()
    {
        return getLiveRingMembers(false);
    }

    public Set<InetAddress> getLiveRingMembers(boolean excludeDeadStates)
    {
        Set<InetAddress> ret = new HashSet<>();
        for (InetAddress ep : Gossiper.instance.getLiveMembers())
        {
            if (excludeDeadStates)
            {
                EndpointState epState = Gossiper.instance.getEndpointStateForEndpoint(ep);
                if (epState == null || Gossiper.instance.isDeadState(epState))
                    continue;
            }

            if (tokenMetadata.isMember(ep))
                ret.add(ep);
        }
        return ret;
    }


    public List<String> getUnreachableNodes()
    {
        return stringify(Gossiper.instance.getUnreachableMembers());
    }

    public String[] getAllDataFileLocations()
    {
        String[] locations = DatabaseDescriptor.getAllDataFileLocations();
        for (int i = 0; i < locations.length; i++)
            locations[i] = FileUtils.getCanonicalPath(locations[i]);
        return locations;
    }

    public String getCommitLogLocation()
    {
        return FileUtils.getCanonicalPath(DatabaseDescriptor.getCommitLogLocation());
    }

    public String getSavedCachesLocation()
    {
        return FileUtils.getCanonicalPath(DatabaseDescriptor.getSavedCachesLocation());
    }

    private List<String> stringify(Iterable<InetAddress> endpoints)
    {
        List<String> stringEndpoints = new ArrayList<>();
        for (InetAddress ep : endpoints)
        {
            stringEndpoints.add(ep.getHostAddress());
        }
        return stringEndpoints;
    }

    public int getCurrentGenerationNumber()
    {
        return Gossiper.instance.getCurrentGenerationNumber(FBUtilities.getBroadcastAddress());
    }

    public int forceKeyspaceCleanup(String keyspaceName, String... tables) throws IOException, ExecutionException, InterruptedException
    {
        return forceKeyspaceCleanup(0, keyspaceName, tables);
    }

    public int forceKeyspaceCleanup(int jobs, String keyspaceName, String... tables) throws IOException, ExecutionException, InterruptedException
    {
        if (Schema.isLocalSystemKeyspace(keyspaceName))
            throw new RuntimeException("Cleanup of the system keyspace is neither necessary nor wise");

        CompactionManager.AllSSTableOpStatus status = CompactionManager.AllSSTableOpStatus.SUCCESSFUL;
        for (ColumnFamilyStore cfStore : getValidColumnFamilies(false, false, keyspaceName, tables))
        {
            CompactionManager.AllSSTableOpStatus oneStatus = cfStore.forceCleanup(jobs);
            if (oneStatus != CompactionManager.AllSSTableOpStatus.SUCCESSFUL)
                status = oneStatus;
        }
        return status.statusCode;
    }

    public int scrub(boolean disableSnapshot, boolean skipCorrupted, String keyspaceName, String... tables) throws IOException, ExecutionException, InterruptedException
    {
        return scrub(disableSnapshot, skipCorrupted, true, 0, keyspaceName, tables);
    }

    public int scrub(boolean disableSnapshot, boolean skipCorrupted, boolean checkData, String keyspaceName, String... tables) throws IOException, ExecutionException, InterruptedException
    {
        return scrub(disableSnapshot, skipCorrupted, checkData, 0, keyspaceName, tables);
    }

    public int scrub(boolean disableSnapshot, boolean skipCorrupted, boolean checkData, int jobs, String keyspaceName, String... tables) throws IOException, ExecutionException, InterruptedException
    {
        return scrub(disableSnapshot, skipCorrupted, checkData, false, jobs, keyspaceName, tables);
    }

    public int scrub(boolean disableSnapshot, boolean skipCorrupted, boolean checkData, boolean reinsertOverflowedTTL, int jobs, String keyspaceName, String... tables) throws IOException, ExecutionException, InterruptedException
    {
        CompactionManager.AllSSTableOpStatus status = CompactionManager.AllSSTableOpStatus.SUCCESSFUL;
        for (ColumnFamilyStore cfStore : getValidColumnFamilies(true, false, keyspaceName, tables))
        {
            CompactionManager.AllSSTableOpStatus oneStatus = cfStore.scrub(disableSnapshot, skipCorrupted, reinsertOverflowedTTL, checkData, jobs);
            if (oneStatus != CompactionManager.AllSSTableOpStatus.SUCCESSFUL)
                status = oneStatus;
        }
        return status.statusCode;
    }

    public int verify(boolean extendedVerify, String keyspaceName, String... tableNames) throws IOException, ExecutionException, InterruptedException
    {
        CompactionManager.AllSSTableOpStatus status = CompactionManager.AllSSTableOpStatus.SUCCESSFUL;
        for (ColumnFamilyStore cfStore : getValidColumnFamilies(false, false, keyspaceName, tableNames))
        {
            CompactionManager.AllSSTableOpStatus oneStatus = cfStore.verify(extendedVerify);
            if (oneStatus != CompactionManager.AllSSTableOpStatus.SUCCESSFUL)
                status = oneStatus;
        }
        return status.statusCode;
    }

    public int upgradeSSTables(String keyspaceName, boolean excludeCurrentVersion, String... tableNames) throws IOException, ExecutionException, InterruptedException
    {
        return upgradeSSTables(keyspaceName, excludeCurrentVersion, 0, tableNames);
    }

    public int upgradeSSTables(String keyspaceName, boolean excludeCurrentVersion, int jobs, String... tableNames) throws IOException, ExecutionException, InterruptedException
    {
        CompactionManager.AllSSTableOpStatus status = CompactionManager.AllSSTableOpStatus.SUCCESSFUL;
        for (ColumnFamilyStore cfStore : getValidColumnFamilies(true, true, keyspaceName, tableNames))
        {
            CompactionManager.AllSSTableOpStatus oneStatus = cfStore.sstablesRewrite(excludeCurrentVersion, jobs);
            if (oneStatus != CompactionManager.AllSSTableOpStatus.SUCCESSFUL)
                status = oneStatus;
        }
        return status.statusCode;
    }

    public void forceKeyspaceCompaction(boolean splitOutput, String keyspaceName, String... tableNames) throws IOException, ExecutionException, InterruptedException
    {
        for (ColumnFamilyStore cfStore : getValidColumnFamilies(true, false, keyspaceName, tableNames))
        {
            cfStore.forceMajorCompaction(splitOutput);
        }
    }

    /**
     * Takes the snapshot for the given keyspaces. A snapshot name must be specified.
     *
     * @param tag the tag given to the snapshot; may not be null or empty
     * @param keyspaceNames the names of the keyspaces to snapshot; empty means "all."
     */
    public void takeSnapshot(String tag, String... keyspaceNames) throws IOException
    {
        if (operationMode == Mode.JOINING)
            throw new IOException("Cannot snapshot until bootstrap completes");
        if (tag == null || tag.equals(""))
            throw new IOException("You must supply a snapshot name.");

        Iterable<Keyspace> keyspaces;
        if (keyspaceNames.length == 0)
        {
            keyspaces = Keyspace.all();
        }
        else
        {
            ArrayList<Keyspace> t = new ArrayList<>(keyspaceNames.length);
            for (String keyspaceName : keyspaceNames)
                t.add(getValidKeyspace(keyspaceName));
            keyspaces = t;
        }

        // Do a check to see if this snapshot exists before we actually snapshot
        for (Keyspace keyspace : keyspaces)
            if (keyspace.snapshotExists(tag))
                throw new IOException("Snapshot " + tag + " already exists.");


        for (Keyspace keyspace : keyspaces)
            keyspace.snapshot(tag, null);
    }

    /**
     * Takes the snapshot of a specific table. A snapshot name must be specified.
     *
     * @param keyspaceName the keyspace which holds the specified table
     * @param tableName the table to snapshot
     * @param tag the tag given to the snapshot; may not be null or empty
     */
    public void takeTableSnapshot(String keyspaceName, String tableName, String tag) throws IOException
    {
        if (keyspaceName == null)
            throw new IOException("You must supply a keyspace name");
        if (operationMode == Mode.JOINING)
            throw new IOException("Cannot snapshot until bootstrap completes");

        if (tableName == null)
            throw new IOException("You must supply a table name");
        if (tableName.contains("."))
            throw new IllegalArgumentException("Cannot take a snapshot of a secondary index by itself. Run snapshot on the table that owns the index.");

        if (tag == null || tag.equals(""))
            throw new IOException("You must supply a snapshot name.");

        Keyspace keyspace = getValidKeyspace(keyspaceName);
        ColumnFamilyStore columnFamilyStore = keyspace.getColumnFamilyStore(tableName);
        if (columnFamilyStore.snapshotExists(tag))
            throw new IOException("Snapshot " + tag + " already exists.");

        columnFamilyStore.snapshot(tag);
    }

    /**
     * Takes the snapshot of a multiple column family from different keyspaces. A snapshot name must be specified.
     *
     *
     * @param tag
     *            the tag given to the snapshot; may not be null or empty
     * @param tableList
     *            list of tables from different keyspace in the form of ks1.cf1 ks2.cf2
     */
    @Override
    public void takeMultipleTableSnapshot(String tag, String... tableList)
            throws IOException
    {
        Map<Keyspace, List<String>> keyspaceColumnfamily = new HashMap<Keyspace, List<String>>();
        for (String table : tableList)
        {
            String splittedString[] = table.split("\\.");
            if (splittedString.length == 2)
            {
                String keyspaceName = splittedString[0];
                String tableName = splittedString[1];

                if (keyspaceName == null)
                    throw new IOException("You must supply a keyspace name");
                if (operationMode.equals(Mode.JOINING))
                    throw new IOException("Cannot snapshot until bootstrap completes");

                if (tableName == null)
                    throw new IOException("You must supply a table name");
                if (tag == null || tag.equals(""))
                    throw new IOException("You must supply a snapshot name.");

                Keyspace keyspace = getValidKeyspace(keyspaceName);
                ColumnFamilyStore columnFamilyStore = keyspace.getColumnFamilyStore(tableName);
                // As there can be multiple column family from same keyspace check if snapshot exist for that specific
                // columnfamily and not for whole keyspace

                if (columnFamilyStore.snapshotExists(tag))
                    throw new IOException("Snapshot " + tag + " already exists.");
                if (!keyspaceColumnfamily.containsKey(keyspace))
                {
                    keyspaceColumnfamily.put(keyspace, new ArrayList<String>());
                }

                // Add Keyspace columnfamily to map in order to support atomicity for snapshot process.
                // So no snapshot should happen if any one of the above conditions fail for any keyspace or columnfamily
                keyspaceColumnfamily.get(keyspace).add(tableName);

            }
            else
            {
                throw new IllegalArgumentException(
                        "Cannot take a snapshot on secondary index or invalid column family name. You must supply a column family name in the form of keyspace.columnfamily");
            }
        }

        for (Entry<Keyspace, List<String>> entry : keyspaceColumnfamily.entrySet())
        {
            for (String table : entry.getValue())
                entry.getKey().snapshot(tag, table);
        }

    }

    private Keyspace getValidKeyspace(String keyspaceName) throws IOException
    {
        if (!Schema.instance.getKeyspaces().contains(keyspaceName))
        {
            throw new IOException("Keyspace " + keyspaceName + " does not exist");
        }
        return Keyspace.open(keyspaceName);
    }

    /**
     * Remove the snapshot with the given name from the given keyspaces.
     * If no tag is specified we will remove all snapshots.
     */
    public void clearSnapshot(String tag, String... keyspaceNames) throws IOException
    {
        if(tag == null)
            tag = "";

        Set<String> keyspaces = new HashSet<>();
        for (String dataDir : DatabaseDescriptor.getAllDataFileLocations())
        {
            for(String keyspaceDir : new File(dataDir).list())
            {
                // Only add a ks if it has been specified as a param, assuming params were actually provided.
                if (keyspaceNames.length > 0 && !Arrays.asList(keyspaceNames).contains(keyspaceDir))
                    continue;
                keyspaces.add(keyspaceDir);
            }
        }

        for (String keyspace : keyspaces)
            Keyspace.clearSnapshot(tag, keyspace);

        if (logger.isDebugEnabled())
            logger.debug("Cleared out snapshot directories");
    }

    public Map<String, TabularData> getSnapshotDetails()
    {
        Map<String, TabularData> snapshotMap = new HashMap<>();
        for (Keyspace keyspace : Keyspace.all())
        {
            if (Schema.isLocalSystemKeyspace(keyspace.getName()))
                continue;

            for (ColumnFamilyStore cfStore : keyspace.getColumnFamilyStores())
            {
                for (Map.Entry<String, Pair<Long,Long>> snapshotDetail : cfStore.getSnapshotDetails().entrySet())
                {
                    TabularDataSupport data = (TabularDataSupport)snapshotMap.get(snapshotDetail.getKey());
                    if (data == null)
                    {
                        data = new TabularDataSupport(SnapshotDetailsTabularData.TABULAR_TYPE);
                        snapshotMap.put(snapshotDetail.getKey(), data);
                    }

                    SnapshotDetailsTabularData.from(snapshotDetail.getKey(), keyspace.getName(), cfStore.getColumnFamilyName(), snapshotDetail, data);
                }
            }
        }
        return snapshotMap;
    }

    public long trueSnapshotsSize()
    {
        long total = 0;
        for (Keyspace keyspace : Keyspace.all())
        {
            if (Schema.isLocalSystemKeyspace(keyspace.getName()))
                continue;

            for (ColumnFamilyStore cfStore : keyspace.getColumnFamilyStores())
            {
                total += cfStore.trueSnapshotsSize();
            }
        }

        return total;
    }

    public void refreshSizeEstimates() throws ExecutionException
    {
        cleanupSizeEstimates();
        FBUtilities.waitOnFuture(ScheduledExecutors.optionalTasks.submit(SizeEstimatesRecorder.instance));
    }

    public void cleanupSizeEstimates()
    {
        SetMultimap<String, String> sizeEstimates = SystemKeyspace.getTablesWithSizeEstimates();

        for (Entry<String, Collection<String>> tablesByKeyspace : sizeEstimates.asMap().entrySet())
        {
            String keyspace = tablesByKeyspace.getKey();
            if (!Schema.instance.getKeyspaces().contains(keyspace))
            {
                SystemKeyspace.clearSizeEstimates(keyspace);
            }
            else
            {
                for (String table : tablesByKeyspace.getValue())
                {
                    if (!Schema.instance.hasCF(Pair.create(keyspace, table)))
                        SystemKeyspace.clearSizeEstimates(keyspace, table);
                }
            }
        }
    }

    /**
     * @param allowIndexes Allow index CF names to be passed in
     * @param autoAddIndexes Automatically add secondary indexes if a CF has them
     * @param keyspaceName keyspace
     * @param cfNames CFs
     * @throws java.lang.IllegalArgumentException when given CF name does not exist
     */
    public Iterable<ColumnFamilyStore> getValidColumnFamilies(boolean allowIndexes, boolean autoAddIndexes, String keyspaceName, String... cfNames) throws IOException
    {
        Keyspace keyspace = getValidKeyspace(keyspaceName);
        return keyspace.getValidColumnFamilies(allowIndexes, autoAddIndexes, cfNames);
    }

    /**
     * Flush all memtables for a keyspace and column families.
     * @param keyspaceName
     * @param tableNames
     * @throws IOException
     */
    public void forceKeyspaceFlush(String keyspaceName, String... tableNames) throws IOException
    {
        for (ColumnFamilyStore cfStore : getValidColumnFamilies(true, false, keyspaceName, tableNames))
        {
            logger.debug("Forcing flush on keyspace {}, CF {}", keyspaceName, cfStore.name);
            cfStore.forceBlockingFlush();
        }
    }

    public int repairAsync(String keyspace, Map<String, String> repairSpec)
    {
        RepairOption option = RepairOption.parse(repairSpec, tokenMetadata.partitioner);
        // if ranges are not specified
        if (option.getRanges().isEmpty())
        {
            if (option.isPrimaryRange())
            {
                // when repairing only primary range, neither dataCenters nor hosts can be set
                if (option.getDataCenters().isEmpty() && option.getHosts().isEmpty())
                    option.getRanges().addAll(getPrimaryRanges(keyspace));
                    // except dataCenters only contain local DC (i.e. -local)
                else if (option.isInLocalDCOnly())
                    option.getRanges().addAll(getPrimaryRangesWithinDC(keyspace));
                else
                    throw new IllegalArgumentException("You need to run primary range repair on all nodes in the cluster.");
            }
            else
            {
                option.getRanges().addAll(getLocalRanges(keyspace));
            }
        }
        return forceRepairAsync(keyspace, option, false);
    }

    @Deprecated
    public int forceRepairAsync(String keyspace,
                                boolean isSequential,
                                Collection<String> dataCenters,
                                Collection<String> hosts,
                                boolean primaryRange,
                                boolean fullRepair,
                                String... tableNames)
    {
        return forceRepairAsync(keyspace, isSequential ? RepairParallelism.SEQUENTIAL.ordinal() : RepairParallelism.PARALLEL.ordinal(), dataCenters, hosts, primaryRange, fullRepair, tableNames);
    }

    @Deprecated
    public int forceRepairAsync(String keyspace,
                                int parallelismDegree,
                                Collection<String> dataCenters,
                                Collection<String> hosts,
                                boolean primaryRange,
                                boolean fullRepair,
                                String... tableNames)
    {
        if (parallelismDegree < 0 || parallelismDegree > RepairParallelism.values().length - 1)
        {
            throw new IllegalArgumentException("Invalid parallelism degree specified: " + parallelismDegree);
        }
        RepairParallelism parallelism = RepairParallelism.values()[parallelismDegree];
        if (FBUtilities.isWindows() && parallelism != RepairParallelism.PARALLEL)
        {
            logger.warn("Snapshot-based repair is not yet supported on Windows.  Reverting to parallel repair.");
            parallelism = RepairParallelism.PARALLEL;
        }

        RepairOption options = new RepairOption(parallelism, primaryRange, !fullRepair, false, 1, Collections.<Range<Token>>emptyList(), false);
        if (dataCenters != null)
        {
            options.getDataCenters().addAll(dataCenters);
        }
        if (hosts != null)
        {
            options.getHosts().addAll(hosts);
        }
        if (primaryRange)
        {
            // when repairing only primary range, neither dataCenters nor hosts can be set
            if (options.getDataCenters().isEmpty() && options.getHosts().isEmpty())
                options.getRanges().addAll(getPrimaryRanges(keyspace));
                // except dataCenters only contain local DC (i.e. -local)
            else if (options.getDataCenters().size() == 1 && options.getDataCenters().contains(DatabaseDescriptor.getLocalDataCenter()))
                options.getRanges().addAll(getPrimaryRangesWithinDC(keyspace));
            else
                throw new IllegalArgumentException("You need to run primary range repair on all nodes in the cluster.");
        }
        else
        {
            options.getRanges().addAll(getLocalRanges(keyspace));
        }
        if (tableNames != null)
        {
            for (String table : tableNames)
            {
                options.getColumnFamilies().add(table);
            }
        }
        return forceRepairAsync(keyspace, options, true);
    }

    @Deprecated
    public int forceRepairAsync(String keyspace,
                                boolean isSequential,
                                boolean isLocal,
                                boolean primaryRange,
                                boolean fullRepair,
                                String... tableNames)
    {
        Set<String> dataCenters = null;
        if (isLocal)
        {
            dataCenters = Sets.newHashSet(DatabaseDescriptor.getLocalDataCenter());
        }
        return forceRepairAsync(keyspace, isSequential, dataCenters, null, primaryRange, fullRepair, tableNames);
    }

    @Deprecated
    public int forceRepairRangeAsync(String beginToken,
                                     String endToken,
                                     String keyspaceName,
                                     boolean isSequential,
                                     Collection<String> dataCenters,
                                     Collection<String> hosts,
                                     boolean fullRepair,
                                     String... tableNames)
    {
        return forceRepairRangeAsync(beginToken, endToken, keyspaceName,
                                     isSequential ? RepairParallelism.SEQUENTIAL.ordinal() : RepairParallelism.PARALLEL.ordinal(),
                                     dataCenters, hosts, fullRepair, tableNames);
    }

    @Deprecated
    public int forceRepairRangeAsync(String beginToken,
                                     String endToken,
                                     String keyspaceName,
                                     int parallelismDegree,
                                     Collection<String> dataCenters,
                                     Collection<String> hosts,
                                     boolean fullRepair,
                                     String... tableNames)
    {
        if (parallelismDegree < 0 || parallelismDegree > RepairParallelism.values().length - 1)
        {
            throw new IllegalArgumentException("Invalid parallelism degree specified: " + parallelismDegree);
        }
        RepairParallelism parallelism = RepairParallelism.values()[parallelismDegree];
        if (FBUtilities.isWindows() && parallelism != RepairParallelism.PARALLEL)
        {
            logger.warn("Snapshot-based repair is not yet supported on Windows.  Reverting to parallel repair.");
            parallelism = RepairParallelism.PARALLEL;
        }

        if (!fullRepair)
            logger.warn("Incremental repair can't be requested with subrange repair " +
                        "because each subrange repair would generate an anti-compacted table. " +
                        "The repair will occur but without anti-compaction.");
        Collection<Range<Token>> repairingRange = createRepairRangeFrom(beginToken, endToken);

        RepairOption options = new RepairOption(parallelism, false, !fullRepair, false, 1, repairingRange, true);
        if (dataCenters != null)
        {
            options.getDataCenters().addAll(dataCenters);
        }
        if (hosts != null)
        {
            options.getHosts().addAll(hosts);
        }
        if (tableNames != null)
        {
            for (String table : tableNames)
            {
                options.getColumnFamilies().add(table);
            }
        }

        logger.info("starting user-requested repair of range {} for keyspace {} and column families {}",
                    repairingRange, keyspaceName, tableNames);
        return forceRepairAsync(keyspaceName, options, true);
    }

    @Deprecated
    public int forceRepairRangeAsync(String beginToken,
                                     String endToken,
                                     String keyspaceName,
                                     boolean isSequential,
                                     boolean isLocal,
                                     boolean fullRepair,
                                     String... tableNames)
    {
        Set<String> dataCenters = null;
        if (isLocal)
        {
            dataCenters = Sets.newHashSet(DatabaseDescriptor.getLocalDataCenter());
        }
        return forceRepairRangeAsync(beginToken, endToken, keyspaceName, isSequential, dataCenters, null, fullRepair, tableNames);
    }

    /**
     * Create collection of ranges that match ring layout from given tokens.
     *
     * @param beginToken beginning token of the range
     * @param endToken end token of the range
     * @return collection of ranges that match ring layout in TokenMetadata
     */
    @VisibleForTesting
    Collection<Range<Token>> createRepairRangeFrom(String beginToken, String endToken)
    {
        Token parsedBeginToken = getTokenFactory().fromString(beginToken);
        Token parsedEndToken = getTokenFactory().fromString(endToken);

        // Break up given range to match ring layout in TokenMetadata
        ArrayList<Range<Token>> repairingRange = new ArrayList<>();

        ArrayList<Token> tokens = new ArrayList<>(tokenMetadata.sortedTokens());
        if (!tokens.contains(parsedBeginToken))
        {
            tokens.add(parsedBeginToken);
        }
        if (!tokens.contains(parsedEndToken))
        {
            tokens.add(parsedEndToken);
        }
        // tokens now contain all tokens including our endpoints
        Collections.sort(tokens);

        int start = tokens.indexOf(parsedBeginToken), end = tokens.indexOf(parsedEndToken);
        for (int i = start; i != end; i = (i+1) % tokens.size())
        {
            Range<Token> range = new Range<>(tokens.get(i), tokens.get((i+1) % tokens.size()));
            repairingRange.add(range);
        }

        return repairingRange;
    }

    public TokenFactory getTokenFactory()
    {
        return tokenMetadata.partitioner.getTokenFactory();
    }

    public int forceRepairAsync(String keyspace, RepairOption options, boolean legacy)
    {
        if (options.getRanges().isEmpty() || Keyspace.open(keyspace).getReplicationStrategy().getReplicationFactor() < 2)
            return 0;

        int cmd = nextRepairCommand.incrementAndGet();
        new Thread(NamedThreadFactory.threadLocalDeallocator(createRepairTask(cmd, keyspace, options, legacy))).start();
        return cmd;
    }

    private FutureTask<Object> createRepairTask(final int cmd, final String keyspace, final RepairOption options, boolean legacy)
    {
        if (!options.getDataCenters().isEmpty() && !options.getDataCenters().contains(DatabaseDescriptor.getLocalDataCenter()))
        {
            throw new IllegalArgumentException("the local data center must be part of the repair");
        }

        RepairRunnable task = new RepairRunnable(this, cmd, options, keyspace);
        task.addProgressListener(progressSupport);
        if (legacy)
            task.addProgressListener(legacyProgressSupport);
        return new FutureTask<>(task, null);
    }

    public void forceTerminateAllRepairSessions() {
        ActiveRepairService.instance.terminateSessions();
    }

    public void setRepairSessionMaxTreeDepth(int depth)
    {
        DatabaseDescriptor.setRepairSessionMaxTreeDepth(depth);
    }

    public int getRepairSessionMaxTreeDepth()
    {
        return DatabaseDescriptor.getRepairSessionMaxTreeDepth();
    }

    /* End of MBean interface methods */

    /**
     * Get the "primary ranges" for the specified keyspace and endpoint.
     * "Primary ranges" are the ranges that the node is responsible for storing replica primarily.
     * The node that stores replica primarily is defined as the first node returned
     * by {@link AbstractReplicationStrategy#calculateNaturalEndpoints}.
     *
     * @param keyspace Keyspace name to check primary ranges
     * @param ep endpoint we are interested in.
     * @return primary ranges for the specified endpoint.
     */
    public Collection<Range<Token>> getPrimaryRangesForEndpoint(String keyspace, InetAddress ep)
    {
        AbstractReplicationStrategy strategy = Keyspace.open(keyspace).getReplicationStrategy();
        Collection<Range<Token>> primaryRanges = new HashSet<>();
        TokenMetadata metadata = tokenMetadata.cloneOnlyTokenMap();
        for (Token token : metadata.sortedTokens())
        {
            List<InetAddress> endpoints = strategy.calculateNaturalEndpoints(token, metadata);
            if (endpoints.size() > 0 && endpoints.get(0).equals(ep))
                primaryRanges.add(new Range<>(metadata.getPredecessor(token), token));
        }
        return primaryRanges;
    }

    /**
     * Get the "primary ranges" within local DC for the specified keyspace and endpoint.
     *
     * @see #getPrimaryRangesForEndpoint(String, java.net.InetAddress)
     * @param keyspace Keyspace name to check primary ranges
     * @param referenceEndpoint endpoint we are interested in.
     * @return primary ranges within local DC for the specified endpoint.
     */
    public Collection<Range<Token>> getPrimaryRangeForEndpointWithinDC(String keyspace, InetAddress referenceEndpoint)
    {
        TokenMetadata metadata = tokenMetadata.cloneOnlyTokenMap();
        String localDC = DatabaseDescriptor.getEndpointSnitch().getDatacenter(referenceEndpoint);
        Collection<InetAddress> localDcNodes = metadata.getTopology().getDatacenterEndpoints().get(localDC);
        AbstractReplicationStrategy strategy = Keyspace.open(keyspace).getReplicationStrategy();

        Collection<Range<Token>> localDCPrimaryRanges = new HashSet<>();
        for (Token token : metadata.sortedTokens())
        {
            List<InetAddress> endpoints = strategy.calculateNaturalEndpoints(token, metadata);
            for (InetAddress endpoint : endpoints)
            {
                if (localDcNodes.contains(endpoint))
                {
                    if (endpoint.equals(referenceEndpoint))
                    {
                        localDCPrimaryRanges.add(new Range<>(metadata.getPredecessor(token), token));
                    }
                    break;
                }
            }
        }

        return localDCPrimaryRanges;
    }

    /**
     * Get all ranges an endpoint is responsible for (by keyspace)
     * @param ep endpoint we are interested in.
     * @return ranges for the specified endpoint.
     */
    Collection<Range<Token>> getRangesForEndpoint(String keyspaceName, InetAddress ep)
    {
        return Keyspace.open(keyspaceName).getReplicationStrategy().getAddressRanges().get(ep);
    }

    /**
     * Get all ranges that span the ring given a set
     * of tokens. All ranges are in sorted order of
     * ranges.
     * @return ranges in sorted order
    */
    public List<Range<Token>> getAllRanges(List<Token> sortedTokens)
    {
        if (logger.isTraceEnabled())
            logger.trace("computing ranges for {}", StringUtils.join(sortedTokens, ", "));

        if (sortedTokens.isEmpty())
            return Collections.emptyList();
        int size = sortedTokens.size();
        List<Range<Token>> ranges = new ArrayList<>(size + 1);
        for (int i = 1; i < size; ++i)
        {
            Range<Token> range = new Range<>(sortedTokens.get(i - 1), sortedTokens.get(i));
            ranges.add(range);
        }
        Range<Token> range = new Range<>(sortedTokens.get(size - 1), sortedTokens.get(0));
        ranges.add(range);

        return ranges;
    }

    /**
     * This method returns the N endpoints that are responsible for storing the
     * specified key i.e for replication.
     *
     * @param keyspaceName keyspace name also known as keyspace
     * @param cf Column family name
     * @param key key for which we need to find the endpoint
     * @return the endpoint responsible for this key
     */
    public List<InetAddress> getNaturalEndpoints(String keyspaceName, String cf, String key)
    {
        KeyspaceMetadata ksMetaData = Schema.instance.getKSMetaData(keyspaceName);
        if (ksMetaData == null)
            throw new IllegalArgumentException("Unknown keyspace '" + keyspaceName + "'");

        CFMetaData cfMetaData = ksMetaData.getTableOrViewNullable(cf);
        if (cfMetaData == null)
            throw new IllegalArgumentException("Unknown table '" + cf + "' in keyspace '" + keyspaceName + "'");

        return getNaturalEndpoints(keyspaceName, tokenMetadata.partitioner.getToken(cfMetaData.getKeyValidator().fromString(key)));
    }

    public List<InetAddress> getNaturalEndpoints(String keyspaceName, ByteBuffer key)
    {
        return getNaturalEndpoints(keyspaceName, tokenMetadata.partitioner.getToken(key));
    }

    /**
     * This method returns the N endpoints that are responsible for storing the
     * specified key i.e for replication.
     *
     * @param keyspaceName keyspace name also known as keyspace
     * @param pos position for which we need to find the endpoint
     * @return the endpoint responsible for this token
     */
    public List<InetAddress> getNaturalEndpoints(String keyspaceName, RingPosition pos)
    {
        return Keyspace.open(keyspaceName).getReplicationStrategy().getNaturalEndpoints(pos);
    }

    /**
     * Returns the endpoints currently responsible for storing the token plus pending ones
     */
    public Iterable<InetAddress> getNaturalAndPendingEndpoints(String keyspaceName, Token token)
    {
        return Iterables.concat(getNaturalEndpoints(keyspaceName, token), tokenMetadata.pendingEndpointsFor(token, keyspaceName));
    }

    /**
     * This method attempts to return N endpoints that are responsible for storing the
     * specified key i.e for replication.
     *
     * @param keyspace keyspace name also known as keyspace
     * @param key key for which we need to find the endpoint
     * @return the endpoint responsible for this key
     */
    public List<InetAddress> getLiveNaturalEndpoints(Keyspace keyspace, ByteBuffer key)
    {
        return getLiveNaturalEndpoints(keyspace, tokenMetadata.decorateKey(key));
    }

    public List<InetAddress> getLiveNaturalEndpoints(Keyspace keyspace, RingPosition pos)
    {
        List<InetAddress> liveEps = new ArrayList<>();
        getLiveNaturalEndpoints(keyspace, pos, liveEps);
        return liveEps;
    }

    /**
     * This method attempts to return N endpoints that are responsible for storing the
     * specified key i.e for replication.
     *
     * @param keyspace keyspace name also known as keyspace
     * @param pos position for which we need to find the endpoint
     * @param liveEps the list of endpoints to mutate
     */
    public void getLiveNaturalEndpoints(Keyspace keyspace, RingPosition pos, List<InetAddress> liveEps)
    {
        List<InetAddress> endpoints = keyspace.getReplicationStrategy().getNaturalEndpoints(pos);

        for (InetAddress endpoint : endpoints)
        {
            if (FailureDetector.instance.isAlive(endpoint))
                liveEps.add(endpoint);
        }
    }

    public void setLoggingLevel(String classQualifier, String rawLevel) throws Exception
    {
        ch.qos.logback.classic.Logger logBackLogger = (ch.qos.logback.classic.Logger) LoggerFactory.getLogger(classQualifier);

        // if both classQualifer and rawLevel are empty, reload from configuration
        if (StringUtils.isBlank(classQualifier) && StringUtils.isBlank(rawLevel) )
        {
            JMXConfiguratorMBean jmxConfiguratorMBean = JMX.newMBeanProxy(ManagementFactory.getPlatformMBeanServer(),
                    new ObjectName("ch.qos.logback.classic:Name=default,Type=ch.qos.logback.classic.jmx.JMXConfigurator"),
                    JMXConfiguratorMBean.class);
            jmxConfiguratorMBean.reloadDefaultConfiguration();
            return;
        }
        // classQualifer is set, but blank level given
        else if (StringUtils.isNotBlank(classQualifier) && StringUtils.isBlank(rawLevel) )
        {
            if (logBackLogger.getLevel() != null || hasAppenders(logBackLogger))
                logBackLogger.setLevel(null);
            return;
        }

        ch.qos.logback.classic.Level level = ch.qos.logback.classic.Level.toLevel(rawLevel);
        logBackLogger.setLevel(level);
        logger.info("set log level to {} for classes under '{}' (if the level doesn't look like '{}' then the logger couldn't parse '{}')", level, classQualifier, rawLevel, rawLevel);
    }

    /**
     * @return the runtime logging levels for all the configured loggers
     */
    @Override
    public Map<String,String>getLoggingLevels() {
        Map<String, String> logLevelMaps = Maps.newLinkedHashMap();
        LoggerContext lc = (LoggerContext) LoggerFactory.getILoggerFactory();
        for (ch.qos.logback.classic.Logger logger : lc.getLoggerList())
        {
            if(logger.getLevel() != null || hasAppenders(logger))
                logLevelMaps.put(logger.getName(), logger.getLevel().toString());
        }
        return logLevelMaps;
    }

    private boolean hasAppenders(ch.qos.logback.classic.Logger logger) {
        Iterator<Appender<ILoggingEvent>> it = logger.iteratorForAppenders();
        return it.hasNext();
    }

    /**
     * @return list of Token ranges (_not_ keys!) together with estimated key count,
     *      breaking up the data this node is responsible for into pieces of roughly keysPerSplit
     */
    public List<Pair<Range<Token>, Long>> getSplits(String keyspaceName, String cfName, Range<Token> range, int keysPerSplit)
    {
        Keyspace t = Keyspace.open(keyspaceName);
        ColumnFamilyStore cfs = t.getColumnFamilyStore(cfName);
        List<DecoratedKey> keys = keySamples(Collections.singleton(cfs), range);

        long totalRowCountEstimate = cfs.estimatedKeysForRange(range);

        // splitCount should be much smaller than number of key samples, to avoid huge sampling error
        int minSamplesPerSplit = 4;
        int maxSplitCount = keys.size() / minSamplesPerSplit + 1;
        int splitCount = Math.max(1, Math.min(maxSplitCount, (int)(totalRowCountEstimate / keysPerSplit)));

        List<Token> tokens = keysToTokens(range, keys);
        return getSplits(tokens, splitCount, cfs);
    }

    private List<Pair<Range<Token>, Long>> getSplits(List<Token> tokens, int splitCount, ColumnFamilyStore cfs)
    {
        double step = (double) (tokens.size() - 1) / splitCount;
        Token prevToken = tokens.get(0);
        List<Pair<Range<Token>, Long>> splits = Lists.newArrayListWithExpectedSize(splitCount);
        for (int i = 1; i <= splitCount; i++)
        {
            int index = (int) Math.round(i * step);
            Token token = tokens.get(index);
            Range<Token> range = new Range<>(prevToken, token);
            // always return an estimate > 0 (see CASSANDRA-7322)
            splits.add(Pair.create(range, Math.max(cfs.metadata.params.minIndexInterval, cfs.estimatedKeysForRange(range))));
            prevToken = token;
        }
        return splits;
    }

    private List<Token> keysToTokens(Range<Token> range, List<DecoratedKey> keys)
    {
        List<Token> tokens = Lists.newArrayListWithExpectedSize(keys.size() + 2);
        tokens.add(range.left);
        for (DecoratedKey key : keys)
            tokens.add(key.getToken());
        tokens.add(range.right);
        return tokens;
    }

    private List<DecoratedKey> keySamples(Iterable<ColumnFamilyStore> cfses, Range<Token> range)
    {
        List<DecoratedKey> keys = new ArrayList<>();
        for (ColumnFamilyStore cfs : cfses)
            Iterables.addAll(keys, cfs.keySamples(range));
        FBUtilities.sortSampledKeys(keys, range);
        return keys;
    }

    /**
     * Broadcast leaving status and update local tokenMetadata accordingly
     */
    private void startLeaving()
    {
        Gossiper.instance.addLocalApplicationState(ApplicationState.STATUS, valueFactory.leaving(getLocalTokens()));
        tokenMetadata.addLeavingEndpoint(FBUtilities.getBroadcastAddress());
        PendingRangeCalculatorService.instance.update();
    }

    public void decommission() throws InterruptedException
    {
        if (!tokenMetadata.isMember(FBUtilities.getBroadcastAddress()))
            throw new UnsupportedOperationException("local node is not a member of the token ring yet");
        if (tokenMetadata.cloneAfterAllLeft().sortedTokens().size() < 2)
            throw new UnsupportedOperationException("no other normal nodes in the ring; decommission would be pointless");
        if (operationMode != Mode.NORMAL)
            throw new UnsupportedOperationException("Node in " + operationMode + " state; wait for status to become normal or restart");

        PendingRangeCalculatorService.instance.blockUntilFinished();
        for (String keyspaceName : Schema.instance.getNonLocalStrategyKeyspaces())
        {
            if (tokenMetadata.getPendingRanges(keyspaceName, FBUtilities.getBroadcastAddress()).size() > 0)
                throw new UnsupportedOperationException("data is currently moving to this node; unable to leave the ring");
        }

        if (logger.isDebugEnabled())
            logger.debug("DECOMMISSIONING");
        startLeaving();
        long timeout = Math.max(RING_DELAY, BatchlogManager.instance.getBatchlogTimeout());
        setMode(Mode.LEAVING, "sleeping " + timeout + " ms for batch processing and pending range setup", true);
        Thread.sleep(timeout);

        Runnable finishLeaving = new Runnable()
        {
            public void run()
            {
                shutdownClientServers();
                Gossiper.instance.stop();
                try {
                    MessagingService.instance().shutdown();
                } catch (IOError ioe) {
                    logger.info("failed to shutdown message service: {}", ioe);
                }
                StageManager.shutdownNow();
                SystemKeyspace.setBootstrapState(SystemKeyspace.BootstrapState.DECOMMISSIONED);
                setMode(Mode.DECOMMISSIONED, true);
                // let op be responsible for killing the process
            }
        };
        unbootstrap(finishLeaving);
    }

    private void leaveRing()
    {
        SystemKeyspace.setBootstrapState(SystemKeyspace.BootstrapState.NEEDS_BOOTSTRAP);
        tokenMetadata.removeEndpoint(FBUtilities.getBroadcastAddress());
        PendingRangeCalculatorService.instance.update();

        Gossiper.instance.addLocalApplicationState(ApplicationState.STATUS, valueFactory.left(getLocalTokens(),Gossiper.computeExpireTime()));
        int delay = Math.max(RING_DELAY, Gossiper.intervalInMillis * 2);
        logger.info("Announcing that I have left the ring for {}ms", delay);
        Uninterruptibles.sleepUninterruptibly(delay, TimeUnit.MILLISECONDS);
    }

    private void unbootstrap(Runnable onFinish)
    {
        Map<String, Multimap<Range<Token>, InetAddress>> rangesToStream = new HashMap<>();

        for (String keyspaceName : Schema.instance.getNonLocalStrategyKeyspaces())
        {
            Multimap<Range<Token>, InetAddress> rangesMM = getChangedRangesForLeaving(keyspaceName, FBUtilities.getBroadcastAddress());

            if (logger.isDebugEnabled())
                logger.debug("Ranges needing transfer are [{}]", StringUtils.join(rangesMM.keySet(), ","));

            rangesToStream.put(keyspaceName, rangesMM);
        }

        setMode(Mode.LEAVING, "replaying batch log and streaming data to other nodes", true);

        // Start with BatchLog replay, which may create hints but no writes since this is no longer a valid endpoint.
        Future<?> batchlogReplay = BatchlogManager.instance.startBatchlogReplay();
        Future<StreamState> streamSuccess = streamRanges(rangesToStream);

        // Wait for batch log to complete before streaming hints.
        logger.debug("waiting for batch log processing.");
        try
        {
            batchlogReplay.get();
        }
        catch (ExecutionException | InterruptedException e)
        {
            throw new RuntimeException(e);
        }

        setMode(Mode.LEAVING, "streaming hints to other nodes", true);

        Future hintsSuccess = streamHints();

        // wait for the transfer runnables to signal the latch.
        logger.debug("waiting for stream acks.");
        try
        {
            streamSuccess.get();
            hintsSuccess.get();
        }
        catch (ExecutionException | InterruptedException e)
        {
            throw new RuntimeException(e);
        }
        logger.debug("stream acks all received.");
        leaveRing();
        onFinish.run();
    }

    private Future streamHints()
    {
        return HintsService.instance.transferHints(this::getPreferredHintsStreamTarget);
    }

    /**
     * Find the best target to stream hints to. Currently the closest peer according to the snitch
     */
    private UUID getPreferredHintsStreamTarget()
    {
        List<InetAddress> candidates = new ArrayList<>(StorageService.instance.getTokenMetadata().cloneAfterAllLeft().getAllEndpoints());
        candidates.remove(FBUtilities.getBroadcastAddress());
        for (Iterator<InetAddress> iter = candidates.iterator(); iter.hasNext(); )
        {
            InetAddress address = iter.next();
            if (!FailureDetector.instance.isAlive(address))
                iter.remove();
        }

        if (candidates.isEmpty())
        {
            logger.warn("Unable to stream hints since no live endpoints seen");
            throw new RuntimeException("Unable to stream hints since no live endpoints seen");
        }
        else
        {
            // stream to the closest peer as chosen by the snitch
            DatabaseDescriptor.getEndpointSnitch().sortByProximity(FBUtilities.getBroadcastAddress(), candidates);
            InetAddress hintsDestinationHost = candidates.get(0);
            return tokenMetadata.getHostId(hintsDestinationHost);
        }
    }

    public void move(String newToken) throws IOException
    {
        try
        {
            getTokenFactory().validate(newToken);
        }
        catch (ConfigurationException e)
        {
            throw new IOException(e.getMessage());
        }
        move(getTokenFactory().fromString(newToken));
    }

    /**
     * move the node to new token or find a new token to boot to according to load
     *
     * @param newToken new token to boot to, or if null, find balanced token to boot to
     *
     * @throws IOException on any I/O operation error
     */
    private void move(Token newToken) throws IOException
    {
        if (newToken == null)
            throw new IOException("Can't move to the undefined (null) token.");

        if (tokenMetadata.sortedTokens().contains(newToken))
            throw new IOException("target token " + newToken + " is already owned by another node.");

        // address of the current node
        InetAddress localAddress = FBUtilities.getBroadcastAddress();

        // This doesn't make any sense in a vnodes environment.
        if (getTokenMetadata().getTokens(localAddress).size() > 1)
        {
            logger.error("Invalid request to move(Token); This node has more than one token and cannot be moved thusly.");
            throw new UnsupportedOperationException("This node has more than one token and cannot be moved thusly.");
        }

        List<String> keyspacesToProcess = Schema.instance.getNonLocalStrategyKeyspaces();

        PendingRangeCalculatorService.instance.blockUntilFinished();
        // checking if data is moving to this node
        for (String keyspaceName : keyspacesToProcess)
        {
            if (tokenMetadata.getPendingRanges(keyspaceName, localAddress).size() > 0)
                throw new UnsupportedOperationException("data is currently moving to this node; unable to leave the ring");
        }

        Gossiper.instance.addLocalApplicationState(ApplicationState.STATUS, valueFactory.moving(newToken));
        setMode(Mode.MOVING, String.format("Moving %s from %s to %s.", localAddress, getLocalTokens().iterator().next(), newToken), true);

        setMode(Mode.MOVING, String.format("Sleeping %s ms before start streaming/fetching ranges", RING_DELAY), true);
        Uninterruptibles.sleepUninterruptibly(RING_DELAY, TimeUnit.MILLISECONDS);

        RangeRelocator relocator = new RangeRelocator(Collections.singleton(newToken), keyspacesToProcess);

        if (relocator.streamsNeeded())
        {
            setMode(Mode.MOVING, "fetching new ranges and streaming old ranges", true);
            try
            {
                relocator.stream().get();
            }
            catch (ExecutionException | InterruptedException e)
            {
                throw new RuntimeException("Interrupted while waiting for stream/fetch ranges to finish: " + e.getMessage());
            }
        }
        else
        {
            setMode(Mode.MOVING, "No ranges to fetch/stream", true);
        }

        setTokens(Collections.singleton(newToken)); // setting new token as we have everything settled

        if (logger.isDebugEnabled())
            logger.debug("Successfully moved to new token {}", getLocalTokens().iterator().next());
    }

    private class RangeRelocator
    {
        private final StreamPlan streamPlan = new StreamPlan("Relocation");

        private RangeRelocator(Collection<Token> tokens, List<String> keyspaceNames)
        {
            calculateToFromStreams(tokens, keyspaceNames);
        }

        private void calculateToFromStreams(Collection<Token> newTokens, List<String> keyspaceNames)
        {
            InetAddress localAddress = FBUtilities.getBroadcastAddress();
            IEndpointSnitch snitch = DatabaseDescriptor.getEndpointSnitch();
            TokenMetadata tokenMetaCloneAllSettled = tokenMetadata.cloneAfterAllSettled();
            // clone to avoid concurrent modification in calculateNaturalEndpoints
            TokenMetadata tokenMetaClone = tokenMetadata.cloneOnlyTokenMap();

            for (String keyspace : keyspaceNames)
            {
                // replication strategy of the current keyspace
                AbstractReplicationStrategy strategy = Keyspace.open(keyspace).getReplicationStrategy();
                Multimap<InetAddress, Range<Token>> endpointToRanges = strategy.getAddressRanges();

                logger.debug("Calculating ranges to stream and request for keyspace {}", keyspace);
                for (Token newToken : newTokens)
                {
                    // getting collection of the currently used ranges by this keyspace
                    Collection<Range<Token>> currentRanges = endpointToRanges.get(localAddress);
                    // collection of ranges which this node will serve after move to the new token
                    Collection<Range<Token>> updatedRanges = strategy.getPendingAddressRanges(tokenMetaClone, newToken, localAddress);

                    // ring ranges and endpoints associated with them
                    // this used to determine what nodes should we ping about range data
                    Multimap<Range<Token>, InetAddress> rangeAddresses = strategy.getRangeAddresses(tokenMetaClone);

                    // calculated parts of the ranges to request/stream from/to nodes in the ring
                    Pair<Set<Range<Token>>, Set<Range<Token>>> rangesPerKeyspace = calculateStreamAndFetchRanges(currentRanges, updatedRanges);

                    /**
                     * In this loop we are going through all ranges "to fetch" and determining
                     * nodes in the ring responsible for data we are interested in
                     */
                    Multimap<Range<Token>, InetAddress> rangesToFetchWithPreferredEndpoints = ArrayListMultimap.create();
                    for (Range<Token> toFetch : rangesPerKeyspace.right)
                    {
                        for (Range<Token> range : rangeAddresses.keySet())
                        {
                            if (range.contains(toFetch))
                            {
                                List<InetAddress> endpoints = null;

                                if (useStrictConsistency)
                                {
                                    Set<InetAddress> oldEndpoints = Sets.newHashSet(rangeAddresses.get(range));
                                    Set<InetAddress> newEndpoints = Sets.newHashSet(strategy.calculateNaturalEndpoints(toFetch.right, tokenMetaCloneAllSettled));

                                    //Due to CASSANDRA-5953 we can have a higher RF then we have endpoints.
                                    //So we need to be careful to only be strict when endpoints == RF
                                    if (oldEndpoints.size() == strategy.getReplicationFactor())
                                    {
                                        oldEndpoints.removeAll(newEndpoints);

                                        //No relocation required
                                        if (oldEndpoints.isEmpty())
                                            continue;

                                        assert oldEndpoints.size() == 1 : "Expected 1 endpoint but found " + oldEndpoints.size();
                                    }

                                    endpoints = Lists.newArrayList(oldEndpoints.iterator().next());
                                }
                                else
                                {
                                    endpoints = snitch.getSortedListByProximity(localAddress, rangeAddresses.get(range));
                                }

                                // storing range and preferred endpoint set
                                rangesToFetchWithPreferredEndpoints.putAll(toFetch, endpoints);
                            }
                        }

                        Collection<InetAddress> addressList = rangesToFetchWithPreferredEndpoints.get(toFetch);
                        if (addressList == null || addressList.isEmpty())
                            continue;

                        if (useStrictConsistency)
                        {
                            if (addressList.size() > 1)
                                throw new IllegalStateException("Multiple strict sources found for " + toFetch);

                            InetAddress sourceIp = addressList.iterator().next();
                            if (Gossiper.instance.isEnabled() && !Gossiper.instance.getEndpointStateForEndpoint(sourceIp).isAlive())
                                throw new RuntimeException("A node required to move the data consistently is down ("+sourceIp+").  If you wish to move the data from a potentially inconsistent replica, restart the node with -Dcassandra.consistent.rangemovement=false");
                        }
                    }

                    // calculating endpoints to stream current ranges to if needed
                    // in some situations node will handle current ranges as part of the new ranges
                    Multimap<InetAddress, Range<Token>> endpointRanges = HashMultimap.create();
                    for (Range<Token> toStream : rangesPerKeyspace.left)
                    {
                        Set<InetAddress> currentEndpoints = ImmutableSet.copyOf(strategy.calculateNaturalEndpoints(toStream.right, tokenMetaClone));
                        Set<InetAddress> newEndpoints = ImmutableSet.copyOf(strategy.calculateNaturalEndpoints(toStream.right, tokenMetaCloneAllSettled));
                        logger.debug("Range: {} Current endpoints: {} New endpoints: {}", toStream, currentEndpoints, newEndpoints);
                        for (InetAddress address : Sets.difference(newEndpoints, currentEndpoints))
                        {
                            logger.debug("Range {} has new owner {}", toStream, address);
                            endpointRanges.put(address, toStream);
                        }
                    }

                    // stream ranges
                    for (InetAddress address : endpointRanges.keySet())
                    {
                        logger.debug("Will stream range {} of keyspace {} to endpoint {}", endpointRanges.get(address), keyspace, address);
                        InetAddress preferred = SystemKeyspace.getPreferredIP(address);
                        streamPlan.transferRanges(address, preferred, keyspace, endpointRanges.get(address));
                    }

                    // stream requests
                    Multimap<InetAddress, Range<Token>> workMap = RangeStreamer.getWorkMap(rangesToFetchWithPreferredEndpoints, keyspace, FailureDetector.instance, useStrictConsistency);
                    for (InetAddress address : workMap.keySet())
                    {
                        logger.debug("Will request range {} of keyspace {} from endpoint {}", workMap.get(address), keyspace, address);
                        InetAddress preferred = SystemKeyspace.getPreferredIP(address);
                        streamPlan.requestRanges(address, preferred, keyspace, workMap.get(address));
                    }

                    logger.debug("Keyspace {}: work map {}.", keyspace, workMap);
                }
            }
        }

        public Future<StreamState> stream()
        {
            return streamPlan.execute();
        }

        public boolean streamsNeeded()
        {
            return !streamPlan.isEmpty();
        }
    }

    /**
     * Get the status of a token removal.
     */
    public String getRemovalStatus()
    {
        if (removingNode == null) {
            return "No token removals in process.";
        }
        return String.format("Removing token (%s). Waiting for replication confirmation from [%s].",
                             tokenMetadata.getToken(removingNode),
                             StringUtils.join(replicatingNodes, ","));
    }

    /**
     * Force a remove operation to complete. This may be necessary if a remove operation
     * blocks forever due to node/stream failure. removeToken() must be called
     * first, this is a last resort measure.  No further attempt will be made to restore replicas.
     */
    public void forceRemoveCompletion()
    {
        if (!replicatingNodes.isEmpty()  || !tokenMetadata.getLeavingEndpoints().isEmpty())
        {
            logger.warn("Removal not confirmed for for {}", StringUtils.join(this.replicatingNodes, ","));
            for (InetAddress endpoint : tokenMetadata.getLeavingEndpoints())
            {
                UUID hostId = tokenMetadata.getHostId(endpoint);
                Gossiper.instance.advertiseTokenRemoved(endpoint, hostId);
                excise(tokenMetadata.getTokens(endpoint), endpoint);
            }
            replicatingNodes.clear();
            removingNode = null;
        }
        else
        {
            logger.warn("No tokens to force removal on, call 'removenode' first");
        }
    }

    /**
     * Remove a node that has died, attempting to restore the replica count.
     * If the node is alive, decommission should be attempted.  If decommission
     * fails, then removeToken should be called.  If we fail while trying to
     * restore the replica count, finally forceRemoveCompleteion should be
     * called to forcibly remove the node without regard to replica count.
     *
     * @param hostIdString token for the node
     */
    public void removeNode(String hostIdString)
    {
        InetAddress myAddress = FBUtilities.getBroadcastAddress();
        UUID localHostId = tokenMetadata.getHostId(myAddress);
        UUID hostId = UUID.fromString(hostIdString);
        InetAddress endpoint = tokenMetadata.getEndpointForHostId(hostId);

        if (endpoint == null)
            throw new UnsupportedOperationException("Host ID not found.");

        Collection<Token> tokens = tokenMetadata.getTokens(endpoint);

        if (endpoint.equals(myAddress))
             throw new UnsupportedOperationException("Cannot remove self");

        if (Gossiper.instance.getLiveMembers().contains(endpoint))
            throw new UnsupportedOperationException("Node " + endpoint + " is alive and owns this ID. Use decommission command to remove it from the ring");

        // A leaving endpoint that is dead is already being removed.
        if (tokenMetadata.isLeaving(endpoint))
            logger.warn("Node {} is already being removed, continuing removal anyway", endpoint);

        if (!replicatingNodes.isEmpty())
            throw new UnsupportedOperationException("This node is already processing a removal. Wait for it to complete, or use 'removenode force' if this has failed.");

        // Find the endpoints that are going to become responsible for data
        for (String keyspaceName : Schema.instance.getNonLocalStrategyKeyspaces())
        {
            // if the replication factor is 1 the data is lost so we shouldn't wait for confirmation
            if (Keyspace.open(keyspaceName).getReplicationStrategy().getReplicationFactor() == 1)
                continue;

            // get all ranges that change ownership (that is, a node needs
            // to take responsibility for new range)
            Multimap<Range<Token>, InetAddress> changedRanges = getChangedRangesForLeaving(keyspaceName, endpoint);
            IFailureDetector failureDetector = FailureDetector.instance;
            for (InetAddress ep : changedRanges.values())
            {
                if (failureDetector.isAlive(ep))
                    replicatingNodes.add(ep);
                else
                    logger.warn("Endpoint {} is down and will not receive data for re-replication of {}", ep, endpoint);
            }
        }
        removingNode = endpoint;

        tokenMetadata.addLeavingEndpoint(endpoint);
        PendingRangeCalculatorService.instance.update();

        // the gossiper will handle spoofing this node's state to REMOVING_TOKEN for us
        // we add our own token so other nodes to let us know when they're done
        Gossiper.instance.advertiseRemoving(endpoint, hostId, localHostId);

        // kick off streaming commands
        restoreReplicaCount(endpoint, myAddress);

        // wait for ReplicationFinishedVerbHandler to signal we're done
        while (!replicatingNodes.isEmpty())
        {
            Uninterruptibles.sleepUninterruptibly(100, TimeUnit.MILLISECONDS);
        }

        excise(tokens, endpoint);

        // gossiper will indicate the token has left
        Gossiper.instance.advertiseTokenRemoved(endpoint, hostId);

        replicatingNodes.clear();
        removingNode = null;
    }

    public void confirmReplication(InetAddress node)
    {
        // replicatingNodes can be empty in the case where this node used to be a removal coordinator,
        // but restarted before all 'replication finished' messages arrived. In that case, we'll
        // still go ahead and acknowledge it.
        if (!replicatingNodes.isEmpty())
        {
            replicatingNodes.remove(node);
        }
        else
        {
            logger.info("Received unexpected REPLICATION_FINISHED message from {}. Was this node recently a removal coordinator?", node);
        }
    }

    public String getOperationMode()
    {
        return operationMode.toString();
    }

    public boolean isStarting()
    {
        return operationMode == Mode.STARTING;
    }

    public boolean isMoving()
    {
        return operationMode == Mode.MOVING;
    }

    public boolean isJoining()
    {
        return operationMode == Mode.JOINING;
    }

    public boolean isDrained()
    {
        return operationMode == Mode.DRAINED;
    }

    public boolean isDraining()
    {
        return operationMode == Mode.DRAINING;
    }

    public String getDrainProgress()
    {
        return String.format("Drained %s/%s ColumnFamilies", remainingCFs, totalCFs);
    }

    /**
     * Shuts node off to writes, empties memtables and the commit log.
     */
    public synchronized void drain() throws IOException, InterruptedException, ExecutionException
    {
        drain(false);
    }

    protected synchronized void drain(boolean isFinalShutdown) throws IOException, InterruptedException, ExecutionException
    {
        ExecutorService counterMutationStage = StageManager.getStage(Stage.COUNTER_MUTATION);
        ExecutorService viewMutationStage = StageManager.getStage(Stage.VIEW_MUTATION);
        ExecutorService mutationStage = StageManager.getStage(Stage.MUTATION);

        if (mutationStage.isTerminated()
            && counterMutationStage.isTerminated()
            && viewMutationStage.isTerminated())
        {
            if (!isFinalShutdown)
                logger.warn("Cannot drain node (did it already happen?)");
            return;
        }

        assert !isShutdown;
        isShutdown = true;

        try
        {
            setMode(Mode.DRAINING, "starting drain process", !isFinalShutdown);

            BatchlogManager.instance.shutdown();
            HintsService.instance.pauseDispatch();

            if (daemon != null)
                shutdownClientServers();
            ScheduledExecutors.optionalTasks.shutdown();
            Gossiper.instance.stop();

<<<<<<< HEAD
            if (!isFinalShutdown)
                setMode(Mode.DRAINING, "shutting down MessageService", false);

            // In-progress writes originating here could generate hints to be written, so shut down MessagingService
            // before mutation stage, so we can get all the hints saved before shutting down
            MessagingService.instance().shutdown();

            if (!isFinalShutdown)
                setMode(Mode.DRAINING, "clearing mutation stage", false);
            viewMutationStage.shutdown();
            counterMutationStage.shutdown();
            mutationStage.shutdown();
            viewMutationStage.awaitTermination(3600, TimeUnit.SECONDS);
            counterMutationStage.awaitTermination(3600, TimeUnit.SECONDS);
            mutationStage.awaitTermination(3600, TimeUnit.SECONDS);

            StorageProxy.instance.verifyNoHintsInProgress();

            if (!isFinalShutdown)
                setMode(Mode.DRAINING, "flushing column families", false);

            // disable autocompaction - we don't want to start any new compactions while we are draining
            for (Keyspace keyspace : Keyspace.all())
                for (ColumnFamilyStore cfs : keyspace.getColumnFamilyStores())
                    cfs.disableAutoCompaction();

            // count CFs first, since forceFlush could block for the flushWriter to get a queue slot empty
            totalCFs = 0;
            for (Keyspace keyspace : Keyspace.nonSystem())
                totalCFs += keyspace.getColumnFamilyStores().size();
            remainingCFs = totalCFs;
            // flush
            List<Future<?>> flushes = new ArrayList<>();
            for (Keyspace keyspace : Keyspace.nonSystem())
            {
                for (ColumnFamilyStore cfs : keyspace.getColumnFamilyStores())
                    flushes.add(cfs.forceFlush());
            }
            // wait for the flushes.
            // TODO this is a godawful way to track progress, since they flush in parallel.  a long one could
            // thus make several short ones "instant" if we wait for them later.
            for (Future f : flushes)
            {
                try
                {
                    FBUtilities.waitOnFuture(f);
                }
                catch (Throwable t)
                {
                    JVMStabilityInspector.inspectThrowable(t);
                    // don't let this stop us from shutting down the commitlog and other thread pools
                    logger.warn("Caught exception while waiting for memtable flushes during shutdown hook", t);
                }
=======
        try
        {
            /* not clear this is reasonable time, but propagated from prior embedded behaviour */
            BatchlogManager.shutdownAndWait(1L, MINUTES);
        }
        catch (TimeoutException t)
        {
            logger.error("Batchlog manager timed out shutting down", t);
        }
>>>>>>> 8dcaa12b

                remainingCFs--;
            }

            // Interrupt ongoing compactions and shutdown CM to prevent further compactions.
            CompactionManager.instance.forceShutdown();
            // Flush the system tables after all other tables are flushed, just in case flushing modifies any system state
            // like CASSANDRA-5151. Don't bother with progress tracking since system data is tiny.
            // Flush system tables after stopping compactions since they modify
            // system tables (for example compactions can obsolete sstables and the tidiers in SSTableReader update
            // system tables, see SSTableReader.GlobalTidy)
            flushes.clear();
            for (Keyspace keyspace : Keyspace.system())
            {
                for (ColumnFamilyStore cfs : keyspace.getColumnFamilyStores())
                    flushes.add(cfs.forceFlush());
            }
            FBUtilities.waitOnFutures(flushes);

            HintsService.instance.shutdownBlocking();

            // Interrupt ongoing compactions and shutdown CM to prevent further compactions.
            CompactionManager.instance.forceShutdown();

<<<<<<< HEAD
            // whilst we've flushed all the CFs, which will have recycled all completed segments, we want to ensure
            // there are no segments to replay, so we force the recycling of any remaining (should be at most one)
            CommitLog.instance.forceRecycleAllSegments();
=======
        // wait for miscellaneous tasks like sstable and commitlog segment deletion
        ScheduledExecutors.nonPeriodicTasks.shutdown();
        if (!ScheduledExecutors.nonPeriodicTasks.awaitTermination(1, MINUTES))
            logger.warn("Failed to wait for non periodic tasks to shutdown");
>>>>>>> 8dcaa12b

            CommitLog.instance.shutdownBlocking();

            // wait for miscellaneous tasks like sstable and commitlog segment deletion
            ScheduledExecutors.nonPeriodicTasks.shutdown();
            if (!ScheduledExecutors.nonPeriodicTasks.awaitTermination(1, TimeUnit.MINUTES))
                logger.warn("Failed to wait for non periodic tasks to shutdown");

            ColumnFamilyStore.shutdownPostFlushExecutor();
            setMode(Mode.DRAINED, !isFinalShutdown);
        }
        catch (Throwable t)
        {
            logger.error("Caught an exception while draining ", t);
        }
    }

    /**
     * Some services are shutdown during draining and we should not attempt to start them again.
     *
     * @param service - the name of the service we are trying to start.
     * @throws IllegalStateException - an exception that nodetool is able to convert into a message to display to the user
     */
    synchronized void checkServiceAllowedToStart(String service)
    {
        if (isDraining()) // when draining isShutdown is also true, so we check first to return a more accurate message
            throw new IllegalStateException(String.format("Unable to start %s because the node is draining.", service));

        if (isShutdown()) // do not rely on operationMode in case it gets changed to decomissioned or other
            throw new IllegalStateException(String.format("Unable to start %s because the node was drained.", service));
    }

    // Never ever do this at home. Used by tests.
    @VisibleForTesting
    public IPartitioner setPartitionerUnsafe(IPartitioner newPartitioner)
    {
        IPartitioner oldPartitioner = DatabaseDescriptor.setPartitionerUnsafe(newPartitioner);
        tokenMetadata = tokenMetadata.cloneWithNewPartitioner(newPartitioner);
        valueFactory = new VersionedValue.VersionedValueFactory(newPartitioner);
        return oldPartitioner;
    }

    TokenMetadata setTokenMetadataUnsafe(TokenMetadata tmd)
    {
        TokenMetadata old = tokenMetadata;
        tokenMetadata = tmd;
        return old;
    }

    public void truncate(String keyspace, String table) throws TimeoutException, IOException
    {
        try
        {
            StorageProxy.truncateBlocking(keyspace, table);
        }
        catch (UnavailableException e)
        {
            throw new IOException(e.getMessage());
        }
    }

    public Map<InetAddress, Float> getOwnership()
    {
        List<Token> sortedTokens = tokenMetadata.sortedTokens();
        // describeOwnership returns tokens in an unspecified order, let's re-order them
        Map<Token, Float> tokenMap = new TreeMap<Token, Float>(tokenMetadata.partitioner.describeOwnership(sortedTokens));
        Map<InetAddress, Float> nodeMap = new LinkedHashMap<>();
        for (Map.Entry<Token, Float> entry : tokenMap.entrySet())
        {
            InetAddress endpoint = tokenMetadata.getEndpoint(entry.getKey());
            Float tokenOwnership = entry.getValue();
            if (nodeMap.containsKey(endpoint))
                nodeMap.put(endpoint, nodeMap.get(endpoint) + tokenOwnership);
            else
                nodeMap.put(endpoint, tokenOwnership);
        }
        return nodeMap;
    }

    /**
     * Calculates ownership. If there are multiple DC's and the replication strategy is DC aware then ownership will be
     * calculated per dc, i.e. each DC will have total ring ownership divided amongst its nodes. Without replication
     * total ownership will be a multiple of the number of DC's and this value will then go up within each DC depending
     * on the number of replicas within itself. For DC unaware replication strategies, ownership without replication
     * will be 100%.
     *
     * @throws IllegalStateException when node is not configured properly.
     */
    public LinkedHashMap<InetAddress, Float> effectiveOwnership(String keyspace) throws IllegalStateException
    {
        AbstractReplicationStrategy strategy;
        if (keyspace != null)
        {
            Keyspace keyspaceInstance = Schema.instance.getKeyspaceInstance(keyspace);
            if (keyspaceInstance == null)
                throw new IllegalArgumentException("The keyspace " + keyspace + ", does not exist");

            if (keyspaceInstance.getReplicationStrategy() instanceof LocalStrategy)
                throw new IllegalStateException("Ownership values for keyspaces with LocalStrategy are meaningless");
            strategy = keyspaceInstance.getReplicationStrategy();
        }
        else
        {
            List<String> userKeyspaces = Schema.instance.getUserKeyspaces();

            if (userKeyspaces.size() > 0)
            {
                keyspace = userKeyspaces.get(0);
                AbstractReplicationStrategy replicationStrategy = Schema.instance.getKeyspaceInstance(keyspace).getReplicationStrategy();
                for (String keyspaceName : userKeyspaces)
                {
                    if (!Schema.instance.getKeyspaceInstance(keyspaceName).getReplicationStrategy().hasSameSettings(replicationStrategy))
                        throw new IllegalStateException("Non-system keyspaces don't have the same replication settings, effective ownership information is meaningless");
                }
            }
            else
            {
                keyspace = "system_traces";
            }

            Keyspace keyspaceInstance = Schema.instance.getKeyspaceInstance(keyspace);
            if (keyspaceInstance == null)
                throw new IllegalArgumentException("The node does not have " + keyspace + " yet, probably still bootstrapping");
            strategy = keyspaceInstance.getReplicationStrategy();
        }

        TokenMetadata metadata = tokenMetadata.cloneOnlyTokenMap();

        Collection<Collection<InetAddress>> endpointsGroupedByDc = new ArrayList<>();
        // mapping of dc's to nodes, use sorted map so that we get dcs sorted
        SortedMap<String, Collection<InetAddress>> sortedDcsToEndpoints = new TreeMap<>();
        sortedDcsToEndpoints.putAll(metadata.getTopology().getDatacenterEndpoints().asMap());
        for (Collection<InetAddress> endpoints : sortedDcsToEndpoints.values())
            endpointsGroupedByDc.add(endpoints);

        Map<Token, Float> tokenOwnership = tokenMetadata.partitioner.describeOwnership(tokenMetadata.sortedTokens());
        LinkedHashMap<InetAddress, Float> finalOwnership = Maps.newLinkedHashMap();

        Multimap<InetAddress, Range<Token>> endpointToRanges = strategy.getAddressRanges();
        // calculate ownership per dc
        for (Collection<InetAddress> endpoints : endpointsGroupedByDc)
        {
            // calculate the ownership with replication and add the endpoint to the final ownership map
            for (InetAddress endpoint : endpoints)
            {
                float ownership = 0.0f;
                for (Range<Token> range : endpointToRanges.get(endpoint))
                {
                    if (tokenOwnership.containsKey(range.right))
                        ownership += tokenOwnership.get(range.right);
                }
                finalOwnership.put(endpoint, ownership);
            }
        }
        return finalOwnership;
    }

    public List<String> getKeyspaces()
    {
        List<String> keyspaceNamesList = new ArrayList<>(Schema.instance.getKeyspaces());
        return Collections.unmodifiableList(keyspaceNamesList);
    }

    public List<String> getNonSystemKeyspaces()
    {
        return Collections.unmodifiableList(Schema.instance.getNonSystemKeyspaces());
    }

    public List<String> getNonLocalStrategyKeyspaces()
    {
        return Collections.unmodifiableList(Schema.instance.getNonLocalStrategyKeyspaces());
    }

    public void updateSnitch(String epSnitchClassName, Boolean dynamic, Integer dynamicUpdateInterval, Integer dynamicResetInterval, Double dynamicBadnessThreshold) throws ClassNotFoundException
    {
        IEndpointSnitch oldSnitch = DatabaseDescriptor.getEndpointSnitch();

        // new snitch registers mbean during construction
        IEndpointSnitch newSnitch;
        try
        {
            newSnitch = FBUtilities.construct(epSnitchClassName, "snitch");
        }
        catch (ConfigurationException e)
        {
            throw new ClassNotFoundException(e.getMessage());
        }
        if (dynamic)
        {
            DatabaseDescriptor.setDynamicUpdateInterval(dynamicUpdateInterval);
            DatabaseDescriptor.setDynamicResetInterval(dynamicResetInterval);
            DatabaseDescriptor.setDynamicBadnessThreshold(dynamicBadnessThreshold);
            newSnitch = new DynamicEndpointSnitch(newSnitch);
        }

        // point snitch references to the new instance
        DatabaseDescriptor.setEndpointSnitch(newSnitch);
        for (String ks : Schema.instance.getKeyspaces())
        {
            Keyspace.open(ks).getReplicationStrategy().snitch = newSnitch;
        }

        if (oldSnitch instanceof DynamicEndpointSnitch)
            ((DynamicEndpointSnitch)oldSnitch).unregisterMBean();

        updateTopology();
    }

    /**
     * Seed data to the endpoints that will be responsible for it at the future
     *
     * @param rangesToStreamByKeyspace keyspaces and data ranges with endpoints included for each
     * @return async Future for whether stream was success
     */
    private Future<StreamState> streamRanges(Map<String, Multimap<Range<Token>, InetAddress>> rangesToStreamByKeyspace)
    {
        // First, we build a list of ranges to stream to each host, per table
        Map<String, Map<InetAddress, List<Range<Token>>>> sessionsToStreamByKeyspace = new HashMap<>();
        for (Map.Entry<String, Multimap<Range<Token>, InetAddress>> entry : rangesToStreamByKeyspace.entrySet())
        {
            String keyspace = entry.getKey();
            Multimap<Range<Token>, InetAddress> rangesWithEndpoints = entry.getValue();

            if (rangesWithEndpoints.isEmpty())
                continue;

            Map<InetAddress, List<Range<Token>>> rangesPerEndpoint = new HashMap<>();
            for (Map.Entry<Range<Token>, InetAddress> endPointEntry : rangesWithEndpoints.entries())
            {
                Range<Token> range = endPointEntry.getKey();
                InetAddress endpoint = endPointEntry.getValue();

                List<Range<Token>> curRanges = rangesPerEndpoint.get(endpoint);
                if (curRanges == null)
                {
                    curRanges = new LinkedList<>();
                    rangesPerEndpoint.put(endpoint, curRanges);
                }
                curRanges.add(range);
            }

            sessionsToStreamByKeyspace.put(keyspace, rangesPerEndpoint);
        }

        StreamPlan streamPlan = new StreamPlan("Unbootstrap");
        for (Map.Entry<String, Map<InetAddress, List<Range<Token>>>> entry : sessionsToStreamByKeyspace.entrySet())
        {
            String keyspaceName = entry.getKey();
            Map<InetAddress, List<Range<Token>>> rangesPerEndpoint = entry.getValue();

            for (Map.Entry<InetAddress, List<Range<Token>>> rangesEntry : rangesPerEndpoint.entrySet())
            {
                List<Range<Token>> ranges = rangesEntry.getValue();
                InetAddress newEndpoint = rangesEntry.getKey();
                InetAddress preferred = SystemKeyspace.getPreferredIP(newEndpoint);

                // TODO each call to transferRanges re-flushes, this is potentially a lot of waste
                streamPlan.transferRanges(newEndpoint, preferred, keyspaceName, ranges);
            }
        }
        return streamPlan.execute();
    }

    /**
     * Calculate pair of ranges to stream/fetch for given two range collections
     * (current ranges for keyspace and ranges after move to new token)
     *
     * @param current collection of the ranges by current token
     * @param updated collection of the ranges after token is changed
     * @return pair of ranges to stream/fetch for given current and updated range collections
     */
    public Pair<Set<Range<Token>>, Set<Range<Token>>> calculateStreamAndFetchRanges(Collection<Range<Token>> current, Collection<Range<Token>> updated)
    {
        Set<Range<Token>> toStream = new HashSet<>();
        Set<Range<Token>> toFetch  = new HashSet<>();


        for (Range<Token> r1 : current)
        {
            boolean intersect = false;
            for (Range<Token> r2 : updated)
            {
                if (r1.intersects(r2))
                {
                    // adding difference ranges to fetch from a ring
                    toStream.addAll(r1.subtract(r2));
                    intersect = true;
                }
            }
            if (!intersect)
            {
                toStream.add(r1); // should seed whole old range
            }
        }

        for (Range<Token> r2 : updated)
        {
            boolean intersect = false;
            for (Range<Token> r1 : current)
            {
                if (r2.intersects(r1))
                {
                    // adding difference ranges to fetch from a ring
                    toFetch.addAll(r2.subtract(r1));
                    intersect = true;
                }
            }
            if (!intersect)
            {
                toFetch.add(r2); // should fetch whole old range
            }
        }

        return Pair.create(toStream, toFetch);
    }

    public void bulkLoad(String directory)
    {
        try
        {
            bulkLoadInternal(directory).get();
        }
        catch (Exception e)
        {
            throw new RuntimeException(e);
        }
    }

    public String bulkLoadAsync(String directory)
    {
        return bulkLoadInternal(directory).planId.toString();
    }

    private StreamResultFuture bulkLoadInternal(String directory)
    {
        File dir = new File(directory);

        if (!dir.exists() || !dir.isDirectory())
            throw new IllegalArgumentException("Invalid directory " + directory);

        SSTableLoader.Client client = new SSTableLoader.Client()
        {
            private String keyspace;

            public void init(String keyspace)
            {
                this.keyspace = keyspace;
                try
                {
                    for (Map.Entry<Range<Token>, List<InetAddress>> entry : StorageService.instance.getRangeToAddressMap(keyspace).entrySet())
                    {
                        Range<Token> range = entry.getKey();
                        for (InetAddress endpoint : entry.getValue())
                            addRangeForEndpoint(range, endpoint);
                    }
                }
                catch (Exception e)
                {
                    throw new RuntimeException(e);
                }
            }

            public CFMetaData getTableMetadata(String tableName)
            {
                return Schema.instance.getCFMetaData(keyspace, tableName);
            }
        };

        return new SSTableLoader(dir, client, new OutputHandler.LogOutput()).stream();
    }

    public void rescheduleFailedDeletions()
    {
        LifecycleTransaction.rescheduleFailedDeletions();
    }

    /**
     * #{@inheritDoc}
     */
    public void loadNewSSTables(String ksName, String cfName)
    {
        if (!isInitialized())
            throw new RuntimeException("Not yet initialized, can't load new sstables");
        ColumnFamilyStore.loadNewSSTables(ksName, cfName);
    }

    /**
     * #{@inheritDoc}
     */
    public List<String> sampleKeyRange() // do not rename to getter - see CASSANDRA-4452 for details
    {
        List<DecoratedKey> keys = new ArrayList<>();
        for (Keyspace keyspace : Keyspace.nonLocalStrategy())
        {
            for (Range<Token> range : getPrimaryRangesForEndpoint(keyspace.getName(), FBUtilities.getBroadcastAddress()))
                keys.addAll(keySamples(keyspace.getColumnFamilyStores(), range));
        }

        List<String> sampledKeys = new ArrayList<>(keys.size());
        for (DecoratedKey key : keys)
            sampledKeys.add(key.getToken().toString());
        return sampledKeys;
    }

    public void rebuildSecondaryIndex(String ksName, String cfName, String... idxNames)
    {
        String[] indices = asList(idxNames).stream()
                                           .map(p -> isIndexColumnFamily(p) ? getIndexName(p) : p)
                                           .collect(toList())
                                           .toArray(new String[idxNames.length]);

        ColumnFamilyStore.rebuildSecondaryIndex(ksName, cfName, indices);
    }

    public void resetLocalSchema() throws IOException
    {
        MigrationManager.resetLocalSchema();
    }

    public void reloadLocalSchema()
    {
        SchemaKeyspace.reloadSchemaAndAnnounceVersion();
    }

    public void setTraceProbability(double probability)
    {
        this.traceProbability = probability;
    }

    public double getTraceProbability()
    {
        return traceProbability;
    }

    public void disableAutoCompaction(String ks, String... tables) throws IOException
    {
        for (ColumnFamilyStore cfs : getValidColumnFamilies(true, true, ks, tables))
        {
            cfs.disableAutoCompaction();
        }
    }

    public synchronized void enableAutoCompaction(String ks, String... tables) throws IOException
    {
        checkServiceAllowedToStart("auto compaction");

        for (ColumnFamilyStore cfs : getValidColumnFamilies(true, true, ks, tables))
        {
            cfs.enableAutoCompaction();
        }
    }

    /** Returns the name of the cluster */
    public String getClusterName()
    {
        return DatabaseDescriptor.getClusterName();
    }

    /** Returns the cluster partitioner */
    public String getPartitionerName()
    {
        return DatabaseDescriptor.getPartitionerName();
    }

    public int getTombstoneWarnThreshold()
    {
        return DatabaseDescriptor.getTombstoneWarnThreshold();
    }

    public void setTombstoneWarnThreshold(int threshold)
    {
        DatabaseDescriptor.setTombstoneWarnThreshold(threshold);
    }

    public int getTombstoneFailureThreshold()
    {
        return DatabaseDescriptor.getTombstoneFailureThreshold();
    }

    public void setTombstoneFailureThreshold(int threshold)
    {
        DatabaseDescriptor.setTombstoneFailureThreshold(threshold);
    }

    public int getBatchSizeFailureThreshold()
    {
        return DatabaseDescriptor.getBatchSizeFailThresholdInKB();
    }

    public void setBatchSizeFailureThreshold(int threshold)
    {
        DatabaseDescriptor.setBatchSizeFailThresholdInKB(threshold);
    }

    public void setHintedHandoffThrottleInKB(int throttleInKB)
    {
        DatabaseDescriptor.setHintedHandoffThrottleInKB(throttleInKB);
        logger.info(String.format("Updated hinted_handoff_throttle_in_kb to %d", throttleInKB));
    }

    @VisibleForTesting
    public void shutdownServer()
    {
        if (drainOnShutdown != null)
        {
            Runtime.getRuntime().removeShutdownHook(drainOnShutdown);
        }
    }
}<|MERGE_RESOLUTION|>--- conflicted
+++ resolved
@@ -93,14 +93,11 @@
 import org.apache.cassandra.utils.progress.jmx.JMXProgressSupport;
 import org.apache.cassandra.utils.progress.jmx.LegacyJMXProgressSupport;
 
-<<<<<<< HEAD
 import static java.util.Arrays.asList;
+import static java.util.concurrent.TimeUnit.MINUTES;
 import static java.util.stream.Collectors.toList;
 import static org.apache.cassandra.index.SecondaryIndexManager.getIndexName;
 import static org.apache.cassandra.index.SecondaryIndexManager.isIndexColumnFamily;
-=======
-import static java.util.concurrent.TimeUnit.MINUTES;
->>>>>>> 8dcaa12b
 
 /**
  * This abstraction contains the token/identifier of this node
@@ -656,17 +653,15 @@
                 if (FBUtilities.isWindows())
                     WindowsTimer.endTimerPeriod(DatabaseDescriptor.getWindowsTimerInterval());
 
-<<<<<<< HEAD
                 // Cleanup logback
                 DelayingShutdownHook logbackHook = new DelayingShutdownHook();
                 logbackHook.setContext((LoggerContext)LoggerFactory.getILoggerFactory());
                 logbackHook.run();
-=======
+
                 // wait for miscellaneous tasks like sstable and commitlog segment deletion
                 ScheduledExecutors.nonPeriodicTasks.shutdown();
                 if (!ScheduledExecutors.nonPeriodicTasks.awaitTermination(1, MINUTES))
                     logger.warn("Miscellaneous task executor still busy after one minute; proceeding with shutdown");
->>>>>>> 8dcaa12b
             }
         }), "StorageServiceShutdownHook");
         Runtime.getRuntime().addShutdownHook(drainOnShutdown);
@@ -1415,9 +1410,9 @@
         return bgMonitor.getSeverity(endpoint);
     }
 
-    public void shutdownBGMonitorAndWait(long timeout, TimeUnit units) throws TimeoutException, InterruptedException
-    {
-        bgMonitor.shutdownAndWait(timeout, units);
+    public void shutdownBGMonitorAndWait(long timeout, TimeUnit unit) throws TimeoutException, InterruptedException
+    {
+        bgMonitor.shutdownAndWait(timeout, unit);
     }
 
     /**
@@ -4248,7 +4243,16 @@
         {
             setMode(Mode.DRAINING, "starting drain process", !isFinalShutdown);
 
-            BatchlogManager.instance.shutdown();
+            try
+            {
+                /* not clear this is reasonable time, but propagated from prior embedded behaviour */
+                BatchlogManager.instance.shutdownAndWait(1L, MINUTES);
+            }
+            catch (TimeoutException t)
+            {
+                logger.error("Batchlog manager timed out shutting down", t);
+            }
+
             HintsService.instance.pauseDispatch();
 
             if (daemon != null)
@@ -4256,7 +4260,6 @@
             ScheduledExecutors.optionalTasks.shutdown();
             Gossiper.instance.stop();
 
-<<<<<<< HEAD
             if (!isFinalShutdown)
                 setMode(Mode.DRAINING, "shutting down MessageService", false);
 
@@ -4310,17 +4313,6 @@
                     // don't let this stop us from shutting down the commitlog and other thread pools
                     logger.warn("Caught exception while waiting for memtable flushes during shutdown hook", t);
                 }
-=======
-        try
-        {
-            /* not clear this is reasonable time, but propagated from prior embedded behaviour */
-            BatchlogManager.shutdownAndWait(1L, MINUTES);
-        }
-        catch (TimeoutException t)
-        {
-            logger.error("Batchlog manager timed out shutting down", t);
-        }
->>>>>>> 8dcaa12b
 
                 remainingCFs--;
             }
@@ -4345,22 +4337,15 @@
             // Interrupt ongoing compactions and shutdown CM to prevent further compactions.
             CompactionManager.instance.forceShutdown();
 
-<<<<<<< HEAD
             // whilst we've flushed all the CFs, which will have recycled all completed segments, we want to ensure
             // there are no segments to replay, so we force the recycling of any remaining (should be at most one)
             CommitLog.instance.forceRecycleAllSegments();
-=======
-        // wait for miscellaneous tasks like sstable and commitlog segment deletion
-        ScheduledExecutors.nonPeriodicTasks.shutdown();
-        if (!ScheduledExecutors.nonPeriodicTasks.awaitTermination(1, MINUTES))
-            logger.warn("Failed to wait for non periodic tasks to shutdown");
->>>>>>> 8dcaa12b
 
             CommitLog.instance.shutdownBlocking();
 
             // wait for miscellaneous tasks like sstable and commitlog segment deletion
             ScheduledExecutors.nonPeriodicTasks.shutdown();
-            if (!ScheduledExecutors.nonPeriodicTasks.awaitTermination(1, TimeUnit.MINUTES))
+            if (!ScheduledExecutors.nonPeriodicTasks.awaitTermination(1, MINUTES))
                 logger.warn("Failed to wait for non periodic tasks to shutdown");
 
             ColumnFamilyStore.shutdownPostFlushExecutor();
