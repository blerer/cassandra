/*
 * Licensed to the Apache Software Foundation (ASF) under one
 * or more contributor license agreements.  See the NOTICE file
 * distributed with this work for additional information
 * regarding copyright ownership.  The ASF licenses this file
 * to you under the Apache License, Version 2.0 (the
 * "License"); you may not use this file except in compliance
 * with the License.  You may obtain a copy of the License at
 *
 *     http://www.apache.org/licenses/LICENSE-2.0
 *
 * Unless required by applicable law or agreed to in writing, software
 * distributed under the License is distributed on an "AS IS" BASIS,
 * WITHOUT WARRANTIES OR CONDITIONS OF ANY KIND, either express or implied.
 * See the License for the specific language governing permissions and
 * limitations under the License.
 */
package org.apache.cassandra.tools.nodetool;

import io.airlift.command.Arguments;
import io.airlift.command.Command;
import io.airlift.command.Option;

import java.util.ArrayList;
import java.util.List;

import org.apache.cassandra.tools.NodeProbe;
import org.apache.cassandra.tools.NodeTool.NodeToolCmd;

@Command(name = "verify", description = "Verify (check data checksum for) one or more tables")
public class Verify extends NodeToolCmd
{
    @Arguments(usage = "[<keyspace> <tables>...]", description = "The keyspace followed by one or many tables")
    private List<String> args = new ArrayList<>();

    @Option(title = "extended_verify",
        name = {"-e", "--extended-verify"},
        description = "Verify each cell data, beyond simply checking sstable checksums")
    private boolean extendedVerify = false;

    @Override
    public void execute(NodeProbe probe)
    {
        List<String> keyspaces = parseOptionalKeyspace(args, probe);
        String[] tableNames = parseOptionalTables(args);

        for (String keyspace : keyspaces)
        {
            try
            {
<<<<<<< HEAD
                probe.verify(System.out, extendedVerify, keyspace, tableNames);
=======
                probe.verify(probe.output().out, extendedVerify, keyspace, cfnames);
>>>>>>> f15c6b8c
            } catch (Exception e)
            {
                throw new RuntimeException("Error occurred during verifying", e);
            }
        }
    }
}<|MERGE_RESOLUTION|>--- conflicted
+++ resolved
@@ -48,11 +48,7 @@
         {
             try
             {
-<<<<<<< HEAD
-                probe.verify(System.out, extendedVerify, keyspace, tableNames);
-=======
-                probe.verify(probe.output().out, extendedVerify, keyspace, cfnames);
->>>>>>> f15c6b8c
+                probe.verify(probe.output().out, extendedVerify, keyspace, tableNames);
             } catch (Exception e)
             {
                 throw new RuntimeException("Error occurred during verifying", e);
