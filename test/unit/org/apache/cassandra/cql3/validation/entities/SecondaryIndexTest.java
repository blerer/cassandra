/*
 * Licensed to the Apache Software Foundation (ASF) under one
 * or more contributor license agreements.  See the NOTICE file
 * distributed with this work for additional information
 * regarding copyright ownership.  The ASF licenses this file
 * to you under the Apache License, Version 2.0 (the
 * "License"); you may not use this file except in compliance
 * with the License.  You may obtain a copy of the License at
 *
 *     http://www.apache.org/licenses/LICENSE-2.0
 *
 * Unless required by applicable law or agreed to in writing, software
 * distributed under the License is distributed on an "AS IS" BASIS,
 * WITHOUT WARRANTIES OR CONDITIONS OF ANY KIND, either express or implied.
 * See the License for the specific language governing permissions and
 * limitations under the License.
 */
package org.apache.cassandra.cql3.validation.entities;

import java.nio.ByteBuffer;
import java.util.*;
import java.util.concurrent.Callable;
import java.util.concurrent.CountDownLatch;

import org.apache.commons.lang3.StringUtils;
import org.junit.Test;

import org.apache.cassandra.schema.ColumnMetadata;
import org.apache.cassandra.schema.TableMetadata;
import org.apache.cassandra.config.DatabaseDescriptor;
import org.apache.cassandra.cql3.CQLTester;
import org.apache.cassandra.cql3.ColumnIdentifier;
import org.apache.cassandra.cql3.QueryProcessor;
import org.apache.cassandra.cql3.restrictions.StatementRestrictions;
import org.apache.cassandra.cql3.statements.IndexTarget;
import org.apache.cassandra.db.ColumnFamilyStore;
import org.apache.cassandra.db.DeletionTime;
import org.apache.cassandra.db.marshal.AbstractType;
import org.apache.cassandra.db.rows.Cell;
import org.apache.cassandra.db.rows.Row;
import org.apache.cassandra.exceptions.ConfigurationException;
import org.apache.cassandra.exceptions.SyntaxException;
import org.apache.cassandra.index.IndexNotAvailableException;
import org.apache.cassandra.index.SecondaryIndexManager;
import org.apache.cassandra.index.StubIndex;
import org.apache.cassandra.index.internal.CustomCassandraIndex;
import org.apache.cassandra.index.sasi.SASIIndex;
import org.apache.cassandra.schema.IndexMetadata;
import org.apache.cassandra.service.ClientState;
import org.apache.cassandra.transport.messages.ResultMessage;
import org.apache.cassandra.utils.ByteBufferUtil;
import org.apache.cassandra.utils.MD5Digest;
import org.apache.cassandra.utils.Pair;

import static org.apache.cassandra.Util.throwAssert;
import static org.apache.cassandra.utils.ByteBufferUtil.EMPTY_BYTE_BUFFER;
import static org.apache.cassandra.utils.ByteBufferUtil.bytes;
import static org.junit.Assert.assertEquals;
import static org.junit.Assert.assertFalse;
import static org.junit.Assert.assertNotNull;
import static org.junit.Assert.assertNull;
import static org.junit.Assert.assertTrue;
import static org.junit.Assert.fail;

public class SecondaryIndexTest extends CQLTester
{
    private static final int TOO_BIG = 1024 * 65;

    @Test
    public void testCreateAndDropIndex() throws Throwable
    {
        testCreateAndDropIndex("test", false);
        testCreateAndDropIndex("test2", true);
    }

    @Test
    public void testCreateAndDropIndexWithQuotedIdentifier() throws Throwable
    {
        testCreateAndDropIndex("\"quoted_ident\"", false);
        testCreateAndDropIndex("\"quoted_ident2\"", true);
    }

    @Test
    public void testCreateAndDropIndexWithCamelCaseIdentifier() throws Throwable
    {
        testCreateAndDropIndex("CamelCase", false);
        testCreateAndDropIndex("CamelCase2", true);
    }

    /**
     * Test creating and dropping an index with the specified name.
     *
     * @param indexName         the index name
     * @param addKeyspaceOnDrop add the keyspace name in the drop statement
     * @throws Throwable if an error occurs
     */
    private void testCreateAndDropIndex(String indexName, boolean addKeyspaceOnDrop) throws Throwable
    {
        execute("USE system");
        assertInvalidMessage(String.format("Index '%s' could not be found",
                                           removeQuotes(indexName.toLowerCase(Locale.US))),
                             "DROP INDEX " + indexName + ";");

        createTable("CREATE TABLE %s (a int primary key, b int);");
        createIndex("CREATE INDEX " + indexName + " ON %s(b);");
        createIndex("CREATE INDEX IF NOT EXISTS " + indexName + " ON %s(b);");

        assertInvalidMessage(String.format("Index %s already exists",
                                           removeQuotes(indexName.toLowerCase(Locale.US))),
                             "CREATE INDEX " + indexName + " ON %s(b)");

        // IF NOT EXISTS should apply in cases where the new index differs from an existing one in name only
        String otherIndexName = "index_" + System.nanoTime();
        assertEquals(1, getCurrentColumnFamilyStore().metadata().indexes.size());
        createIndex("CREATE INDEX IF NOT EXISTS " + otherIndexName + " ON %s(b)");
        assertEquals(1, getCurrentColumnFamilyStore().metadata().indexes.size());
        assertInvalidMessage(String.format("Index %s is a duplicate of existing index %s",
                                           removeQuotes(otherIndexName.toLowerCase(Locale.US)),
                                           removeQuotes(indexName.toLowerCase(Locale.US))),
                             "CREATE INDEX " + otherIndexName + " ON %s(b)");

        execute("INSERT INTO %s (a, b) values (?, ?);", 0, 0);
        execute("INSERT INTO %s (a, b) values (?, ?);", 1, 1);
        execute("INSERT INTO %s (a, b) values (?, ?);", 2, 2);
        execute("INSERT INTO %s (a, b) values (?, ?);", 3, 1);

        assertRows(execute("SELECT * FROM %s where b = ?", 1), row(1, 1), row(3, 1));
        assertInvalidMessage(String.format("Index '%s' could not be found in any of the tables of keyspace 'system'",
                                           removeQuotes(indexName.toLowerCase(Locale.US))),
                             "DROP INDEX " + indexName);

        if (addKeyspaceOnDrop)
        {
            dropIndex("DROP INDEX " + KEYSPACE + "." + indexName);
        }
        else
        {
            execute("USE " + KEYSPACE);
            execute("DROP INDEX " + indexName);
        }

        assertInvalidMessage(StatementRestrictions.REQUIRES_ALLOW_FILTERING_MESSAGE,
                             "SELECT * FROM %s where b = ?", 1);
        dropIndex("DROP INDEX IF EXISTS " + indexName);
        assertInvalidMessage(String.format("Index '%s' could not be found",
                                           removeQuotes(indexName.toLowerCase(Locale.US))),
                             "DROP INDEX " + indexName);
    }

    /**
     * Removes the quotes from the specified index name.
     *
     * @param indexName the index name from which the quotes must be removed.
     * @return the unquoted index name.
     */
    private static String removeQuotes(String indexName)
    {
        return StringUtils.remove(indexName, '\"');
    }

    /**
     * Check that you can query for an indexed column even with a key EQ clause,
     * migrated from cql_tests.py:TestCQL.static_cf_test()
     */
    @Test
    public void testSelectWithEQ() throws Throwable
    {
        createTable("CREATE TABLE %s (userid uuid PRIMARY KEY, firstname text, lastname text, age int)");
        createIndex("CREATE INDEX byAge ON %s(age)");

        UUID id1 = UUID.fromString("550e8400-e29b-41d4-a716-446655440000");
        UUID id2 = UUID.fromString("f47ac10b-58cc-4372-a567-0e02b2c3d479");

        execute("INSERT INTO %s (userid, firstname, lastname, age) VALUES (?, 'Frodo', 'Baggins', 32)", id1);
        execute("UPDATE %s SET firstname = 'Samwise', lastname = 'Gamgee', age = 33 WHERE userid = ?", id2);

        beforeAndAfterFlush(() -> {
            assertEmpty(execute("SELECT firstname FROM %s WHERE userid = ? AND age = 33", id1));

            assertRows(execute("SELECT firstname FROM %s WHERE userid = ? AND age = 33", id2),
                       row("Samwise"));
        });
    }

    /**
     * Check CREATE INDEX without name and validate the index can be dropped,
     * migrated from cql_tests.py:TestCQL.nameless_index_test()
     */
    @Test
    public void testNamelessIndex() throws Throwable
    {
        createTable(" CREATE TABLE %s (id text PRIMARY KEY, birth_year int)");

        createIndex("CREATE INDEX on %s (birth_year)");

        execute("INSERT INTO %s (id, birth_year) VALUES ('Tom', 42)");
        execute("INSERT INTO %s (id, birth_year) VALUES ('Paul', 24)");
        execute("INSERT INTO %s (id, birth_year) VALUES ('Bob', 42)");

        beforeAndAfterFlush(() -> {
            assertRows(execute("SELECT id FROM %s WHERE birth_year = 42"),
                       row("Tom"),
                       row("Bob"));
        });

        execute("DROP INDEX %s_birth_year_idx");

        assertInvalid("SELECT id FROM users WHERE birth_year = 42");
    }

    /**
     * Test range queries with 2ndary indexes (#4257),
     * migrated from cql_tests.py:TestCQL.range_query_2ndary_test()
     */
    @Test
    public void testRangeQuery() throws Throwable
    {
        createTable("CREATE TABLE %s (id int primary key, row int, setid int)");
        createIndex("CREATE INDEX indextest_setid_idx ON %s (setid)");

        execute("INSERT INTO %s (id, row, setid) VALUES (?, ?, ?)", 0, 0, 0);
        execute("INSERT INTO %s (id, row, setid) VALUES (?, ?, ?)", 1, 1, 0);
        execute("INSERT INTO %s (id, row, setid) VALUES (?, ?, ?)", 2, 2, 0);
        execute("INSERT INTO %s (id, row, setid) VALUES (?, ?, ?)", 3, 3, 0);

        assertInvalid("SELECT * FROM %s WHERE setid = 0 AND row < 1");

        beforeAndAfterFlush(() -> {
            assertRows(execute("SELECT * FROM %s WHERE setid = 0 AND row < 1 ALLOW FILTERING"),
                       row(0, 0, 0));
        });
    }

    /**
     * Check for unknown compression parameters options (#4266),
     * migrated from cql_tests.py:TestCQL.compression_option_validation_test()
     */
    @Test
    public void testUnknownCompressionOptions() throws Throwable
    {
        String tableName = createTableName();
        assertInvalidThrow(SyntaxException.class, String.format("CREATE TABLE %s (key varchar PRIMARY KEY, password varchar, gender varchar) WITH compression_parameters:sstable_compressor = 'DeflateCompressor'", tableName));

        assertInvalidThrow(ConfigurationException.class, String.format("CREATE TABLE %s (key varchar PRIMARY KEY, password varchar, gender varchar) WITH compression = { 'sstable_compressor': 'DeflateCompressor' }",
                                                                       tableName));
    }

    /**
     * Migrated from cql_tests.py:TestCQL.indexes_composite_test()
     */
    @Test
    public void testIndexOnComposite() throws Throwable
    {
        String tableName = createTable("CREATE TABLE %s (blog_id int, timestamp int, author text, content text, PRIMARY KEY (blog_id, timestamp))");

        execute("INSERT INTO %s (blog_id, timestamp, author, content) VALUES (?, ?, ?, ?)", 0, 0, "bob", "1st post");
        execute("INSERT INTO %s (blog_id, timestamp, author, content) VALUES (?, ?, ?, ?)", 0, 1, "tom", "2nd post");
        execute("INSERT INTO %s (blog_id, timestamp, author, content) VALUES (?, ?, ?, ?)", 0, 2, "bob", "3rd post");
        execute("INSERT INTO %s (blog_id, timestamp, author, content) VALUES (?, ?, ?, ?)", 0, 3, "tom", "4th post");
        execute("INSERT INTO %s (blog_id, timestamp, author, content) VALUES (?, ?, ?, ?)", 1, 0, "bob", "5th post");

        createIndex("CREATE INDEX authoridx ON %s (author)");

        assertTrue(waitForIndex(keyspace(), tableName, "authoridx"));

        beforeAndAfterFlush(() -> {
            assertRows(execute("SELECT blog_id, timestamp FROM %s WHERE author = 'bob'"),
                       row(1, 0),
                       row(0, 0),
                       row(0, 2));
        });

        execute("INSERT INTO %s (blog_id, timestamp, author, content) VALUES (?, ?, ?, ?)", 1, 1, "tom", "6th post");
        execute("INSERT INTO %s (blog_id, timestamp, author, content) VALUES (?, ?, ?, ?)", 1, 2, "tom", "7th post");
        execute("INSERT INTO %s (blog_id, timestamp, author, content) VALUES (?, ?, ?, ?)", 1, 3, "bob", "8th post");

        beforeAndAfterFlush(() -> {
            assertRows(execute("SELECT blog_id, timestamp FROM %s WHERE author = 'bob'"),
                       row(1, 0),
                       row(1, 3),
                       row(0, 0),
                       row(0, 2));
        });

        execute("DELETE FROM %s WHERE blog_id = 0 AND timestamp = 2");

        beforeAndAfterFlush(() -> {
            assertRows(execute("SELECT blog_id, timestamp FROM %s WHERE author = 'bob'"),
                       row(1, 0),
                       row(1, 3),
                       row(0, 0));
        });
    }

    /**
     * Test for the validation bug of #4709,
     * migrated from cql_tests.py:TestCQL.refuse_in_with_indexes_test()
     */
    @Test
    public void testInvalidIndexSelect() throws Throwable
    {
        createTable("create table %s (pk varchar primary key, col1 varchar, col2 varchar)");
        createIndex("create index on %s (col1)");
        createIndex("create index on %s (col2)");

        execute("insert into %s (pk, col1, col2) values ('pk1','foo1','bar1')");
        execute("insert into %s (pk, col1, col2) values ('pk1a','foo1','bar1')");
        execute("insert into %s (pk, col1, col2) values ('pk1b','foo1','bar1')");
        execute("insert into %s (pk, col1, col2) values ('pk1c','foo1','bar1')");
        execute("insert into %s (pk, col1, col2) values ('pk2','foo2','bar2')");
        execute("insert into %s (pk, col1, col2) values ('pk3','foo3','bar3')");
        assertInvalid("select * from %s where col2 in ('bar1', 'bar2')");

        //Migrated from cql_tests.py:TestCQL.bug_6050_test()
        createTable("CREATE TABLE %s (k int PRIMARY KEY, a int, b int)");

        createIndex("CREATE INDEX ON %s (a)");
        assertInvalid("SELECT * FROM %s WHERE a = 3 AND b IN (1, 3)");

    }

    /**
     * Migrated from cql_tests.py:TestCQL.edge_2i_on_complex_pk_test()
     */
    @Test
    public void testIndexesOnComplexPrimaryKey() throws Throwable
    {
        createTable("CREATE TABLE %s (pk0 int, pk1 int, ck0 int, ck1 int, ck2 int, value int, PRIMARY KEY ((pk0, pk1), ck0, ck1, ck2))");

        execute("CREATE INDEX ON %s (pk0)");
        execute("CREATE INDEX ON %s (ck0)");
        execute("CREATE INDEX ON %s (ck1)");
        execute("CREATE INDEX ON %s (ck2)");

        execute("INSERT INTO %s (pk0, pk1, ck0, ck1, ck2, value) VALUES (0, 1, 2, 3, 4, 5)");
        execute("INSERT INTO %s (pk0, pk1, ck0, ck1, ck2, value) VALUES (1, 2, 3, 4, 5, 0)");
        execute("INSERT INTO %s (pk0, pk1, ck0, ck1, ck2, value) VALUES (2, 3, 4, 5, 0, 1)");
        execute("INSERT INTO %s (pk0, pk1, ck0, ck1, ck2, value) VALUES (3, 4, 5, 0, 1, 2)");
        execute("INSERT INTO %s (pk0, pk1, ck0, ck1, ck2, value) VALUES (4, 5, 0, 1, 2, 3)");
        execute("INSERT INTO %s (pk0, pk1, ck0, ck1, ck2, value) VALUES (5, 0, 1, 2, 3, 4)");

        beforeAndAfterFlush(() -> {
            assertRows(execute("SELECT value FROM %s WHERE pk0 = 2"),
                       row(1));

            assertRows(execute("SELECT value FROM %s WHERE ck0 = 0"),
                       row(3));

            assertRows(execute("SELECT value FROM %s WHERE pk0 = 3 AND pk1 = 4 AND ck1 = 0"),
                       row(2));

            assertRows(execute("SELECT value FROM %s WHERE pk0 = 5 AND pk1 = 0 AND ck0 = 1 AND ck2 = 3 ALLOW FILTERING"),
                       row(4));
        });
    }

    /**
     * Test for CASSANDRA-5240,
     * migrated from cql_tests.py:TestCQL.bug_5240_test()
     */
    @Test
    public void testIndexOnCompoundRowKey() throws Throwable
    {
        createTable("CREATE TABLE %s (interval text, seq int, id int, severity int, PRIMARY KEY ((interval, seq), id) ) WITH CLUSTERING ORDER BY (id DESC)");

        execute("CREATE INDEX ON %s (severity)");

        execute("insert into %s (interval, seq, id , severity) values('t',1, 1, 1)");
        execute("insert into %s (interval, seq, id , severity) values('t',1, 2, 1)");
        execute("insert into %s (interval, seq, id , severity) values('t',1, 3, 2)");
        execute("insert into %s (interval, seq, id , severity) values('t',1, 4, 3)");
        execute("insert into %s (interval, seq, id , severity) values('t',2, 1, 3)");
        execute("insert into %s (interval, seq, id , severity) values('t',2, 2, 3)");
        execute("insert into %s (interval, seq, id , severity) values('t',2, 3, 1)");
        execute("insert into %s (interval, seq, id , severity) values('t',2, 4, 2)");

        beforeAndAfterFlush(() -> {
            assertRows(execute("select * from %s where severity = 3 and interval = 't' and seq =1"),
                       row("t", 1, 4, 3));

        });
    }

    /**
     * Migrated from cql_tests.py:TestCQL.secondary_index_counters()
     */
    @Test
    public void testIndexOnCountersInvalid() throws Throwable
    {
        createTable("CREATE TABLE %s (k int PRIMARY KEY, c counter)");
        assertInvalid("CREATE INDEX ON test(c)");
    }

    /**
     * Migrated from cql_tests.py:TestCQL.collection_indexing_test()
     */
    @Test
    public void testIndexOnCollections() throws Throwable
    {
        createTable(" CREATE TABLE %s ( k int, v int, l list<int>, s set<text>, m map<text, int>, PRIMARY KEY (k, v))");

        createIndex("CREATE INDEX ON %s (l)");
        createIndex("CREATE INDEX ON %s (s)");
        createIndex("CREATE INDEX ON %s (m)");

        execute("INSERT INTO %s (k, v, l, s, m) VALUES (0, 0, [1, 2],    {'a'},      {'a' : 1})");
        execute("INSERT INTO %s (k, v, l, s, m) VALUES (0, 1, [3, 4],    {'b', 'c'}, {'a' : 1, 'b' : 2})");
        execute("INSERT INTO %s (k, v, l, s, m) VALUES (0, 2, [1],       {'a', 'c'}, {'c' : 3})");
        execute("INSERT INTO %s (k, v, l, s, m) VALUES (1, 0, [1, 2, 4], {},         {'b' : 1})");
        execute("INSERT INTO %s (k, v, l, s, m) VALUES (1, 1, [4, 5],    {'d'},      {'a' : 1, 'b' : 3})");

        beforeAndAfterFlush(() -> {
            // lists
            assertRows(execute("SELECT k, v FROM %s WHERE l CONTAINS 1"), row(1, 0), row(0, 0), row(0, 2));
            assertRows(execute("SELECT k, v FROM %s WHERE k = 0 AND l CONTAINS 1"), row(0, 0), row(0, 2));
            assertRows(execute("SELECT k, v FROM %s WHERE l CONTAINS 2"), row(1, 0), row(0, 0));
            assertEmpty(execute("SELECT k, v FROM %s WHERE l CONTAINS 6"));

            // sets
            assertRows(execute("SELECT k, v FROM %s WHERE s CONTAINS 'a'"), row(0, 0), row(0, 2));
            assertRows(execute("SELECT k, v FROM %s WHERE k = 0 AND s CONTAINS 'a'"), row(0, 0), row(0, 2));
            assertRows(execute("SELECT k, v FROM %s WHERE s CONTAINS 'd'"), row(1, 1));
            assertEmpty(execute("SELECT k, v FROM %s  WHERE s CONTAINS 'e'"));

            // maps
            assertRows(execute("SELECT k, v FROM %s WHERE m CONTAINS 1"), row(1, 0), row(1, 1), row(0, 0), row(0, 1));
            assertRows(execute("SELECT k, v FROM %s WHERE k = 0 AND m CONTAINS 1"), row(0, 0), row(0, 1));
            assertRows(execute("SELECT k, v FROM %s WHERE m CONTAINS 2"), row(0, 1));
            assertEmpty(execute("SELECT k, v FROM %s  WHERE m CONTAINS 4"));
        });
    }

    @Test
    public void testSelectOnMultiIndexOnCollectionsWithNull() throws Throwable
    {
        createTable(" CREATE TABLE %s ( k int, v int, x text, l list<int>, s set<text>, m map<text, int>, PRIMARY KEY (k, v))");

        createIndex("CREATE INDEX ON %s (x)");
        createIndex("CREATE INDEX ON %s (v)");
        createIndex("CREATE INDEX ON %s (s)");
        createIndex("CREATE INDEX ON %s (m)");


        execute("INSERT INTO %s (k, v, x, l, s, m) VALUES (0, 0, 'x', [1, 2],    {'a'},      {'a' : 1})");
        execute("INSERT INTO %s (k, v, x, l, s, m) VALUES (0, 1, 'x', [3, 4],    {'b', 'c'}, {'a' : 1, 'b' : 2})");
        execute("INSERT INTO %s (k, v, x, l, s, m) VALUES (0, 2, 'x', [1],       {'a', 'c'}, {'c' : 3})");
        execute("INSERT INTO %s (k, v, x, l, s, m) VALUES (1, 0, 'x', [1, 2, 4], {},         {'b' : 1})");
        execute("INSERT INTO %s (k, v, x, l, s, m) VALUES (1, 1, 'x', [4, 5],    {'d'},      {'a' : 1, 'b' : 3})");
        execute("INSERT INTO %s (k, v, x, l, s, m) VALUES (1, 2, 'x', null,      null,       null)");

        beforeAndAfterFlush(() -> {
            // lists
            assertRows(execute("SELECT k, v FROM %s WHERE x = 'x' AND l CONTAINS 1 ALLOW FILTERING"), row(1, 0), row(0, 0), row(0, 2));
            assertRows(execute("SELECT k, v FROM %s WHERE x = 'x' AND k = 0 AND l CONTAINS 1 ALLOW FILTERING"), row(0, 0), row(0, 2));
            assertRows(execute("SELECT k, v FROM %s WHERE x = 'x' AND l CONTAINS 2 ALLOW FILTERING"), row(1, 0), row(0, 0));
            assertEmpty(execute("SELECT k, v FROM %s WHERE x = 'x' AND l CONTAINS 6 ALLOW FILTERING"));

            // sets
            assertRows(execute("SELECT k, v FROM %s WHERE x = 'x' AND s CONTAINS 'a' ALLOW FILTERING" ), row(0, 0), row(0, 2));
            assertRows(execute("SELECT k, v FROM %s WHERE x = 'x' AND k = 0 AND s CONTAINS 'a' ALLOW FILTERING"), row(0, 0), row(0, 2));
            assertRows(execute("SELECT k, v FROM %s WHERE x = 'x' AND s CONTAINS 'd' ALLOW FILTERING"), row(1, 1));
            assertEmpty(execute("SELECT k, v FROM %s  WHERE x = 'x' AND s CONTAINS 'e' ALLOW FILTERING"));

            // maps
            assertRows(execute("SELECT k, v FROM %s WHERE x = 'x' AND m CONTAINS 1 ALLOW FILTERING"), row(1, 0), row(1, 1), row(0, 0), row(0, 1));
            assertRows(execute("SELECT k, v FROM %s WHERE x = 'x' AND k = 0 AND m CONTAINS 1 ALLOW FILTERING"), row(0, 0), row(0, 1));
            assertRows(execute("SELECT k, v FROM %s WHERE x = 'x' AND m CONTAINS 2 ALLOW FILTERING"), row(0, 1));
            assertEmpty(execute("SELECT k, v FROM %s  WHERE x = 'x' AND m CONTAINS 4 ALLOW FILTERING"));
        });
    }

    /**
     * Migrated from cql_tests.py:TestCQL.map_keys_indexing()
     */
    @Test
    public void testIndexOnMapKeys() throws Throwable
    {
        createTable("CREATE TABLE %s (k int, v int, m map<text, int>, PRIMARY KEY (k, v))");

        createIndex("CREATE INDEX ON %s(keys(m))");

        execute("INSERT INTO %s (k, v, m) VALUES (0, 0, {'a' : 1})");
        execute("INSERT INTO %s (k, v, m) VALUES (0, 1, {'a' : 1, 'b' : 2})");
        execute("INSERT INTO %s (k, v, m) VALUES (0, 2, {'c' : 3})");
        execute("INSERT INTO %s (k, v, m) VALUES (1, 0, {'b' : 1})");
        execute("INSERT INTO %s (k, v, m) VALUES (1, 1, {'a' : 1, 'b' : 3})");

        // maps
        beforeAndAfterFlush(() -> {
            assertRows(execute("SELECT k, v FROM %s WHERE m CONTAINS KEY 'a'"), row(1, 1), row(0, 0), row(0, 1));
            assertRows(execute("SELECT k, v FROM %s WHERE k = 0 AND m CONTAINS KEY 'a'"), row(0, 0), row(0, 1));
            assertRows(execute("SELECT k, v FROM %s WHERE m CONTAINS KEY 'c'"), row(0, 2));
            assertEmpty(execute("SELECT k, v FROM %s  WHERE m CONTAINS KEY 'd'"));
        });
    }

    /**
     * Test for #6950 bug,
     * migrated from cql_tests.py:TestCQL.key_index_with_reverse_clustering()
     */
    @Test
    public void testIndexOnKeyWithReverseClustering() throws Throwable
    {
        createTable("CREATE TABLE %s (k1 int, k2 int, v int, PRIMARY KEY ((k1, k2), v) ) WITH CLUSTERING ORDER BY (v DESC)");

        createIndex("CREATE INDEX ON %s (k2)");

        execute("INSERT INTO %s (k1, k2, v) VALUES (0, 0, 1)");
        execute("INSERT INTO %s (k1, k2, v) VALUES (0, 1, 2)");
        execute("INSERT INTO %s (k1, k2, v) VALUES (0, 0, 3)");
        execute("INSERT INTO %s (k1, k2, v) VALUES (1, 0, 4)");
        execute("INSERT INTO %s (k1, k2, v) VALUES (1, 1, 5)");
        execute("INSERT INTO %s (k1, k2, v) VALUES (2, 0, 7)");
        execute("INSERT INTO %s (k1, k2, v) VALUES (2, 1, 8)");
        execute("INSERT INTO %s (k1, k2, v) VALUES (3, 0, 1)");

        beforeAndAfterFlush(() -> {
            assertRows(execute("SELECT * FROM %s WHERE k2 = 0 AND v >= 2 ALLOW FILTERING"),
                       row(2, 0, 7),
                       row(0, 0, 3),
                       row(1, 0, 4));
        });
    }

    /**
     * Test for CASSANDRA-6612,
     * migrated from cql_tests.py:TestCQL.bug_6612_test()
     */
    @Test
    public void testSelectCountOnIndexedColumn() throws Throwable
    {
        createTable("CREATE TABLE %s (username text, session_id text, app_name text, account text, last_access timestamp, created_on timestamp, PRIMARY KEY (username, session_id, app_name, account))");

        createIndex("create index ON %s (app_name)");
        createIndex("create index ON %s (last_access)");

        beforeAndAfterFlush(() -> {
            assertRows(execute("select count(*) from %s where app_name='foo' and account='bar' and last_access > 4 allow filtering"), row(0L));
        });

        execute("insert into %s (username, session_id, app_name, account, last_access, created_on) values ('toto', 'foo', 'foo', 'bar', 12, 13)");

        beforeAndAfterFlush(() -> {
            assertRows(execute("select count(*) from %s where app_name='foo' and account='bar' and last_access > 4 allow filtering"), row(1L));
        });
    }

    @Test
    public void testSyntaxVariationsForIndexOnCollectionsValue() throws Throwable
    {
        createTable("CREATE TABLE %s (k int, m map<int, int>, l list<int>, s set<int>, PRIMARY KEY (k))");
        createAndDropCollectionValuesIndex("m");
        createAndDropCollectionValuesIndex("l");
        createAndDropCollectionValuesIndex("s");
    }

    private void createAndDropCollectionValuesIndex(String columnName) throws Throwable
    {
        String indexName = columnName + "_idx";
        SecondaryIndexManager indexManager = getCurrentColumnFamilyStore().indexManager;
        createIndex(String.format("CREATE INDEX %s on %%s(%s)", indexName, columnName));
        IndexMetadata indexDef = indexManager.getIndexByName(indexName).getIndexMetadata();
        assertEquals(String.format("values(%s)", columnName), indexDef.options.get(IndexTarget.TARGET_OPTION_NAME));
        dropIndex(String.format("DROP INDEX %s.%s", KEYSPACE, indexName));
        assertFalse(indexManager.hasIndexes());
        createIndex(String.format("CREATE INDEX %s on %%s(values(%s))", indexName, columnName));
        assertEquals(indexDef, indexManager.getIndexByName(indexName).getIndexMetadata());
        dropIndex(String.format("DROP INDEX %s.%s", KEYSPACE, indexName));
    }

    @Test
    public void testCreateIndexWithQuotedColumnNames() throws Throwable
    {
        createTable("CREATE TABLE %s (" +
                    " k int," +
                    " v int, " +
                    " lower_case_map map<int, int>," +
                    " \"MixedCaseMap\" map<int, int>," +
                    " lower_case_frozen_list frozen<list<int>>," +
                    " \"UPPER_CASE_FROZEN_LIST\" frozen<list<int>>," +
                    " \"set name with spaces\" set<int>," +
                    " \"column_name_with\"\"escaped quote\" int," +
                    " PRIMARY KEY (k))");

        createAndDropIndexWithQuotedColumnIdentifier("\"v\"");
        createAndDropIndexWithQuotedColumnIdentifier("keys(\"lower_case_map\")");
        createAndDropIndexWithQuotedColumnIdentifier("keys(\"MixedCaseMap\")");
        createAndDropIndexWithQuotedColumnIdentifier("full(\"lower_case_frozen_list\")");
        createAndDropIndexWithQuotedColumnIdentifier("full(\"UPPER_CASE_FROZEN_LIST\")");
        createAndDropIndexWithQuotedColumnIdentifier("values(\"set name with spaces\")");
        createAndDropIndexWithQuotedColumnIdentifier("\"column_name_with\"\"escaped quote\"");
    }

    private void createAndDropIndexWithQuotedColumnIdentifier(String target) throws Throwable
    {
        String indexName = "test_mixed_case_idx";
        createIndex(String.format("CREATE INDEX %s ON %%s(%s)", indexName, target));
        SecondaryIndexManager indexManager = getCurrentColumnFamilyStore().indexManager;
        IndexMetadata indexDef = indexManager.getIndexByName(indexName).getIndexMetadata();
        dropIndex(String.format("DROP INDEX %s.%s", KEYSPACE, indexName));
        // verify we can re-create the index using the target string
        createIndex(String.format("CREATE INDEX %s ON %%s(%s)",
                                  indexName, indexDef.options.get(IndexTarget.TARGET_OPTION_NAME)));
        assertEquals(indexDef, indexManager.getIndexByName(indexName).getIndexMetadata());
        dropIndex(String.format("DROP INDEX %s.%s", KEYSPACE, indexName));
    }


    /**
     * Test for CASSANDRA-5732, Can not query secondary index
     * migrated from cql_tests.py:TestCQL.bug_5732_test(),
     * which was executing with a row cache size of 100 MB
     * and restarting the node, here we just cleanup the cache.
     */
    @Test
    public void testCanQuerySecondaryIndex() throws Throwable
    {
        String tableName = createTable("CREATE TABLE %s (k int PRIMARY KEY, v int,)");

        execute("ALTER TABLE %s WITH CACHING = { 'keys': 'ALL', 'rows_per_partition': 'ALL' }");
        execute("INSERT INTO %s (k,v) VALUES (0,0)");
        execute("INSERT INTO %s (k,v) VALUES (1,1)");

        createIndex("CREATE INDEX testindex on %s (v)");
        assertTrue(waitForIndex(keyspace(), tableName, "testindex"));

        assertRows(execute("SELECT k FROM %s WHERE v = 0"), row(0));
        cleanupCache();
        assertRows(execute("SELECT k FROM %s WHERE v = 0"), row(0));
    }

    // CASSANDRA-8280/8081
    // reject updates with indexed values where value > 64k
    // make sure we check conditional and unconditional statements,
    // both singly and in batches (CASSANDRA-10536)
    @Test
    public void testIndexOnCompositeValueOver64k() throws Throwable
    {
        createTable("CREATE TABLE %s(a int, b int, c blob, PRIMARY KEY (a))");
        createIndex("CREATE INDEX ON %s(c)");
        failInsert("INSERT INTO %s (a, b, c) VALUES (0, 0, ?)", ByteBuffer.allocate(TOO_BIG));
        failInsert("INSERT INTO %s (a, b, c) VALUES (0, 0, ?) IF NOT EXISTS", ByteBuffer.allocate(TOO_BIG));
        failInsert("BEGIN BATCH\n" +
                   "INSERT INTO %s (a, b, c) VALUES (0, 0, ?);\n" +
                   "APPLY BATCH",
                   ByteBuffer.allocate(TOO_BIG));
        failInsert("BEGIN BATCH\n" +
                   "INSERT INTO %s (a, b, c) VALUES (0, 0, ?) IF NOT EXISTS;\n" +
                   "APPLY BATCH",
                   ByteBuffer.allocate(TOO_BIG));
    }

    @Test
    public void testCompactTableWithValueOver64k() throws Throwable
    {
        createTable("CREATE TABLE %s(a int, b blob, PRIMARY KEY (a)) WITH COMPACT STORAGE");
        createIndex("CREATE INDEX ON %s(b)");
        failInsert("INSERT INTO %s (a, b) VALUES (0, ?)", ByteBuffer.allocate(TOO_BIG));
        failInsert("INSERT INTO %s (a, b) VALUES (0, ?) IF NOT EXISTS", ByteBuffer.allocate(TOO_BIG));
        failInsert("BEGIN BATCH\n" +
                   "INSERT INTO %s (a, b) VALUES (0, ?);\n" +
                   "APPLY BATCH",
                   ByteBuffer.allocate(TOO_BIG));
        failInsert("BEGIN BATCH\n" +
                   "INSERT INTO %s (a, b) VALUES (0, ?) IF NOT EXISTS;\n" +
                   "APPLY BATCH",
                   ByteBuffer.allocate(TOO_BIG));
    }

    @Test
    public void testIndexOnPartitionKeyInsertValueOver64k() throws Throwable
    {
        createTable("CREATE TABLE %s(a int, b int, c blob, PRIMARY KEY ((a, b)))");
        createIndex("CREATE INDEX ON %s(a)");
        succeedInsert("INSERT INTO %s (a, b, c) VALUES (0, 0, ?) IF NOT EXISTS", ByteBuffer.allocate(TOO_BIG));
        succeedInsert("INSERT INTO %s (a, b, c) VALUES (0, 0, ?)", ByteBuffer.allocate(TOO_BIG));
        succeedInsert("BEGIN BATCH\n" +
                      "INSERT INTO %s (a, b, c) VALUES (0, 0, ?);\n" +
                      "APPLY BATCH", ByteBuffer.allocate(TOO_BIG));

        // the indexed value passes validation, but the batch size will
        // exceed the default failure threshold, so temporarily raise it
        // (the non-conditional batch doesn't hit this because
        // BatchStatement::executeInternal skips the size check but CAS
        // path does not)
        long batchSizeThreshold = DatabaseDescriptor.getBatchSizeFailThreshold();
        try
        {
            DatabaseDescriptor.setBatchSizeFailThresholdInKB( (TOO_BIG / 1024) * 2);
            succeedInsert("BEGIN BATCH\n" +
                          "INSERT INTO %s (a, b, c) VALUES (1, 1, ?) IF NOT EXISTS;\n" +
                          "APPLY BATCH", ByteBuffer.allocate(TOO_BIG));
        }
        finally
        {
            DatabaseDescriptor.setBatchSizeFailThresholdInKB((int) (batchSizeThreshold / 1024));
        }
    }

    @Test
    public void testIndexOnPartitionKeyWithStaticColumnAndNoRows() throws Throwable
    {
        createTable("CREATE TABLE %s (pk1 int, pk2 int, c int, s int static, v int, PRIMARY KEY((pk1, pk2), c))");
        createIndex("CREATE INDEX ON %s (pk2)");
        execute("INSERT INTO %s (pk1, pk2, c, s, v) VALUES (?, ?, ?, ?, ?)", 1, 1, 1, 9, 1);
        execute("INSERT INTO %s (pk1, pk2, c, s, v) VALUES (?, ?, ?, ?, ?)", 1, 1, 2, 9, 2);
        execute("INSERT INTO %s (pk1, pk2, s) VALUES (?, ?, ?)", 2, 1, 9);
        execute("INSERT INTO %s (pk1, pk2, c, s, v) VALUES (?, ?, ?, ?, ?)", 3, 1, 1, 9, 1);

        assertRows(execute("SELECT * FROM %s WHERE pk2 = ?", 1),
                   row(2, 1, null, 9, null),
                   row(1, 1, 1, 9, 1),
                   row(1, 1, 2, 9, 2),
                   row(3, 1, 1, 9, 1));

        execute("UPDATE %s SET s=?, v=? WHERE pk1=? AND pk2=? AND c=?", 9, 1, 1, 10, 2);
        assertRows(execute("SELECT * FROM %s WHERE pk2 = ?", 10), row(1, 10, 2, 9, 1));

        execute("UPDATE %s SET s=? WHERE pk1=? AND pk2=?", 9, 1, 20);
        assertRows(execute("SELECT * FROM %s WHERE pk2 = ?", 20), row(1, 20, null, 9, null));
    }

    @Test
    public void testIndexOnClusteringColumnInsertValueOver64k() throws Throwable
    {
        createTable("CREATE TABLE %s(a int, b int, c blob, PRIMARY KEY (a, b))");
        createIndex("CREATE INDEX ON %s(b)");
        succeedInsert("INSERT INTO %s (a, b, c) VALUES (0, 0, ?) IF NOT EXISTS", ByteBuffer.allocate(TOO_BIG));
        succeedInsert("INSERT INTO %s (a, b, c) VALUES (0, 0, ?)", ByteBuffer.allocate(TOO_BIG));
        succeedInsert("BEGIN BATCH\n" +
                      "INSERT INTO %s (a, b, c) VALUES (0, 0, ?);\n" +
                      "APPLY BATCH", ByteBuffer.allocate(TOO_BIG));

        // the indexed value passes validation, but the batch size will
        // exceed the default failure threshold, so temporarily raise it
        // (the non-conditional batch doesn't hit this because
        // BatchStatement::executeInternal skips the size check but CAS
        // path does not)
        long batchSizeThreshold = DatabaseDescriptor.getBatchSizeFailThreshold();
        try
        {
            DatabaseDescriptor.setBatchSizeFailThresholdInKB( (TOO_BIG / 1024) * 2);
            succeedInsert("BEGIN BATCH\n" +
                          "INSERT INTO %s (a, b, c) VALUES (1, 1, ?) IF NOT EXISTS;\n" +
                          "APPLY BATCH", ByteBuffer.allocate(TOO_BIG));
        }
        finally
        {
            DatabaseDescriptor.setBatchSizeFailThresholdInKB((int)(batchSizeThreshold / 1024));
        }
    }

    @Test
    public void testIndexOnFullCollectionEntryInsertCollectionValueOver64k() throws Throwable
    {
        createTable("CREATE TABLE %s(a int, b frozen<map<int, blob>>, PRIMARY KEY (a))");
        createIndex("CREATE INDEX ON %s(full(b))");
        Map<Integer, ByteBuffer> map = new HashMap<>();
        map.put(0, ByteBuffer.allocate(1024 * 65));
        failInsert("INSERT INTO %s (a, b) VALUES (0, ?)", map);
        failInsert("INSERT INTO %s (a, b) VALUES (0, ?) IF NOT EXISTS", map);
        failInsert("BEGIN BATCH\n" +
                   "INSERT INTO %s (a, b) VALUES (0, ?);\n" +
                   "APPLY BATCH", map);
        failInsert("BEGIN BATCH\n" +
                   "INSERT INTO %s (a, b) VALUES (0, ?) IF NOT EXISTS;\n" +
                   "APPLY BATCH", map);
    }

    @Test
    public void prepareStatementsWithLIKEClauses() throws Throwable
    {
        createTable("CREATE TABLE %s (a int, c1 text, c2 text, v1 text, v2 text, v3 int, PRIMARY KEY (a, c1, c2))");
        createIndex(String.format("CREATE CUSTOM INDEX c1_idx on %%s(c1) USING '%s' WITH OPTIONS = {'mode' : 'PREFIX'}",
                                  SASIIndex.class.getName()));
        createIndex(String.format("CREATE CUSTOM INDEX c2_idx on %%s(c2) USING '%s' WITH OPTIONS = {'mode' : 'CONTAINS'}",
                                  SASIIndex.class.getName()));
        createIndex(String.format("CREATE CUSTOM INDEX v1_idx on %%s(v1) USING '%s' WITH OPTIONS = {'mode' : 'PREFIX'}",
                                  SASIIndex.class.getName()));
        createIndex(String.format("CREATE CUSTOM INDEX v2_idx on %%s(v2) USING '%s' WITH OPTIONS = {'mode' : 'CONTAINS'}",
                                  SASIIndex.class.getName()));
        createIndex(String.format("CREATE CUSTOM INDEX v3_idx on %%s(v3) USING '%s'", SASIIndex.class.getName()));

        forcePreparedValues();
        // prefix mode indexes support prefix/contains/matches
        assertInvalidMessage("c1 LIKE '%<term>' abc is only supported on properly indexed columns",
                             "SELECT * FROM %s WHERE c1 LIKE ?",
                             "%abc");
        assertInvalidMessage("c1 LIKE '%<term>%' abc is only supported on properly indexed columns",
                             "SELECT * FROM %s WHERE c1 LIKE ?",
                             "%abc%");
        execute("SELECT * FROM %s WHERE c1 LIKE ?", "abc%");
        execute("SELECT * FROM %s WHERE c1 LIKE ?", "abc");
        assertInvalidMessage("v1 LIKE '%<term>' abc is only supported on properly indexed columns",
                             "SELECT * FROM %s WHERE v1 LIKE ?",
                             "%abc");
        assertInvalidMessage("v1 LIKE '%<term>%' abc is only supported on properly indexed columns",
                             "SELECT * FROM %s WHERE v1 LIKE ?",
                             "%abc%");
        execute("SELECT * FROM %s WHERE v1 LIKE ?", "abc%");
        execute("SELECT * FROM %s WHERE v1 LIKE ?", "abc");

        // contains mode indexes support prefix/suffix/contains/matches
        execute("SELECT * FROM %s WHERE c2 LIKE ?", "abc%");
        execute("SELECT * FROM %s WHERE c2 LIKE ?", "%abc");
        execute("SELECT * FROM %s WHERE c2 LIKE ?", "%abc%");
        execute("SELECT * FROM %s WHERE c2 LIKE ?", "abc");
        execute("SELECT * FROM %s WHERE v2 LIKE ?", "abc%");
        execute("SELECT * FROM %s WHERE v2 LIKE ?", "%abc");
        execute("SELECT * FROM %s WHERE v2 LIKE ?", "%abc%");
        execute("SELECT * FROM %s WHERE v2 LIKE ?", "abc");

        // LIKE is not supported on indexes of non-literal values
        // this is rejected before binding, so the value isn't available in the error message
        assertInvalidMessage("LIKE restriction is only supported on properly indexed columns. v3 LIKE ? is not valid",
                             "SELECT * FROM %s WHERE v3 LIKE ?",
                             "%abc");
        assertInvalidMessage("LIKE restriction is only supported on properly indexed columns. v3 LIKE ? is not valid",
                             "SELECT * FROM %s WHERE v3 LIKE ?",
                             "%abc%");
        assertInvalidMessage("LIKE restriction is only supported on properly indexed columns. v3 LIKE ? is not valid",
                             "SELECT * FROM %s WHERE v3 LIKE ?",
                             "%abc%");
        assertInvalidMessage("LIKE restriction is only supported on properly indexed columns. v3 LIKE ? is not valid",
                             "SELECT * FROM %s WHERE v3 LIKE ?",
                             "abc");
    }

    public void failInsert(String insertCQL, Object...args) throws Throwable
    {
        try
        {
            execute(insertCQL, args);
            fail("Expected statement to fail validation");
        }
        catch (Exception e)
        {
            // as expected
        }
    }

    public void succeedInsert(String insertCQL, Object...args) throws Throwable
    {
        execute(insertCQL, args);
        flush();
    }

    /**
     * Migrated from cql_tests.py:TestCQL.clustering_indexing_test()
     */
    @Test
    public void testIndexesOnClustering() throws Throwable
    {
        createTable("CREATE TABLE %s ( id1 int, id2 int, author text, time bigint, v1 text, v2 text, PRIMARY KEY ((id1, id2), author, time))");

        createIndex("CREATE INDEX ON %s (time)");
        execute("CREATE INDEX ON %s (id2)");

        execute("INSERT INTO %s (id1, id2, author, time, v1, v2) VALUES(0, 0, 'bob', 0, 'A', 'A')");
        execute("INSERT INTO %s (id1, id2, author, time, v1, v2) VALUES(0, 0, 'bob', 1, 'B', 'B')");
        execute("INSERT INTO %s (id1, id2, author, time, v1, v2) VALUES(0, 1, 'bob', 2, 'C', 'C')");
        execute("INSERT INTO %s (id1, id2, author, time, v1, v2) VALUES(0, 0, 'tom', 0, 'D', 'D')");
        execute("INSERT INTO %s (id1, id2, author, time, v1, v2) VALUES(0, 1, 'tom', 1, 'E', 'E')");

        assertRows(execute("SELECT v1 FROM %s WHERE time = 1"),
                   row("B"), row("E"));

        assertRows(execute("SELECT v1 FROM %s WHERE id2 = 1"),
                   row("C"), row("E"));

        assertRows(execute("SELECT v1 FROM %s WHERE id1 = 0 AND id2 = 0 AND author = 'bob' AND time = 0"),
                   row("A"));

        // Test for CASSANDRA-8206
        execute("UPDATE %s SET v2 = null WHERE id1 = 0 AND id2 = 0 AND author = 'bob' AND time = 1");

        assertRows(execute("SELECT v1 FROM %s WHERE id2 = 0"),
                   row("A"), row("B"), row("D"));

        assertRows(execute("SELECT v1 FROM %s WHERE time = 1"),
                   row("B"), row("E"));
    }

    /**
     * Migrated from cql_tests.py:TestCQL.invalid_clustering_indexing_test()
     */
    @Test
    public void testIndexesOnClusteringInvalid() throws Throwable
    {
        createTable("CREATE TABLE %s (a int, b int, c int, d int, PRIMARY KEY ((a, b))) WITH COMPACT STORAGE");
        assertInvalid("CREATE INDEX ON %s (a)");
        assertInvalid("CREATE INDEX ON %s (b)");

        createTable("CREATE TABLE %s (a int, b int, c int, PRIMARY KEY (a, b)) WITH COMPACT STORAGE");
        assertInvalid("CREATE INDEX ON %s (a)");
        assertInvalid("CREATE INDEX ON %s (b)");
        assertInvalid("CREATE INDEX ON %s (c)");
    }

    @Test
    public void testMultipleIndexesOnOneColumn() throws Throwable
    {
        String indexClassName = StubIndex.class.getName();
        createTable("CREATE TABLE %s (a int, b int, c int, PRIMARY KEY ((a), b))");
        // uses different options otherwise the two indexes are considered duplicates
        createIndex(String.format("CREATE CUSTOM INDEX c_idx_1 ON %%s(c) USING '%s' WITH OPTIONS = {'foo':'a'}", indexClassName));
        createIndex(String.format("CREATE CUSTOM INDEX c_idx_2 ON %%s(c) USING '%s' WITH OPTIONS = {'foo':'b'}", indexClassName));

        ColumnFamilyStore cfs = getCurrentColumnFamilyStore();
        TableMetadata cfm = cfs.metadata();
        StubIndex index1 = (StubIndex)cfs.indexManager.getIndex(cfm.indexes
                                                                   .get("c_idx_1")
                                                                   .orElseThrow(throwAssert("index not found")));
        StubIndex index2 = (StubIndex)cfs.indexManager.getIndex(cfm.indexes
                                                                   .get("c_idx_2")
                                                                   .orElseThrow(throwAssert("index not found")));
        Object[] row1a = row(0, 0, 0);
        Object[] row1b = row(0, 0, 1);
        Object[] row2 = row(2, 2, 2);
        execute("INSERT INTO %s (a, b, c) VALUES (?, ?, ?)", row1a);
        execute("INSERT INTO %s (a, b, c) VALUES (?, ?, ?)", row1b);
        execute("INSERT INTO %s (a, b, c) VALUES (?, ?, ?)", row2);

        assertEquals(2, index1.rowsInserted.size());
        assertColumnValue(0, "c", index1.rowsInserted.get(0), cfm);
        assertColumnValue(2, "c", index1.rowsInserted.get(1), cfm);

        assertEquals(2, index2.rowsInserted.size());
        assertColumnValue(0, "c", index2.rowsInserted.get(0), cfm);
        assertColumnValue(2, "c", index2.rowsInserted.get(1), cfm);

        assertEquals(1, index1.rowsUpdated.size());
        assertColumnValue(0, "c", index1.rowsUpdated.get(0).left, cfm);
        assertColumnValue(1, "c", index1.rowsUpdated.get(0).right, cfm);

        assertEquals(1, index2.rowsUpdated.size());
        assertColumnValue(0, "c", index2.rowsUpdated.get(0).left, cfm);
        assertColumnValue(1, "c", index2.rowsUpdated.get(0).right, cfm);
    }

    @Test
    public void testDeletions() throws Throwable
    {
        // Test for bugs like CASSANDRA-10694.  These may not be readily visible with the built-in secondary index
        // implementation because of the stale entry handling.

        String indexClassName = StubIndex.class.getName();
        createTable("CREATE TABLE %s (a int, b int, c int, PRIMARY KEY ((a), b))");
        createIndex(String.format("CREATE CUSTOM INDEX c_idx ON %%s(c) USING '%s'", indexClassName));

        ColumnFamilyStore cfs = getCurrentColumnFamilyStore();
        TableMetadata cfm = cfs.metadata();
        StubIndex index1 = (StubIndex) cfs.indexManager.getIndex(cfm.indexes
                .get("c_idx")
                .orElseThrow(throwAssert("index not found")));

        execute("INSERT INTO %s (a, b, c) VALUES (?, ?, ?) USING TIMESTAMP 1", 0, 0, 0);
        assertEquals(1, index1.rowsInserted.size());

        execute("DELETE FROM %s USING TIMESTAMP 2 WHERE a = ? AND b = ?", 0, 0);
        assertEquals(1, index1.rowsUpdated.size());
        Pair<Row, Row> update = index1.rowsUpdated.get(0);
        Row existingRow = update.left;
        Row newRow = update.right;

        // check the existing row from the update call
        assertTrue(existingRow.deletion().isLive());
        assertEquals(DeletionTime.LIVE, existingRow.deletion().time());
        assertEquals(1L, existingRow.primaryKeyLivenessInfo().timestamp());

        // check the new row from the update call
        assertFalse(newRow.deletion().isLive());
        assertEquals(2L, newRow.deletion().time().markedForDeleteAt());
        assertFalse(newRow.cells().iterator().hasNext());

        // delete the same row again
        execute("DELETE FROM %s USING TIMESTAMP 3 WHERE a = ? AND b = ?", 0, 0);
        assertEquals(2, index1.rowsUpdated.size());
        update = index1.rowsUpdated.get(1);
        existingRow = update.left;
        newRow = update.right;

        // check the new row from the update call
        assertFalse(existingRow.deletion().isLive());
        assertEquals(2L, existingRow.deletion().time().markedForDeleteAt());
        assertFalse(existingRow.cells().iterator().hasNext());

        // check the new row from the update call
        assertFalse(newRow.deletion().isLive());
        assertEquals(3L, newRow.deletion().time().markedForDeleteAt());
        assertFalse(newRow.cells().iterator().hasNext());
    }

    @Test
    public void testUpdatesToMemtableData() throws Throwable
    {
        // verify the contract specified by Index.Indexer::updateRow(oldRowData, newRowData),
        // when a row in the memtable is updated, the indexer should be informed of:
        // * new columns
        // * removed columns
        // * columns whose value, timestamp or ttl have been modified.
        // Any columns which are unchanged by the update are not passed to the Indexer
        // Note that for simplicity this test resets the index between each scenario
        createTable("CREATE TABLE %s (k int, c int, v1 int, v2 int, PRIMARY KEY (k,c))");
        createIndex(String.format("CREATE CUSTOM INDEX test_index ON %%s() USING '%s'", StubIndex.class.getName()));
        execute("INSERT INTO %s (k, c, v1, v2) VALUES (0, 0, 0, 0) USING TIMESTAMP 0");

        ColumnMetadata v1 = getCurrentColumnFamilyStore().metadata().getColumn(new ColumnIdentifier("v1", true));
        ColumnMetadata v2 = getCurrentColumnFamilyStore().metadata().getColumn(new ColumnIdentifier("v2", true));

        StubIndex index = (StubIndex)getCurrentColumnFamilyStore().indexManager.getIndexByName("test_index");
        assertEquals(1, index.rowsInserted.size());

        // Overwrite a single value, leaving the other untouched
        execute("UPDATE %s USING TIMESTAMP 1 SET v1=1 WHERE k=0 AND c=0");
        assertEquals(1, index.rowsUpdated.size());
        Row oldRow = index.rowsUpdated.get(0).left;
        assertEquals(1, oldRow.size());
        validateCell(oldRow.getCell(v1), v1, ByteBufferUtil.bytes(0), 0);
        Row newRow = index.rowsUpdated.get(0).right;
        assertEquals(1, newRow.size());
        validateCell(newRow.getCell(v1), v1, ByteBufferUtil.bytes(1), 1);
        index.reset();

        // Overwrite both values
        execute("UPDATE %s USING TIMESTAMP 2 SET v1=2, v2=2 WHERE k=0 AND c=0");
        assertEquals(1, index.rowsUpdated.size());
        oldRow = index.rowsUpdated.get(0).left;
        assertEquals(2, oldRow.size());
        validateCell(oldRow.getCell(v1), v1, ByteBufferUtil.bytes(1), 1);
        validateCell(oldRow.getCell(v2), v2, ByteBufferUtil.bytes(0), 0);
        newRow = index.rowsUpdated.get(0).right;
        assertEquals(2, newRow.size());
        validateCell(newRow.getCell(v1), v1, ByteBufferUtil.bytes(2), 2);
        validateCell(newRow.getCell(v2), v2, ByteBufferUtil.bytes(2), 2);
        index.reset();

        // Delete one value
        execute("DELETE v1 FROM %s USING TIMESTAMP 3 WHERE k=0 AND c=0");
        assertEquals(1, index.rowsUpdated.size());
        oldRow = index.rowsUpdated.get(0).left;
        assertEquals(1, oldRow.size());
        validateCell(oldRow.getCell(v1), v1, ByteBufferUtil.bytes(2), 2);
        newRow = index.rowsUpdated.get(0).right;
        assertEquals(1, newRow.size());
        Cell newCell = newRow.getCell(v1);
        assertTrue(newCell.isTombstone());
        assertEquals(3, newCell.timestamp());
        index.reset();

        // Modify the liveness of the primary key, the delta rows should contain
        // no cell data as only the pk was altered, but it should illustrate the
        // change to the liveness info
        execute("INSERT INTO %s(k, c) VALUES (0, 0) USING TIMESTAMP 4");
        assertEquals(1, index.rowsUpdated.size());
        oldRow = index.rowsUpdated.get(0).left;
        assertEquals(0, oldRow.size());
        assertEquals(0, oldRow.primaryKeyLivenessInfo().timestamp());
        newRow = index.rowsUpdated.get(0).right;
        assertEquals(0, newRow.size());
        assertEquals(4, newRow.primaryKeyLivenessInfo().timestamp());
    }

    @Test
    public void testIndexQueriesWithIndexNotReady() throws Throwable
    {
        createTable("CREATE TABLE %s (pk int, ck int, value int, PRIMARY KEY (pk, ck))");

        for (int i = 0; i < 10; i++)
            for (int j = 0; j < 10; j++)
                execute("INSERT INTO %s (pk, ck, value) VALUES (?, ?, ?)", i, j, i + j);

        createIndex("CREATE CUSTOM INDEX testIndex ON %s (value) USING '" + IndexBlockingOnInitialization.class.getName() + "'");
        try
        {
            execute("SELECT value FROM %s WHERE value = 2");
            fail();
        }
        catch (IndexNotAvailableException e)
        {
            assertTrue(true);
        }
        finally
        {
            execute("DROP index " + KEYSPACE + ".testIndex");
        }
    }

    @Test
    public void droppingIndexInvalidatesPreparedStatements() throws Throwable
    {
        createTable("CREATE TABLE %s (a int, b int, c int, PRIMARY KEY ((a), b))");
        String indexName = createIndex("CREATE INDEX ON %s(c)");
        MD5Digest cqlId = prepareStatement("SELECT * FROM %s.%s WHERE c=?").statementId;

        assertNotNull(QueryProcessor.instance.getPrepared(cqlId));

        dropIndex("DROP INDEX %s." + indexName);

        assertNull(QueryProcessor.instance.getPrepared(cqlId));
    }

    // See CASSANDRA-11021
    @Test
    public void testIndexesOnNonStaticColumnsWhereSchemaIncludesStaticColumns() throws Throwable
    {
        createTable("CREATE TABLE %s (a int, b int, c int static, d int, PRIMARY KEY (a, b))");
        createIndex("CREATE INDEX b_idx on %s(b)");
        createIndex("CREATE INDEX d_idx on %s(d)");

        execute("INSERT INTO %s (a, b, c ,d) VALUES (0, 0, 0, 0)");
        execute("INSERT INTO %s (a, b, c, d) VALUES (1, 1, 1, 1)");
        assertRows(execute("SELECT * FROM %s WHERE b = 0"), row(0, 0, 0, 0));
        assertRows(execute("SELECT * FROM %s WHERE d = 1"), row(1, 1, 1, 1));

        execute("UPDATE %s SET c = 2 WHERE a = 0");
        execute("UPDATE %s SET c = 3, d = 4 WHERE a = 1 AND b = 1");
        assertRows(execute("SELECT * FROM %s WHERE b = 0"), row(0, 0, 2, 0));
        assertRows(execute("SELECT * FROM %s WHERE d = 4"), row(1, 1, 3, 4));

        execute("DELETE FROM %s WHERE a = 0");
        execute("DELETE FROM %s WHERE a = 1 AND b = 1");
        assertEmpty(execute("SELECT * FROM %s WHERE b = 0"));
        assertEmpty(execute("SELECT * FROM %s WHERE d = 3"));
    }

    @Test
    public void testWithEmptyRestrictionValueAndSecondaryIndex() throws Throwable
    {
        createTable("CREATE TABLE %s (pk blob, c blob, v blob, PRIMARY KEY ((pk), c))");
        createIndex("CREATE INDEX on %s(c)");
        createIndex("CREATE INDEX on %s(v)");

        execute("INSERT INTO %s (pk, c, v) VALUES (?, ?, ?)", bytes("foo123"), bytes("1"), bytes("1"));
        execute("INSERT INTO %s (pk, c, v) VALUES (?, ?, ?)", bytes("foo123"), bytes("2"), bytes("1"));

        beforeAndAfterFlush(() -> {
            // Test clustering columns restrictions
            assertEmpty(execute("SELECT * FROM %s WHERE pk = textAsBlob('foo123') AND c = textAsBlob('');"));

            assertEmpty(execute("SELECT * FROM %s WHERE pk = textAsBlob('foo123') AND (c) = (textAsBlob(''));"));

            assertRows(execute("SELECT * FROM %s WHERE pk = textAsBlob('foo123') AND c IN (textAsBlob(''), textAsBlob('1'));"),
                       row(bytes("foo123"), bytes("1"), bytes("1")));

            assertRows(execute("SELECT * FROM %s WHERE pk = textAsBlob('foo123') AND (c) IN ((textAsBlob('')), (textAsBlob('1')));"),
                       row(bytes("foo123"), bytes("1"), bytes("1")));

            assertRows(execute("SELECT * FROM %s WHERE pk = textAsBlob('foo123') AND c > textAsBlob('') AND v = textAsBlob('1') ALLOW FILTERING;"),
                       row(bytes("foo123"), bytes("1"), bytes("1")),
                       row(bytes("foo123"), bytes("2"), bytes("1")));

            assertRows(execute("SELECT * FROM %s WHERE pk = textAsBlob('foo123') AND c >= textAsBlob('') AND v = textAsBlob('1') ALLOW FILTERING;"),
                       row(bytes("foo123"), bytes("1"), bytes("1")),
                       row(bytes("foo123"), bytes("2"), bytes("1")));

            assertRows(execute("SELECT * FROM %s WHERE pk = textAsBlob('foo123') AND (c) >= (textAsBlob('')) AND v = textAsBlob('1') ALLOW FILTERING;"),
                       row(bytes("foo123"), bytes("1"), bytes("1")),
                       row(bytes("foo123"), bytes("2"), bytes("1")));

            assertEmpty(execute("SELECT * FROM %s WHERE pk = textAsBlob('foo123') AND c <= textAsBlob('') AND v = textAsBlob('1') ALLOW FILTERING;"));

            assertEmpty(execute("SELECT * FROM %s WHERE pk = textAsBlob('foo123') AND (c) <= (textAsBlob('')) AND v = textAsBlob('1') ALLOW FILTERING;"));

            assertEmpty(execute("SELECT * FROM %s WHERE pk = textAsBlob('foo123') AND (c) < (textAsBlob('')) AND v = textAsBlob('1') ALLOW FILTERING;"));

            assertEmpty(execute("SELECT * FROM %s WHERE pk = textAsBlob('foo123') AND c < textAsBlob('') AND v = textAsBlob('1') ALLOW FILTERING;"));

            assertEmpty(execute("SELECT * FROM %s WHERE pk = textAsBlob('foo123') AND c > textAsBlob('') AND c < textAsBlob('') AND v = textAsBlob('1') ALLOW FILTERING;"));

            assertEmpty(execute("SELECT * FROM %s WHERE pk = textAsBlob('foo123') AND (c) > (textAsBlob('')) AND (c) < (textAsBlob('')) AND v = textAsBlob('1') ALLOW FILTERING;"));
        });

        execute("INSERT INTO %s (pk, c, v) VALUES (?, ?, ?)",
                bytes("foo123"), EMPTY_BYTE_BUFFER, bytes("1"));

        beforeAndAfterFlush(() -> {

            assertRows(execute("SELECT * FROM %s WHERE pk = textAsBlob('foo123') AND c = textAsBlob('');"),
                       row(bytes("foo123"), EMPTY_BYTE_BUFFER, bytes("1")));

            assertRows(execute("SELECT * FROM %s WHERE pk = textAsBlob('foo123') AND (c) = (textAsBlob(''));"),
                       row(bytes("foo123"), EMPTY_BYTE_BUFFER, bytes("1")));

            assertRows(execute("SELECT * FROM %s WHERE pk = textAsBlob('foo123') AND c IN (textAsBlob(''), textAsBlob('1'));"),
                       row(bytes("foo123"), EMPTY_BYTE_BUFFER, bytes("1")),
                       row(bytes("foo123"), bytes("1"), bytes("1")));

            assertRows(execute("SELECT * FROM %s WHERE pk = textAsBlob('foo123') AND (c) IN ((textAsBlob('')), (textAsBlob('1')));"),
                       row(bytes("foo123"), EMPTY_BYTE_BUFFER, bytes("1")),
                       row(bytes("foo123"), bytes("1"), bytes("1")));

            assertRows(execute("SELECT * FROM %s WHERE pk = textAsBlob('foo123') AND c > textAsBlob('') AND v = textAsBlob('1') ALLOW FILTERING;"),
                       row(bytes("foo123"), bytes("1"), bytes("1")),
                       row(bytes("foo123"), bytes("2"), bytes("1")));

            assertRows(execute("SELECT * FROM %s WHERE pk = textAsBlob('foo123') AND c >= textAsBlob('') AND v = textAsBlob('1') ALLOW FILTERING;"),
                       row(bytes("foo123"), EMPTY_BYTE_BUFFER, bytes("1")),
                       row(bytes("foo123"), bytes("1"), bytes("1")),
                       row(bytes("foo123"), bytes("2"), bytes("1")));

            assertRows(execute("SELECT * FROM %s WHERE pk = textAsBlob('foo123') AND (c) >= (textAsBlob('')) AND v = textAsBlob('1') ALLOW FILTERING;"),
                       row(bytes("foo123"), EMPTY_BYTE_BUFFER, bytes("1")),
                       row(bytes("foo123"), bytes("1"), bytes("1")),
                       row(bytes("foo123"), bytes("2"), bytes("1")));

            assertRows(execute("SELECT * FROM %s WHERE pk = textAsBlob('foo123') AND c <= textAsBlob('') AND v = textAsBlob('1') ALLOW FILTERING;"),
                       row(bytes("foo123"), EMPTY_BYTE_BUFFER, bytes("1")));

            assertRows(execute("SELECT * FROM %s WHERE pk = textAsBlob('foo123') AND (c) <= (textAsBlob('')) AND v = textAsBlob('1') ALLOW FILTERING;"),
                       row(bytes("foo123"), EMPTY_BYTE_BUFFER, bytes("1")));

            assertEmpty(execute("SELECT * FROM %s WHERE pk = textAsBlob('foo123') AND c < textAsBlob('') AND v = textAsBlob('1') ALLOW FILTERING;"));

            assertEmpty(execute("SELECT * FROM %s WHERE pk = textAsBlob('foo123') AND (c) < (textAsBlob('')) AND v = textAsBlob('1') ALLOW FILTERING;"));

            assertEmpty(execute("SELECT * FROM %s WHERE pk = textAsBlob('foo123') AND c >= textAsBlob('') AND c < textAsBlob('') AND v = textAsBlob('1') ALLOW FILTERING;"));

            assertEmpty(execute("SELECT * FROM %s WHERE pk = textAsBlob('foo123') AND (c) >= (textAsBlob('')) AND c < textAsBlob('') AND v = textAsBlob('1') ALLOW FILTERING;"));

            // Test restrictions on non-primary key value
            assertEmpty(execute("SELECT * FROM %s WHERE pk = textAsBlob('foo123') AND v = textAsBlob('');"));
        });

        execute("INSERT INTO %s (pk, c, v) VALUES (?, ?, ?)",
                bytes("foo123"), bytes("3"), EMPTY_BYTE_BUFFER);

        beforeAndAfterFlush(() -> {

            assertRows(execute("SELECT * FROM %s WHERE pk = textAsBlob('foo123') AND v = textAsBlob('');"),
                       row(bytes("foo123"), bytes("3"), EMPTY_BYTE_BUFFER));
        });
    }

    @Test
    public void testEmptyRestrictionValueWithSecondaryIndexAndCompactTables() throws Throwable
    {
        createTable("CREATE TABLE %s (pk blob, c blob, v blob, PRIMARY KEY ((pk), c)) WITH COMPACT STORAGE");
        assertInvalidMessage("Secondary indexes are not supported on COMPACT STORAGE tables that have clustering columns",
                            "CREATE INDEX on %s(c)");

        createTable("CREATE TABLE %s (pk blob PRIMARY KEY, v blob) WITH COMPACT STORAGE");
        createIndex("CREATE INDEX on %s(v)");

        execute("INSERT INTO %s (pk, v) VALUES (?, ?)", bytes("foo123"), bytes("1"));

        // Test restrictions on non-primary key value
        assertEmpty(execute("SELECT * FROM %s WHERE pk = textAsBlob('foo123') AND v = textAsBlob('');"));

        execute("INSERT INTO %s (pk, v) VALUES (?, ?)", bytes("foo124"), EMPTY_BYTE_BUFFER);

        assertRows(execute("SELECT * FROM %s WHERE v = textAsBlob('');"),
                   row(bytes("foo124"), EMPTY_BYTE_BUFFER));
    }

    @Test
    public void testPartitionKeyWithIndex() throws Throwable
    {
        createTable("CREATE TABLE %s (a int, b int, c int, PRIMARY KEY ((a, b)))");
        createIndex("CREATE INDEX ON %s (a);");
        createIndex("CREATE INDEX ON %s (b);");

        execute("INSERT INTO %s (a, b, c) VALUES (1,2,3)");
        execute("INSERT INTO %s (a, b, c) VALUES (2,3,4)");
        execute("INSERT INTO %s (a, b, c) VALUES (5,6,7)");

        beforeAndAfterFlush(() -> {
            assertRows(execute("SELECT * FROM %s WHERE a = 1"),
                       row(1, 2, 3));
            assertRows(execute("SELECT * FROM %s WHERE b = 3"),
                       row(2, 3, 4));

        });
    }

    @Test
    public void testAllowFilteringOnPartitionKeyWithSecondaryIndex() throws Throwable
    {
        createTable("CREATE TABLE %s (pk1 int, pk2 int, c1 int, c2 int, v int, " +
                    "PRIMARY KEY ((pk1, pk2), c1, c2))");
        createIndex("CREATE INDEX v_idx_1 ON %s (v);");

        for (int i = 1; i <= 5; i++)
        {
            for (int j = 1; j <= 2; j++)
            {
                execute("INSERT INTO %s (pk1, pk2, c1, c2, v) VALUES (?, ?, ?, ?, ?)", j, 1, 1, 1, i);
                execute("INSERT INTO %s (pk1, pk2, c1, c2, v) VALUES (?, ?, ?, ?, ?)", j, 1, 1, i, i);
                execute("INSERT INTO %s (pk1, pk2, c1, c2, v) VALUES (?, ?, ?, ?, ?)", j, 1, i, i, i);
                execute("INSERT INTO %s (pk1, pk2, c1, c2, v) VALUES (?, ?, ?, ?, ?)", j, i, i, i, i);
            }
        }

        beforeAndAfterFlush(() -> {
            assertEmpty(execute("SELECT * FROM %s WHERE pk1 = 1 AND  c1 > 0 AND c1 < 5 AND c2 = 1 AND v = 3 ALLOW FILTERING;"));

            assertRows(execute("SELECT * FROM %s WHERE pk1 = 1 AND  c1 > 0 AND c1 < 5 AND c2 = 3 AND v = 3 ALLOW FILTERING;"),
                       row(1, 3, 3, 3, 3),
                       row(1, 1, 1, 3, 3),
                       row(1, 1, 3, 3, 3));

            assertEmpty(execute("SELECT * FROM %s WHERE pk1 = 1 AND  c2 > 1 AND c2 < 5 AND v = 1 ALLOW FILTERING;"));

            assertRows(execute("SELECT * FROM %s WHERE pk1 = 1 AND  c1 > 1 AND c2 > 2 AND v = 3 ALLOW FILTERING;"),
                       row(1, 3, 3, 3, 3),
                       row(1, 1, 3, 3, 3));

            assertRows(execute("SELECT * FROM %s WHERE pk1 = 1 AND  pk2 > 1 AND c2 > 2 AND v = 3 ALLOW FILTERING;"),
                       row(1, 3, 3, 3, 3));

            assertRowsIgnoringOrder(execute("SELECT * FROM %s WHERE pk2 > 1 AND  c1 IN(0,1,2) AND v <= 3 ALLOW FILTERING;"),
                                    row(1, 2, 2, 2, 2),
                                    row(2, 2, 2, 2, 2));

            assertRows(execute("SELECT * FROM %s WHERE pk1 >= 2 AND pk2 <=3 AND  c1 IN(0,1,2) AND c2 IN(0,1,2) AND v < 3  ALLOW FILTERING;"),
                       row(2, 2, 2, 2, 2),
                       row(2, 1, 1, 2, 2),
                       row(2, 1, 2, 2, 2));

            assertInvalidMessage(StatementRestrictions.REQUIRES_ALLOW_FILTERING_MESSAGE,
                                 "SELECT * FROM %s WHERE pk1 >= 1 AND pk2 <=3 AND  c1 IN(0,1,2) AND c2 IN(0,1,2) AND v = 3");
        });
    }

    @Test
    public void testAllowFilteringOnPartitionKeyWithIndexForContains() throws Throwable
    {
        createTable("CREATE TABLE %s (k1 int, k2 int, v set<int>, PRIMARY KEY ((k1, k2)))");
        createIndex("CREATE INDEX ON %s(k2)");

        execute("INSERT INTO %s (k1, k2, v) VALUES (?, ?, ?)", 0, 0, set(1, 2, 3));
        execute("INSERT INTO %s (k1, k2, v) VALUES (?, ?, ?)", 0, 1, set(2, 3, 4));
        execute("INSERT INTO %s (k1, k2, v) VALUES (?, ?, ?)", 1, 0, set(3, 4, 5));
        execute("INSERT INTO %s (k1, k2, v) VALUES (?, ?, ?)", 1, 1, set(4, 5, 6));

        beforeAndAfterFlush(() -> {
            assertInvalidMessage(StatementRestrictions.REQUIRES_ALLOW_FILTERING_MESSAGE,
                                 "SELECT * FROM %s WHERE k2 > ?", 0);

            assertRows(execute("SELECT * FROM %s WHERE k2 > ? ALLOW FILTERING", 0),
                       row(0, 1, set(2, 3, 4)),
                       row(1, 1, set(4, 5, 6)));

            assertRows(execute("SELECT * FROM %s WHERE k2 >= ? AND v CONTAINS ? ALLOW FILTERING", 1, 6),
                       row(1, 1, set(4, 5, 6)));

            assertEmpty(execute("SELECT * FROM %s WHERE k2 < ? AND v CONTAINS ? ALLOW FILTERING", 0, 7));
        });
    }

    @Test
    public void testIndexOnStaticColumnWithPartitionWithoutRows() throws Throwable
    {
        createTable("CREATE TABLE %s (pk int, c int, s int static, v int, PRIMARY KEY(pk, c))");
        createIndex("CREATE INDEX ON %s (s)");

        execute("INSERT INTO %s (pk, c, s, v) VALUES (?, ?, ?, ?)", 1, 1, 9, 1);
        execute("INSERT INTO %s (pk, c, s, v) VALUES (?, ?, ?, ?)", 1, 2, 9, 2);
        execute("INSERT INTO %s (pk, s) VALUES (?, ?)", 2, 9);
        execute("INSERT INTO %s (pk, c, s, v) VALUES (?, ?, ?, ?)", 3, 1, 9, 1);
        flush();

        assertRows(execute("SELECT * FROM %s WHERE s = ?", 9),
                   row(1, 1, 9, 1),
                   row(1, 2, 9, 2),
                   row(2, null, 9, null),
                   row(3, 1, 9, 1));

        execute("DELETE FROM %s WHERE pk = ?", 3);

        assertRows(execute("SELECT * FROM %s WHERE s = ?", 9),
                   row(1, 1, 9, 1),
                   row(1, 2, 9, 2),
                   row(2, null, 9, null));
    }

    @Test
    public void testIndexOnRegularColumnWithPartitionWithoutRows() throws Throwable
    {
        createTable("CREATE TABLE %s (pk int, c int, s int static, v int, PRIMARY KEY(pk, c))");
        createIndex("CREATE INDEX ON %s (v)");

        execute("INSERT INTO %s (pk, c, s, v) VALUES (?, ?, ?, ?)", 1, 1, 9, 1);
        execute("INSERT INTO %s (pk, c, s, v) VALUES (?, ?, ?, ?)", 1, 2, 9, 2);
        execute("INSERT INTO %s (pk, s) VALUES (?, ?)", 2, 9);
        execute("INSERT INTO %s (pk, c, s, v) VALUES (?, ?, ?, ?)", 3, 1, 9, 1);
        flush();

        execute("DELETE FROM %s WHERE pk = ? and c = ?", 3, 1);

        assertRows(execute("SELECT * FROM %s WHERE v = ?", 1),
                   row(1, 1, 9, 1));
    }

    @Test
    public void testIndexOnDurationColumn() throws Throwable
    {
        createTable("CREATE TABLE %s (k int PRIMARY KEY, d duration)");
        assertInvalidMessage("Secondary indexes are not supported on duration columns",
                             "CREATE INDEX ON %s (d)");

        createTable("CREATE TABLE %s (k int PRIMARY KEY, l list<duration>)");
        assertInvalidMessage("Secondary indexes are not supported on collections containing durations",
                             "CREATE INDEX ON %s (l)");

        createTable("CREATE TABLE %s (k int PRIMARY KEY, m map<int, duration>)");
        assertInvalidMessage("Secondary indexes are not supported on collections containing durations",
                             "CREATE INDEX ON %s (m)");

        createTable("CREATE TABLE %s (k int PRIMARY KEY, t tuple<int, duration>)");
        assertInvalidMessage("Secondary indexes are not supported on tuples containing durations",
                             "CREATE INDEX ON %s (t)");

        String udt = createType("CREATE TYPE %s (i int, d duration)");

        createTable("CREATE TABLE %s (k int PRIMARY KEY, t " + udt + ")");
        assertInvalidMessage("Secondary indexes are not supported on UDTs containing durations",
                             "CREATE INDEX ON %s (t)");
    }

    @Test
    public void testIndexOnFrozenUDT() throws Throwable
    {
        String type = createType("CREATE TYPE %s (a int)");
        String tableName = createTable("CREATE TABLE %s (k int PRIMARY KEY, v frozen<" + type + ">)");

        Object udt1 = userType("a", 1);
        Object udt2 = userType("a", 2);

        execute("INSERT INTO %s (k, v) VALUES (?, ?)", 0, udt1);
        String indexName = createIndex("CREATE INDEX ON %s (v)");
        execute("INSERT INTO %s (k, v) VALUES (?, ?)", 1, udt2);
        execute("INSERT INTO %s (k, v) VALUES (?, ?)", 1, udt1);
        assertTrue(waitForIndex(keyspace(), tableName, indexName));

        assertRows(execute("SELECT * FROM %s WHERE v = ?", udt1), row(1, udt1), row(0, udt1));
        assertEmpty(execute("SELECT * FROM %s WHERE v = ?", udt2));

        execute("DELETE FROM %s WHERE k = 0");
        assertRows(execute("SELECT * FROM %s WHERE v = ?", udt1), row(1, udt1));

        dropIndex("DROP INDEX %s." + indexName);
        assertInvalidMessage(String.format("Index '%s' could not be found", indexName),
                             String.format("DROP INDEX %s.%s", KEYSPACE, indexName));
        assertInvalidMessage(StatementRestrictions.REQUIRES_ALLOW_FILTERING_MESSAGE,
                             "SELECT * FROM %s WHERE v = ?", udt1);
    }

    @Test
    public void testIndexOnFrozenCollectionOfUDT() throws Throwable
    {
        String type = createType("CREATE TYPE %s (a int)");
        String tableName = createTable("CREATE TABLE %s (k int PRIMARY KEY, v frozen<set<frozen<" + type + ">>>)");

        Object udt1 = userType("a", 1);
        Object udt2 = userType("a", 2);

        execute("INSERT INTO %s (k, v) VALUES (?, ?)", 1, set(udt1, udt2));
        assertInvalidMessage("Frozen collections only support full()", "CREATE INDEX idx ON %s (keys(v))");
        assertInvalidMessage("Frozen collections only support full()", "CREATE INDEX idx ON %s (values(v))");
        String indexName = createIndex("CREATE INDEX ON %s (full(v))");

        execute("INSERT INTO %s (k, v) VALUES (?, ?)", 2, set(udt2));
        assertTrue(waitForIndex(keyspace(), tableName, indexName));

        assertInvalidMessage(StatementRestrictions.REQUIRES_ALLOW_FILTERING_MESSAGE,
                             "SELECT * FROM %s WHERE v CONTAINS ?", udt1);

        assertRows(execute("SELECT * FROM %s WHERE v = ?", set(udt1, udt2)), row(1, set(udt1, udt2)));
        assertRows(execute("SELECT * FROM %s WHERE v = ?", set(udt2)), row(2, set(udt2)));

        execute("DELETE FROM %s WHERE k = 2");
        assertEmpty(execute("SELECT * FROM %s WHERE v = ?", set(udt2)));

        dropIndex("DROP INDEX %s." + indexName);
        assertInvalidMessage(String.format("Index '%s' could not be found", indexName),
                             String.format("DROP INDEX %s.%s", KEYSPACE, indexName));
        assertInvalidMessage(StatementRestrictions.REQUIRES_ALLOW_FILTERING_MESSAGE,
                             "SELECT * FROM %s WHERE v CONTAINS ?", udt1);
    }

    @Test
    public void testIndexOnNonFrozenCollectionOfFrozenUDT() throws Throwable
    {
        String type = createType("CREATE TYPE %s (a int)");
        String tableName = createTable("CREATE TABLE %s (k int PRIMARY KEY, v set<frozen<" + type + ">>)");

        Object udt1 = userType("a", 1);
        Object udt2 = userType("a", 2);

        execute("INSERT INTO %s (k, v) VALUES (?, ?)", 1, set(udt1));
        assertInvalidMessage("Cannot create index on keys of column v with non-map type",
                             "CREATE INDEX ON %s (keys(v))");
        assertInvalidMessage("full() indexes can only be created on frozen collections",
                             "CREATE INDEX ON %s (full(v))");
        String indexName = createIndex("CREATE INDEX ON %s (values(v))");

        execute("INSERT INTO %s (k, v) VALUES (?, ?)", 2, set(udt2));
        execute("UPDATE %s SET v = v + ? WHERE k = ?", set(udt2), 1);
        assertTrue(waitForIndex(keyspace(), tableName, indexName));

        assertRows(execute("SELECT * FROM %s WHERE v CONTAINS ?", udt1), row(1, set(udt1, udt2)));
        assertRows(execute("SELECT * FROM %s WHERE v CONTAINS ?", udt2), row(1, set(udt1, udt2)), row(2, set(udt2)));

        execute("DELETE FROM %s WHERE k = 1");
        assertEmpty(execute("SELECT * FROM %s WHERE v CONTAINS ?", udt1));
        assertRows(execute("SELECT * FROM %s WHERE v CONTAINS ?", udt2), row(2, set(udt2)));

        dropIndex("DROP INDEX %s." + indexName);
        assertInvalidMessage(String.format("Index '%s' could not be found", indexName),
                             String.format("DROP INDEX %s.%s", KEYSPACE, indexName));
        assertInvalidMessage(StatementRestrictions.REQUIRES_ALLOW_FILTERING_MESSAGE,
                             "SELECT * FROM %s WHERE v CONTAINS ?", udt1);
    }

    @Test
    public void testIndexOnNonFrozenUDT() throws Throwable
    {
        String type = createType("CREATE TYPE %s (a int)");
        createTable("CREATE TABLE %s (k int PRIMARY KEY, v " + type + ")");
        assertInvalidMessage("Secondary indexes are not supported on non-frozen UDTs", "CREATE INDEX ON %s (v)");
        assertInvalidMessage("Non-collection columns support only simple indexes", "CREATE INDEX ON %s (keys(v))");
        assertInvalidMessage("Non-collection columns support only simple indexes", "CREATE INDEX ON %s (values(v))");
        assertInvalidMessage("full() indexes can only be created on frozen collections", "CREATE INDEX ON %s (full(v))");
    }

    @Test
    public void testIndexOnPartitionKeyInsertExpiringColumn() throws Throwable
    {
        createTable("CREATE TABLE %s (k1 int, k2 int, a int, b int, PRIMARY KEY ((k1, k2)))");
        createIndex("CREATE INDEX on %s(k1)");
        execute("INSERT INTO %s (k1, k2, a, b) VALUES (1, 2, 3, 4)");
        assertRows(execute("SELECT * FROM %s WHERE k1 = 1"), row(1, 2, 3, 4));
        execute("UPDATE %s USING TTL 1 SET b = 10 WHERE k1 = 1 AND k2 = 2");
        Thread.sleep(1000);
        assertRows(execute("SELECT * FROM %s WHERE k1 = 1"), row(1, 2, 3, null));
    }

    @Test
    public void testIndexOnClusteringKeyInsertExpiringColumn() throws Throwable
    {
        createTable("CREATE TABLE %s (pk int, ck int, a int, b int, PRIMARY KEY (pk, ck))");
        createIndex("CREATE INDEX on %s(ck)");
        execute("INSERT INTO %s (pk, ck, a, b) VALUES (1, 2, 3, 4)");
        assertRows(execute("SELECT * FROM %s WHERE ck = 2"), row(1, 2, 3, 4));
        execute("UPDATE %s USING TTL 1 SET b = 10 WHERE pk = 1 AND ck = 2");
        Thread.sleep(1000);
        assertRows(execute("SELECT * FROM %s WHERE ck = 2"), row(1, 2, 3, null));
    }

    @Test
    public void testIndexOnRegularColumnInsertExpiringColumn() throws Throwable
    {
        createTable("CREATE TABLE %s (pk int, ck int, a int, b int, PRIMARY KEY (pk, ck))");
        createIndex("CREATE INDEX on %s(a)");
        execute("INSERT INTO %s (pk, ck, a, b) VALUES (1, 2, 3, 4)");
        assertRows(execute("SELECT * FROM %s WHERE a = 3"), row(1, 2, 3, 4));

        execute("UPDATE %s USING TTL 1 SET b = 10 WHERE pk = 1 AND ck = 2");
        Thread.sleep(1000);
        assertRows(execute("SELECT * FROM %s WHERE a = 3"), row(1, 2, 3, null));

        execute("UPDATE %s USING TTL 1 SET a = 5 WHERE pk = 1 AND ck = 2");
        Thread.sleep(1000);
        assertEmpty(execute("SELECT * FROM %s WHERE a = 3"));
        assertEmpty(execute("SELECT * FROM %s WHERE a = 5"));
    }

<<<<<<< HEAD
    private ResultMessage.Prepared prepareStatement(String cql)
=======
    @Test
    public void testIndicesOnCompactTable() throws Throwable
    {
        assertInvalidMessage("COMPACT STORAGE with composite PRIMARY KEY allows no more than one column not part of the PRIMARY KEY (got: v1, v2)",
                             "CREATE TABLE test (pk int, c int, v1 int, v2 int, PRIMARY KEY(pk, c)) WITH COMPACT STORAGE");

        createTable("CREATE TABLE %s (pk int, c int, v int, PRIMARY KEY(pk, c)) WITH COMPACT STORAGE");
        assertInvalidMessage("Secondary indexes are not supported on COMPACT STORAGE tables that have clustering columns",
                             "CREATE INDEX ON %s(v)");

        createTable("CREATE TABLE %s (pk int PRIMARY KEY, v int) WITH COMPACT STORAGE");
        createIndex("CREATE INDEX ON %s(v)");

        execute("INSERT INTO %s (pk, v) VALUES (?, ?)", 1, 1);
        execute("INSERT INTO %s (pk, v) VALUES (?, ?)", 2, 1);
        execute("INSERT INTO %s (pk, v) VALUES (?, ?)", 3, 3);

        assertRows(execute("SELECT pk, v FROM %s WHERE v = 1"),
                   row(1, 1),
                   row(2, 1));

        assertRows(execute("SELECT pk, v FROM %s WHERE v = 3"),
                   row(3, 3));

        assertEmpty(execute("SELECT pk, v FROM %s WHERE v = 5"));

        createTable("CREATE TABLE %s (pk int PRIMARY KEY, v1 int, v2 int) WITH COMPACT STORAGE");
        createIndex("CREATE INDEX ON %s(v1)");

        execute("INSERT INTO %s (pk, v1, v2) VALUES (?, ?, ?)", 1, 1, 1);
        execute("INSERT INTO %s (pk, v1, v2) VALUES (?, ?, ?)", 2, 1, 2);
        execute("INSERT INTO %s (pk, v1, v2) VALUES (?, ?, ?)", 3, 3, 3);

        assertRows(execute("SELECT pk, v2 FROM %s WHERE v1 = 1"),
                   row(1, 1),
                   row(2, 2));

        assertRows(execute("SELECT pk, v2 FROM %s WHERE v1 = 3"),
                   row(3, 3));

        assertEmpty(execute("SELECT pk, v2 FROM %s WHERE v1 = 5"));
    }
    
    private ResultMessage.Prepared prepareStatement(String cql, boolean forThrift)
>>>>>>> eaa3da1d
    {
        return QueryProcessor.prepare(String.format(cql, KEYSPACE, currentTable()),
                                      ClientState.forInternalCalls());
    }

    private void validateCell(Cell cell, ColumnMetadata def, ByteBuffer val, long timestamp)
    {
        assertNotNull(cell);
        assertEquals(0, def.type.compare(cell.value(), val));
        assertEquals(timestamp, cell.timestamp());
    }

    private static void assertColumnValue(int expected, String name, Row row, TableMetadata cfm)
    {
        ColumnMetadata col = cfm.getColumn(new ColumnIdentifier(name, true));
        AbstractType<?> type = col.type;
        assertEquals(expected, type.compose(row.getCell(col).value()));
    }

    /**
     * <code>CassandraIndex</code> that blocks during the initialization.
     */
    public static class IndexBlockingOnInitialization extends CustomCassandraIndex
    {
        private final CountDownLatch latch = new CountDownLatch(1);

        public IndexBlockingOnInitialization(ColumnFamilyStore baseCfs, IndexMetadata indexDef)
        {
            super(baseCfs, indexDef);
        }

        @Override
        public Callable<?> getInitializationTask()
        {
            return () -> {
                latch.await();
                return null;
            };
        }

        @Override
        public Callable<?> getInvalidateTask()
        {
            latch.countDown();
            return super.getInvalidateTask();
        }
    }
}<|MERGE_RESOLUTION|>--- conflicted
+++ resolved
@@ -1566,9 +1566,6 @@
         assertEmpty(execute("SELECT * FROM %s WHERE a = 5"));
     }
 
-<<<<<<< HEAD
-    private ResultMessage.Prepared prepareStatement(String cql)
-=======
     @Test
     public void testIndicesOnCompactTable() throws Throwable
     {
@@ -1611,9 +1608,8 @@
 
         assertEmpty(execute("SELECT pk, v2 FROM %s WHERE v1 = 5"));
     }
-    
-    private ResultMessage.Prepared prepareStatement(String cql, boolean forThrift)
->>>>>>> eaa3da1d
+
+    private ResultMessage.Prepared prepareStatement(String cql)
     {
         return QueryProcessor.prepare(String.format(cql, KEYSPACE, currentTable()),
                                       ClientState.forInternalCalls());
