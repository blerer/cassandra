--- conflicted
+++ resolved
@@ -24,10 +24,7 @@
 import java.util.Collection;
 import java.util.Collections;
 import java.util.HashMap;
-<<<<<<< HEAD
-=======
 import java.util.HashSet;
->>>>>>> f41ea9fb
 import java.util.Iterator;
 import java.util.List;
 import java.util.Map;
@@ -45,7 +42,6 @@
 import org.slf4j.Logger;
 import org.slf4j.LoggerFactory;
 
-import org.apache.cassandra.MockSchema;
 import org.apache.cassandra.OrderedJUnit4ClassRunner;
 import org.apache.cassandra.SchemaLoader;
 import org.apache.cassandra.Util;
@@ -549,7 +545,6 @@
     }
 
     @Test
-<<<<<<< HEAD
     public void testDisableSTCSInL0() throws IOException
     {
         /*
@@ -613,7 +608,9 @@
             }
         }
         return level;
-=======
+    }
+
+    @Test
     public void testAddingOverlapping()
     {
         ColumnFamilyStore cfs = MockSchema.newCFS();
@@ -825,6 +822,5 @@
     {
         assertEquals(l1.size(), l2.size());
         assertEquals(new HashSet<>(l1), new HashSet<>(l2));
->>>>>>> f41ea9fb
     }
 }