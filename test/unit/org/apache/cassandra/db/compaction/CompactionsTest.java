/*
* Licensed to the Apache Software Foundation (ASF) under one
* or more contributor license agreements.  See the NOTICE file
* distributed with this work for additional information
* regarding copyright ownership.  The ASF licenses this file
* to you under the Apache License, Version 2.0 (the
* "License"); you may not use this file except in compliance
* with the License.  You may obtain a copy of the License at
*
*    http://www.apache.org/licenses/LICENSE-2.0
*
* Unless required by applicable law or agreed to in writing,
* software distributed under the License is distributed on an
* "AS IS" BASIS, WITHOUT WARRANTIES OR CONDITIONS OF ANY
* KIND, either express or implied.  See the License for the
* specific language governing permissions and limitations
* under the License.
*/
package org.apache.cassandra.db.compaction;

import static org.junit.Assert.assertEquals;
import static org.junit.Assert.assertFalse;
import static org.junit.Assert.assertTrue;
import static org.junit.Assert.assertNotNull;

import java.io.File;
import java.nio.ByteBuffer;
import java.util.ArrayList;
import java.util.Collection;
import java.util.Collections;
import java.util.Map;
import java.util.Set;
import java.util.UUID;
import java.util.concurrent.ExecutionException;
import java.util.concurrent.TimeUnit;

import org.apache.cassandra.OrderedJUnit4ClassRunner;
import org.apache.cassandra.SchemaLoader;
import org.apache.cassandra.Util;
import org.apache.cassandra.db.ColumnFamily;
import org.apache.cassandra.db.ColumnFamilyStore;
import org.apache.cassandra.db.DataRange;
import org.apache.cassandra.db.DecoratedKey;
import org.apache.cassandra.db.Keyspace;
import org.apache.cassandra.db.Mutation;
import org.apache.cassandra.db.RangeTombstone;
import org.apache.cassandra.db.RowPosition;
import org.apache.cassandra.db.SuperColumns;
import org.apache.cassandra.db.SystemKeyspace;
import org.apache.cassandra.db.columniterator.OnDiskAtomIterator;
import org.apache.cassandra.db.filter.QueryFilter;
import org.apache.cassandra.dht.BytesToken;
import org.apache.cassandra.dht.Range;
import org.apache.cassandra.dht.Token;
import org.apache.cassandra.io.sstable.Component;
import org.apache.cassandra.io.sstable.SSTableReader;
import org.apache.cassandra.io.sstable.SSTableScanner;
import org.apache.cassandra.utils.ByteBufferUtil;
import org.apache.cassandra.utils.FBUtilities;
import org.apache.cassandra.utils.Pair;
import org.junit.Ignore;
import org.junit.Test;
import org.junit.runner.RunWith;

import com.google.common.base.Function;
import com.google.common.collect.Iterables;
import com.google.common.collect.Sets;

@RunWith(OrderedJUnit4ClassRunner.class)
public class CompactionsTest extends SchemaLoader
{
    public static final String KEYSPACE1 = "Keyspace1";

    public ColumnFamilyStore testSingleSSTableCompaction(String strategyClassName) throws Exception
    {
        Keyspace keyspace = Keyspace.open(KEYSPACE1);
        ColumnFamilyStore store = keyspace.getColumnFamilyStore("Standard1");
        store.clearUnsafe();
        store.metadata.gcGraceSeconds(1);
        store.setCompactionStrategyClass(strategyClassName);

        // disable compaction while flushing
        store.disableAutoCompaction();

        long timestamp = System.currentTimeMillis();
        for (int i = 0; i < 10; i++)
        {
            DecoratedKey key = Util.dk(Integer.toString(i));
            Mutation rm = new Mutation(KEYSPACE1, key.key);
            for (int j = 0; j < 10; j++)
                rm.add("Standard1", Util.cellname(Integer.toString(j)),
                       ByteBufferUtil.EMPTY_BYTE_BUFFER,
                       timestamp,
                       j > 0 ? 3 : 0); // let first column never expire, since deleting all columns does not produce sstable
            rm.apply();
        }
        store.forceBlockingFlush();
        assertEquals(1, store.getSSTables().size());
        long originalSize = store.getSSTables().iterator().next().uncompressedLength();

        // wait enough to force single compaction
        TimeUnit.SECONDS.sleep(5);

        // enable compaction, submit background and wait for it to complete
        store.enableAutoCompaction();
        FBUtilities.waitOnFutures(CompactionManager.instance.submitBackground(store));
        while (CompactionManager.instance.getPendingTasks() > 0 || CompactionManager.instance.getActiveCompactions() > 0)
            TimeUnit.SECONDS.sleep(1);

        // and sstable with ttl should be compacted
        assertEquals(1, store.getSSTables().size());
        long size = store.getSSTables().iterator().next().uncompressedLength();
        assertTrue("should be less than " + originalSize + ", but was " + size, size < originalSize);

        // make sure max timestamp of compacted sstables is recorded properly after compaction.
        assertMaxTimestamp(store, timestamp);

        return store;
    }

    /**
     * Test to see if sstable has enough expired columns, it is compacted itself.
     */
    @Test
    public void testSingleSSTableCompactionWithSizeTieredCompaction() throws Exception
    {
        testSingleSSTableCompaction(SizeTieredCompactionStrategy.class.getCanonicalName());
    }

    @Test
    public void testSingleSSTableCompactionWithLeveledCompaction() throws Exception
    {
        ColumnFamilyStore store = testSingleSSTableCompaction(LeveledCompactionStrategy.class.getCanonicalName());
        LeveledCompactionStrategy strategy = (LeveledCompactionStrategy) store.getCompactionStrategy();
        // tombstone removal compaction should not promote level
        assertEquals(1, strategy.getLevelSize(0));
    }

    @Test
    public void testSuperColumnTombstones() throws ExecutionException, InterruptedException
    {
        Keyspace keyspace = Keyspace.open(KEYSPACE1);
        ColumnFamilyStore cfs = keyspace.getColumnFamilyStore("Super1");
        cfs.disableAutoCompaction();

        DecoratedKey key = Util.dk("tskey");
        ByteBuffer scName = ByteBufferUtil.bytes("TestSuperColumn");

        // a subcolumn
        Mutation rm = new Mutation(KEYSPACE1, key.key);
        rm.add("Super1", Util.cellname(scName, ByteBufferUtil.bytes(0)),
               ByteBufferUtil.EMPTY_BYTE_BUFFER,
               FBUtilities.timestampMicros());
        rm.apply();
        cfs.forceBlockingFlush();

        // shadow the subcolumn with a supercolumn tombstone
        rm = new Mutation(KEYSPACE1, key.key);
        rm.deleteRange("Super1", SuperColumns.startOf(scName), SuperColumns.endOf(scName), FBUtilities.timestampMicros());
        rm.apply();
        cfs.forceBlockingFlush();

        CompactionManager.instance.performMaximal(cfs);
        assertEquals(1, cfs.getSSTables().size());

        // check that the shadowed column is gone
        SSTableReader sstable = cfs.getSSTables().iterator().next();
        Range keyRange = new Range<RowPosition>(key, sstable.partitioner.getMinimumToken().maxKeyBound());
        SSTableScanner scanner = sstable.getScanner(DataRange.forKeyRange(keyRange));
        OnDiskAtomIterator iter = scanner.next();
        assertEquals(key, iter.getKey());
        assertTrue(iter.next() instanceof RangeTombstone);
        assertFalse(iter.hasNext());
    }

    public static void assertMaxTimestamp(ColumnFamilyStore cfs, long maxTimestampExpected)
    {
        long maxTimestampObserved = Long.MIN_VALUE;
        for (SSTableReader sstable : cfs.getSSTables())
            maxTimestampObserved = Math.max(sstable.getMaxTimestamp(), maxTimestampObserved);
        assertEquals(maxTimestampExpected, maxTimestampObserved);
    }

    @Test
    public void testEchoedRow()
    {
        // This test check that EchoedRow doesn't skipp rows: see CASSANDRA-2653

        Keyspace keyspace = Keyspace.open(KEYSPACE1);
        ColumnFamilyStore cfs = keyspace.getColumnFamilyStore("Standard2");

        // disable compaction while flushing
        cfs.disableAutoCompaction();

        // Insert 4 keys in two sstables. We need the sstables to have 2 rows
        // at least to trigger what was causing CASSANDRA-2653
        for (int i=1; i < 5; i++)
        {
            DecoratedKey key = Util.dk(String.valueOf(i));
            Mutation rm = new Mutation(KEYSPACE1, key.key);
            rm.add("Standard2", Util.cellname(String.valueOf(i)), ByteBufferUtil.EMPTY_BYTE_BUFFER, i);
            rm.apply();

            if (i % 2 == 0)
                cfs.forceBlockingFlush();
        }
        Collection<SSTableReader> toCompact = cfs.getSSTables();
        assertEquals(2, toCompact.size());

        // Reinserting the same keys. We will compact only the previous sstable, but we need those new ones
        // to make sure we use EchoedRow, otherwise it won't be used because purge can be done.
        for (int i=1; i < 5; i++)
        {
            DecoratedKey key = Util.dk(String.valueOf(i));
            Mutation rm = new Mutation(KEYSPACE1, key.key);
            rm.add("Standard2", Util.cellname(String.valueOf(i)), ByteBufferUtil.EMPTY_BYTE_BUFFER, i);
            rm.apply();
        }
        cfs.forceBlockingFlush();
        SSTableReader tmpSSTable = null;
        for (SSTableReader sstable : cfs.getSSTables())
            if (!toCompact.contains(sstable))
                tmpSSTable = sstable;
        assertNotNull(tmpSSTable);

        // Force compaction on first sstables. Since each row is in only one sstable, we will be using EchoedRow.
        Util.compact(cfs, toCompact);
        assertEquals(2, cfs.getSSTables().size());

        // Now, we remove the sstable that was just created to force the use of EchoedRow (so that it doesn't hide the problem)
        cfs.markObsolete(Collections.singleton(tmpSSTable), OperationType.UNKNOWN);
        assertEquals(1, cfs.getSSTables().size());

        // Now assert we do have the 4 keys
        assertEquals(4, Util.getRangeSlice(cfs).size());
    }

    @Test
    public void testDontPurgeAccidentaly() throws InterruptedException
    {
        testDontPurgeAccidentaly("test1", "Super5");

        // Use CF with gc_grace=0, see last bug of CASSANDRA-2786
        testDontPurgeAccidentaly("test1", "SuperDirectGC");
    }

    @Test
    public void testUserDefinedCompaction() throws Exception
    {
        Keyspace keyspace = Keyspace.open(KEYSPACE1);
        final String cfname = "Standard3"; // use clean(no sstable) CF
        ColumnFamilyStore cfs = keyspace.getColumnFamilyStore(cfname);

        // disable compaction while flushing
        cfs.disableAutoCompaction();

        final int ROWS_PER_SSTABLE = 10;
        for (int i = 0; i < ROWS_PER_SSTABLE; i++) {
            DecoratedKey key = Util.dk(String.valueOf(i));
            Mutation rm = new Mutation(KEYSPACE1, key.key);
            rm.add(cfname, Util.cellname("col"),
                   ByteBufferUtil.EMPTY_BYTE_BUFFER,
                   System.currentTimeMillis());
            rm.apply();
        }
        cfs.forceBlockingFlush();
        Collection<SSTableReader> sstables = cfs.getSSTables();

        assertEquals(1, sstables.size());
        SSTableReader sstable = sstables.iterator().next();

        int prevGeneration = sstable.descriptor.generation;
        String file = new File(sstable.descriptor.filenameFor(Component.DATA)).getName();
        // submit user defined compaction on flushed sstable
        CompactionManager.instance.forceUserDefinedCompaction(file);
        // wait until user defined compaction finishes
        do
        {
            Thread.sleep(100);
        } while (CompactionManager.instance.getPendingTasks() > 0 || CompactionManager.instance.getActiveCompactions() > 0);
        // CF should have only one sstable with generation number advanced
        sstables = cfs.getSSTables();
        assertEquals(1, sstables.size());
        assertEquals( prevGeneration + 1, sstables.iterator().next().descriptor.generation);
    }

    @Test
    public void testCompactionLog() throws Exception
    {
        SystemKeyspace.discardCompactionsInProgress();

        String cf = "Standard4";
        ColumnFamilyStore cfs = Keyspace.open(KEYSPACE1).getColumnFamilyStore(cf);
        insertData(KEYSPACE1, cf, 0, 1);
        cfs.forceBlockingFlush();

        Collection<SSTableReader> sstables = cfs.getSSTables();
        assertFalse(sstables.isEmpty());
        Set<Integer> generations = Sets.newHashSet(Iterables.transform(sstables, new Function<SSTableReader, Integer>()
        {
            public Integer apply(SSTableReader sstable)
            {
                return sstable.descriptor.generation;
            }
        }));
        UUID taskId = SystemKeyspace.startCompaction(cfs, sstables);
        Map<Pair<String, String>, Map<Integer, UUID>> compactionLogs = SystemKeyspace.getUnfinishedCompactions();
        Set<Integer> unfinishedCompactions = compactionLogs.get(Pair.create(KEYSPACE1, cf)).keySet();
        assertTrue(unfinishedCompactions.containsAll(generations));

        SystemKeyspace.finishCompaction(taskId);
        compactionLogs = SystemKeyspace.getUnfinishedCompactions();
        assertFalse(compactionLogs.containsKey(Pair.create(KEYSPACE1, cf)));
    }

    private void testDontPurgeAccidentaly(String k, String cfname) throws InterruptedException
    {
        // This test catches the regression of CASSANDRA-2786
        Keyspace keyspace = Keyspace.open(KEYSPACE1);
        ColumnFamilyStore cfs = keyspace.getColumnFamilyStore(cfname);

        // disable compaction while flushing
        cfs.clearUnsafe();
        cfs.disableAutoCompaction();

        // Add test row
        DecoratedKey key = Util.dk(k);
        Mutation rm = new Mutation(KEYSPACE1, key.key);
        rm.add(cfname, Util.cellname(ByteBufferUtil.bytes("sc"), ByteBufferUtil.bytes("c")), ByteBufferUtil.EMPTY_BYTE_BUFFER, 0);
        rm.apply();

        cfs.forceBlockingFlush();

        Collection<SSTableReader> sstablesBefore = cfs.getSSTables();

        QueryFilter filter = QueryFilter.getIdentityFilter(key, cfname, System.currentTimeMillis());
<<<<<<< HEAD
        assertTrue(0 != cfs.getColumnFamily(filter).getColumnCount());
=======
        assertTrue(cfs.getColumnFamily(filter).hasColumns());
>>>>>>> 48e8dcc8

        // Remove key
        rm = new Mutation(KEYSPACE1, key.key);
        rm.delete(cfname, 2);
        rm.apply();

        ColumnFamily cf = cfs.getColumnFamily(filter);
<<<<<<< HEAD
        assertTrue( "should be empty: " + cf, cf == null || cf.getColumnCount() == 0);
=======
        assertTrue("should be empty: " + cf, cf == null || !cf.hasColumns());
>>>>>>> 48e8dcc8

        // Sleep one second so that the removal is indeed purgeable even with gcgrace == 0
        Thread.sleep(1000);

        cfs.forceBlockingFlush();

        Collection<SSTableReader> sstablesAfter = cfs.getSSTables();
        Collection<SSTableReader> toCompact = new ArrayList<SSTableReader>();
        for (SSTableReader sstable : sstablesAfter)
            if (!sstablesBefore.contains(sstable))
                toCompact.add(sstable);

        Util.compact(cfs, toCompact);

        cf = cfs.getColumnFamily(filter);
<<<<<<< HEAD
        assertTrue( "should be empty: " + cf, cf == null || cf.getColumnCount() == 0);
=======
        assertTrue("should be empty: " + cf, cf == null || !cf.hasColumns());
>>>>>>> 48e8dcc8
    }

    private static Range<Token> rangeFor(int start, int end)
    {
        return new Range<Token>(new BytesToken(String.format("%03d", start).getBytes()),
                                new BytesToken(String.format("%03d", end).getBytes()));
    }

    private static Collection<Range<Token>> makeRanges(int ... keys)
    {
        Collection<Range<Token>> ranges = new ArrayList<Range<Token>>(keys.length / 2);
        for (int i = 0; i < keys.length; i += 2)
            ranges.add(rangeFor(keys[i], keys[i + 1]));
        return ranges;
    }

    private static void insertRowWithKey(int key)
    {
        long timestamp = System.currentTimeMillis();
        DecoratedKey decoratedKey = Util.dk(String.format("%03d", key));
        Mutation rm = new Mutation(KEYSPACE1, decoratedKey.key);
        rm.add("Standard1", Util.cellname("col"), ByteBufferUtil.EMPTY_BYTE_BUFFER, timestamp, 1000);
        rm.apply();
    }

    @Test
    @Ignore("making ranges based on the keys, not on the tokens")
    public void testNeedsCleanup()
    {
        Keyspace keyspace = Keyspace.open(KEYSPACE1);
        ColumnFamilyStore store = keyspace.getColumnFamilyStore("Standard1");
        store.clearUnsafe();

        // disable compaction while flushing
        store.disableAutoCompaction();

        // write three groups of 9 keys: 001, 002, ... 008, 009
        //                               101, 102, ... 108, 109
        //                               201, 202, ... 208, 209
        for (int i = 1; i < 10; i++)
        {
            insertRowWithKey(i);
            insertRowWithKey(i + 100);
            insertRowWithKey(i + 200);
        }
        store.forceBlockingFlush();

        assertEquals(1, store.getSSTables().size());
        SSTableReader sstable = store.getSSTables().iterator().next();


        // contiguous range spans all data
        assertFalse(CompactionManager.needsCleanup(sstable, makeRanges(0, 209)));
        assertFalse(CompactionManager.needsCleanup(sstable, makeRanges(0, 210)));

        // separate ranges span all data
        assertFalse(CompactionManager.needsCleanup(sstable, makeRanges(0, 9,
                                                                       100, 109,
                                                                       200, 209)));
        assertFalse(CompactionManager.needsCleanup(sstable, makeRanges(0, 109,
                                                                       200, 210)));
        assertFalse(CompactionManager.needsCleanup(sstable, makeRanges(0, 9,
                                                                       100, 210)));

        // one range is missing completely
        assertTrue(CompactionManager.needsCleanup(sstable, makeRanges(100, 109,
                                                                      200, 209)));
        assertTrue(CompactionManager.needsCleanup(sstable, makeRanges(0, 9,
                                                                      200, 209)));
        assertTrue(CompactionManager.needsCleanup(sstable, makeRanges(0, 9,
                                                                      100, 109)));


        // the beginning of one range is missing
        assertTrue(CompactionManager.needsCleanup(sstable, makeRanges(1, 9,
                                                                      100, 109,
                                                                      200, 209)));
        assertTrue(CompactionManager.needsCleanup(sstable, makeRanges(0, 9,
                                                                      101, 109,
                                                                      200, 209)));
        assertTrue(CompactionManager.needsCleanup(sstable, makeRanges(0, 9,
                                                                      100, 109,
                                                                      201, 209)));

        // the end of one range is missing
        assertTrue(CompactionManager.needsCleanup(sstable, makeRanges(0, 8,
                                                                      100, 109,
                                                                      200, 209)));
        assertTrue(CompactionManager.needsCleanup(sstable, makeRanges(0, 9,
                                                                      100, 108,
                                                                      200, 209)));
        assertTrue(CompactionManager.needsCleanup(sstable, makeRanges(0, 9,
                                                                      100, 109,
                                                                      200, 208)));

        // some ranges don't contain any data
        assertFalse(CompactionManager.needsCleanup(sstable, makeRanges(0, 0,
                                                                       0, 9,
                                                                       50, 51,
                                                                       100, 109,
                                                                       150, 199,
                                                                       200, 209,
                                                                       300, 301)));
        // same case, but with a middle range not covering some of the existing data
        assertFalse(CompactionManager.needsCleanup(sstable, makeRanges(0, 0,
                                                                       0, 9,
                                                                       50, 51,
                                                                       100, 103,
                                                                       150, 199,
                                                                       200, 209,
                                                                       300, 301)));
    }
}<|MERGE_RESOLUTION|>--- conflicted
+++ resolved
@@ -334,11 +334,7 @@
         Collection<SSTableReader> sstablesBefore = cfs.getSSTables();
 
         QueryFilter filter = QueryFilter.getIdentityFilter(key, cfname, System.currentTimeMillis());
-<<<<<<< HEAD
-        assertTrue(0 != cfs.getColumnFamily(filter).getColumnCount());
-=======
         assertTrue(cfs.getColumnFamily(filter).hasColumns());
->>>>>>> 48e8dcc8
 
         // Remove key
         rm = new Mutation(KEYSPACE1, key.key);
@@ -346,11 +342,7 @@
         rm.apply();
 
         ColumnFamily cf = cfs.getColumnFamily(filter);
-<<<<<<< HEAD
-        assertTrue( "should be empty: " + cf, cf == null || cf.getColumnCount() == 0);
-=======
         assertTrue("should be empty: " + cf, cf == null || !cf.hasColumns());
->>>>>>> 48e8dcc8
 
         // Sleep one second so that the removal is indeed purgeable even with gcgrace == 0
         Thread.sleep(1000);
@@ -366,11 +358,7 @@
         Util.compact(cfs, toCompact);
 
         cf = cfs.getColumnFamily(filter);
-<<<<<<< HEAD
-        assertTrue( "should be empty: " + cf, cf == null || cf.getColumnCount() == 0);
-=======
         assertTrue("should be empty: " + cf, cf == null || !cf.hasColumns());
->>>>>>> 48e8dcc8
     }
 
     private static Range<Token> rangeFor(int start, int end)
