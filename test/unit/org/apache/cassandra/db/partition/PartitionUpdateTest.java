/*
 * Licensed to the Apache Software Foundation (ASF) under one
 * or more contributor license agreements.  See the NOTICE file
 * distributed with this work for additional information
 * regarding copyright ownership.  The ASF licenses this file
 * to you under the Apache License, Version 2.0 (the
 * "License"); you may not use this file except in compliance
 * with the License.  You may obtain a copy of the License at
 *
 *     http://www.apache.org/licenses/LICENSE-2.0
 *
 * Unless required by applicable law or agreed to in writing, software
 * distributed under the License is distributed on an "AS IS" BASIS,
 * WITHOUT WARRANTIES OR CONDITIONS OF ANY KIND, either express or implied.
 * See the License for the specific language governing permissions and
 * limitations under the License.
 */
package org.apache.cassandra.db.partition;

import org.apache.cassandra.UpdateBuilder;
import org.apache.cassandra.schema.TableMetadata;
import org.apache.cassandra.cql3.CQLTester;
import org.apache.cassandra.db.RowUpdateBuilder;
import org.apache.cassandra.db.partitions.PartitionUpdate;
import org.apache.cassandra.utils.FBUtilities;
import org.junit.Test;

import org.junit.Assert;

public class PartitionUpdateTest extends CQLTester
{
    @Test
    public void testOperationCount()
    {
        createTable("CREATE TABLE %s (key text, clustering int, a int, s int static, PRIMARY KEY(key, clustering))");
        TableMetadata cfm = currentTableMetadata();

        UpdateBuilder builder = UpdateBuilder.create(cfm, "key0");
        Assert.assertEquals(0, builder.build().operationCount());
        Assert.assertEquals(1, builder.newRow(1).add("a", 1).build().operationCount());

        builder = UpdateBuilder.create(cfm, "key0");
        Assert.assertEquals(1, builder.newRow().add("s", 1).build().operationCount());

        builder = UpdateBuilder.create(cfm, "key0");
        builder.newRow().add("s", 1);
        builder.newRow(1).add("a", 1);
        Assert.assertEquals(2, builder.build().operationCount());
    }

    @Test
<<<<<<< HEAD
    public void testUpdateAllTimestamp()
=======
    public void testMutationSize()
    {
        createTable("CREATE TABLE %s (key text, clustering int, a int, s int static, PRIMARY KEY(key, clustering))");
        CFMetaData cfm = currentTableMetadata();

        UpdateBuilder builder = UpdateBuilder.create(cfm, "key0");
        builder.newRow().add("s", 1);
        builder.newRow(1).add("a", 2);
        int size1 = builder.build().dataSize();
        Assert.assertEquals(44, size1);

        builder = UpdateBuilder.create(cfm, "key0");
        builder.newRow(1).add("a", 2);
        int size2 = builder.build().dataSize();
        Assert.assertTrue(size1 != size2);

        builder = UpdateBuilder.create(cfm, "key0");
        int size3 = builder.build().dataSize();
        Assert.assertTrue(size2 != size3);

    }

    @Test
    public void testOperationCountWithCompactTable()
>>>>>>> 094180ba
    {
        createTable("CREATE TABLE %s (key text, clustering int, a int, b int, c int, s int static, PRIMARY KEY(key, clustering))");
        TableMetadata cfm = currentTableMetadata();

        long timestamp = FBUtilities.timestampMicros();
        RowUpdateBuilder rub = new RowUpdateBuilder(cfm, timestamp, "key0").clustering(1).add("a", 1);
        PartitionUpdate pu = rub.buildUpdate();
        PartitionUpdate pu2 = new PartitionUpdate.Builder(pu, 0).updateAllTimestamp(0).build();

        Assert.assertTrue(pu.maxTimestamp() > 0);
        Assert.assertTrue(pu2.maxTimestamp() == 0);
    }
}<|MERGE_RESOLUTION|>--- conflicted
+++ resolved
@@ -49,13 +49,10 @@
     }
 
     @Test
-<<<<<<< HEAD
-    public void testUpdateAllTimestamp()
-=======
     public void testMutationSize()
     {
         createTable("CREATE TABLE %s (key text, clustering int, a int, s int static, PRIMARY KEY(key, clustering))");
-        CFMetaData cfm = currentTableMetadata();
+        TableMetadata cfm = currentTableMetadata();
 
         UpdateBuilder builder = UpdateBuilder.create(cfm, "key0");
         builder.newRow().add("s", 1);
@@ -75,8 +72,7 @@
     }
 
     @Test
-    public void testOperationCountWithCompactTable()
->>>>>>> 094180ba
+    public void testUpdateAllTimestamp()
     {
         createTable("CREATE TABLE %s (key text, clustering int, a int, b int, c int, s int static, PRIMARY KEY(key, clustering))");
         TableMetadata cfm = currentTableMetadata();
