// Licensed to the Apache Software Foundation (ASF) under one
// or more contributor license agreements.  See the NOTICE file
// distributed with this work for additional information
// regarding copyright ownership.  The ASF licenses this file
// to you under the Apache License, Version 2.0 (the
// "License"); you may not use this file except in compliance
// with the License.  You may obtain a copy of the License at
//
//    https://www.apache.org/licenses/LICENSE-2.0
//
// Unless required by applicable law or agreed to in writing,
// software distributed under the License is distributed on an
// "AS IS" BASIS, WITHOUT WARRANTIES OR CONDITIONS OF ANY
// KIND, either express or implied.  See the License for the
// specific language governing permissions and limitations
// under the License.
//
//
// Jenkins declaration of how to build and test the current codebase.
//  Jenkins infrastructure related settings should be kept in
//    https://github.com/apache/cassandra-builds/blob/master/jenkins-dsl/cassandra_job_dsl_seed.groovy
//
// Validate/lint this file using the following command
// `curl -X POST  -F "jenkinsfile=<.jenkins/Jenkinsfile" https://ci-cassandra.apache.org/pipeline-model-converter/validate`

pipeline {
  agent { label 'cassandra' }
  stages {
    stage('Init') {
        steps {
            cleanWs()
        }
    }
    stage('Build') {
        steps {
            build job: "${env.JOB_NAME}-artifacts"
        }
    }
    stage('Test') {
        parallel {
<<<<<<< HEAD
          stage('stress') {
            steps {
                script {
                  stress = build job: "${env.JOB_NAME}-stress-test", propagate: false
                  if (stress.result != 'SUCCESS') unstable('stress test failures')
                }
            }
            post {
              always {
                  warnError('missing test xml files') {
                      script {
                          copyTestResults('stress-test', stress.getNumber())
                      }
                  }
              }
            }
          }
          stage('JVM DTests') {
=======
          stage('jvm-dtest') {
>>>>>>> ffc8e407
            steps {
              script {
                jvm_dtest = build job: "${env.JOB_NAME}-jvm-dtest", propagate: false
                if (jvm_dtest.result != 'SUCCESS') unstable('jvm-dtest failures')
              }
            }
            post {
              always {
                  warnError('missing test xml files') {
                      script {
                          copyTestResults('jvm-dtest', jvm_dtest.getNumber())
                      }
                  }
              }
            }
          }
          stage('jvm-dtest-upgrade') {
            steps {
              script {
                jvm_dtest_upgrade = build job: "${env.JOB_NAME}-jvm-dtest-upgrade", propagate: false
                if (jvm_dtest_upgrade.result != 'SUCCESS') unstable('jvm-dtest-upgrade failures')
              }
            }
            post {
              always {
                  warnError('missing test xml files') {
                      script {
                          copyTestResults('jvm-dtest-upgrade', jvm_dtest_upgrade.getNumber())
                      }
                  }
              }
            }
          }
          stage('units') {
            steps {
              script {
                test = build job: "${env.JOB_NAME}-test", propagate: false
                if (test.result != 'SUCCESS') unstable('unit test failures')
              }
            }
            post {
              always {
                  warnError('missing test xml files') {
                      script {
                          copyTestResults('test', test.getNumber())
                      }
                  }
              }
            }
          }
          stage('long units') {
            steps {
              script {
                long_test = build job: "${env.JOB_NAME}-long-test", propagate: false
                if (long_test.result != 'SUCCESS') unstable('long unit test failures')
              }
            }
            post {
              always {
                  warnError('missing test xml files') {
                      script {
                          copyTestResults('long-test', long_test.getNumber())
                      }
                  }
              }
            }
          }
          stage('burn') {
            steps {
              script {
                burn = build job: "${env.JOB_NAME}-test-burn", propagate: false
                if (burn.result != 'SUCCESS') unstable('burn test failures')
              }
            }
            post {
              always {
                  warnError('missing test xml files') {
                      script {
                          copyTestResults('test-burn', burn.getNumber())
                      }
                  }
              }
            }
          }
          stage('cdc') {
            steps {
              script {
                cdc = build job: "${env.JOB_NAME}-test-cdc", propagate: false
                if (cdc.result != 'SUCCESS') unstable('cdc failures')
              }
            }
            post {
              always {
                  warnError('missing test xml files') {
                      script {
                          copyTestResults('test-cdc', cdc.getNumber())
                      }
                  }
              }
            }
          }
          stage('compression') {
            steps {
              script {
                compression = build job: "${env.JOB_NAME}-test-compression", propagate: false
                if (compression.result != 'SUCCESS') unstable('compression failures')
              }
            }
            post {
              always {
                  warnError('missing test xml files') {
                      script {
                          copyTestResults('test-compression', compression.getNumber())
                      }
                  }
              }
            }
          }
          stage('cqlsh') {
            steps {
              script {
                cqlsh = build job: "${env.JOB_NAME}-cqlsh-tests", propagate: false
                  if (cqlsh.result != 'SUCCESS') unstable('cqlsh failures')
                }
            }
            post {
              always {
                  warnError('missing test xml files') {
                      script {
                          copyTestResults('cqlsh-tests', cqlsh.getNumber())
                      }
                  }
                }
            }
          }
        }
    }
    stage('Distributed Test') {
        parallel {
          stage('dtest') {
            steps {
              script {
                dtest = build job: "${env.JOB_NAME}-dtest", propagate: false
                if (dtest.result != 'SUCCESS') unstable('dtest failures')
              }
            }
            post {
              always {
                  warnError('missing test xml files') {
                      script {
                          copyTestResults('dtest', dtest.getNumber())
                      }
                  }
              }
            }
          }
          stage('dtest-large') {
            steps {
              script {
                dtest_large = build job: "${env.JOB_NAME}-dtest-large", propagate: false
                if (dtest_large.result != 'SUCCESS') unstable('dtest-large failures')
              }
            }
            post {
              always {
                warnError('missing test xml files') {
                    script {
                        copyTestResults('dtest-large', dtest_large.getNumber())
                    }
                }
              }
            }
          }
          stage('dtest-novnode') {
            steps {
              script {
                dtest_novnode = build job: "${env.JOB_NAME}-dtest-novnode", propagate: false
                if (dtest_novnode.result != 'SUCCESS') unstable('dtest-novnode failures')
              }
            }
            post {
              always {
                warnError('missing test xml files') {
                    script {
                        copyTestResults('dtest-novnode', dtest_novnode.getNumber())
                    }
                }
              }
            }
          }
          stage('dtest-offheap') {
            steps {
              script {
                dtest_offheap = build job: "${env.JOB_NAME}-dtest-offheap", propagate: false
                if (dtest_offheap.result != 'SUCCESS') unstable('dtest-offheap failures')
              }
            }
            post {
              always {
                warnError('missing test xml files') {
                    script {
                        copyTestResults('dtest-offheap', dtest_offheap.getNumber())
                    }
                }
              }
            }
          }
        }
    }
    stage('Summary') {
      steps {
          sh "rm -fR cassandra-builds"
          sh "git clone --depth 1 --single-branch https://gitbox.apache.org/repos/asf/cassandra-builds.git"
          sh "./cassandra-builds/build-scripts/cassandra-test-report.sh"
          junit testResults: '**/build/test/**/TEST*.xml,**/cqlshlib.xml,**/nosetests.xml', testDataPublishers: [[$class: 'StabilityTestDataPublisher']]

          // the following should fail on any installation other than ci-cassandra.apache.org
          //  TODO: keep jenkins infrastructure related settings in `cassandra_job_dsl_seed.groovy`
          warnError('cannot send notifications') {
              script {
                changes = formatChanges(currentBuild.changeSets)
                echo "changes: ${changes}"
              }
              slackSend channel: '#cassandra-builds', message: ":apache: <${env.BUILD_URL}|${currentBuild.fullDisplayName}> completed: ${currentBuild.result}. <https://github.com/apache/cassandra/commit/${env.GIT_COMMIT}|${env.GIT_COMMIT}>\n${changes}"
              emailext to: 'builds@cassandra.apache.org', subject: "Build complete: ${currentBuild.fullDisplayName} [${currentBuild.result}] ${env.GIT_COMMIT}", presendScript: '${FILE,path="cassandra-builds/jenkins-dsl/cassandra_email_presend.groovy"}', body: '''
-------------------------------------------------------------------------------
Build ${ENV,var="JOB_NAME"} #${BUILD_NUMBER} ${BUILD_STATUS}
URL: ${BUILD_URL}
-------------------------------------------------------------------------------
Changes:
${CHANGES}
-------------------------------------------------------------------------------
Failed Tests:
${FAILED_TESTS,maxTests=500,showMessage=false,showStack=false}
-------------------------------------------------------------------------------
${FILE,path="cassandra-test-report.txt"}
'''
          }
      }
      post {
          always {
              archiveArtifacts artifacts: 'cassandra-test-report.txt', fingerprint: true
          }
      }
    }
  }
}

def copyTestResults(target, build_number) {
    step([$class: 'CopyArtifact',
            projectName: "${env.JOB_NAME}-${target}",
            optional: true,
            fingerprintArtifacts: true,
            selector: specific("${build_number}"),
            target: target]);
}

def formatChanges(changeLogSets) {
    def result = ''
    for (int i = 0; i < changeLogSets.size(); i++) {
        def entries = changeLogSets[i].items
        for (int j = 0; j < entries.length; j++) {
            def entry = entries[j]
            result = result + "${entry.commitId} by ${entry.author} on ${new Date(entry.timestamp)}: ${entry.msg}\n"
        }
    }
    return result
}<|MERGE_RESOLUTION|>--- conflicted
+++ resolved
@@ -38,7 +38,6 @@
     }
     stage('Test') {
         parallel {
-<<<<<<< HEAD
           stage('stress') {
             steps {
                 script {
@@ -56,10 +55,7 @@
               }
             }
           }
-          stage('JVM DTests') {
-=======
           stage('jvm-dtest') {
->>>>>>> ffc8e407
             steps {
               script {
                 jvm_dtest = build job: "${env.JOB_NAME}-jvm-dtest", propagate: false
