<<<<<<< HEAD
2.1.0-rc1
 * Move less common tools into a new cassandra-tools package (CASSANDRA-7160)
 * Support more concurrent requests in native protocol (CASSANDRA-7231)
 * Add tab-completion to debian nodetool packaging (CASSANDRA-6421)
 * Change concurrent_compactors defaults (CASSANDRA-7139)
 * Add PowerShell Windows launch scripts (CASSANDRA-7001)
 * Make commitlog archive+restore more robust (CASSANDRA-6974)
 * Fix marking commitlogsegments clean (CASSANDRA-6959)
 * Add snapshot "manifest" describing files included (CASSANDRA-6326)
 * Parallel streaming for sstableloader (CASSANDRA-3668)
 * Fix bugs in supercolumns handling (CASSANDRA-7138)
 * Fix ClassClassException on composite dense tables (CASSANDRA-7112)
 * Cleanup and optimize collation and slice iterators (CASSANDRA-7107)
 * Upgrade NBHM lib (CASSANDRA-7128)
 * Optimize netty server (CASSANDRA-6861)
 * Fix repair hang when given CF does not exist (CASSANDRA-7189)
 * Allow c* to be shutdown in an embedded mode (CASSANDRA-5635)
 * Add server side batching to native transport (CASSANDRA-5663)
 * Make batchlog replay asynchronous (CASSANDRA-6134)
 * remove unused classes (CASSANDRA-7197)
 * Limit user types to the keyspace they are defined in (CASSANDRA-6643)
 * Add validate method to CollectionType (CASSANDRA-7208)
 * New serialization format for UDT values (CASSANDRA-7209, CASSANDRA-7261)
 * Fix nodetool netstats (CASSANDRA-7270)
 * Fix potential ClassCastException in HintedHandoffManager (CASSANDRA-7284)
 * Use prepared statements internally (CASSANDRA-6975)
 * Fix broken paging state with prepared statement (CASSANDRA-7120)
 * Fix IllegalArgumentException in CqlStorage (CASSANDRA-7287)
 * Allow nulls/non-existant fields in UDT (CASSANDRA-7206)
 * Backport Thrift MultiSliceRequest (CASSANDRA-7027)
 * Handle overlapping MultiSlices (CASSANDRA-7279)
 * Fix DataOutputTest on Windows (CASSANDRA-7265)
 * Embedded sets in user defined data-types are not updating (CASSANDRA-7267)
 * Add tuple type to CQL/native protocol (CASSANDRA-7248)
Merged from 2.0:
=======
2.0.9
 * Swap local and global default read repair chances (CASSANDRA-7320)
 * Add missing iso8601 patterns for date strings (CASSANDRA-6973)
 * Support selecting multiple rows in a partition using IN (CASSANDRA-6875)
 * cqlsh: always emphasize the partition key in DESC output (CASSANDRA-7274)
>>>>>>> d72777bd
 * Copy compaction options to make sure they are reloaded (CASSANDRA-7290)
 * Add option to do more aggressive tombstone compactions (CASSANDRA-6563)
 * Don't try to compact already-compacting files in HHOM (CASSANDRA-7288)
 * Always reallocate buffers in HSHA (CASSANDRA-6285)
 * (Hadoop) support authentication in CqlRecordReader (CASSANDRA-7221)
 * (Hadoop) Close java driver Cluster in CQLRR.close (CASSANDRA-7228)
 * Warn when 'USING TIMESTAMP' is used on a CAS BATCH (CASSANDRA-7067)
 * Starting threads in OutboundTcpConnectionPool constructor causes race conditions (CASSANDRA-7177)
 * return all cpu values from BackgroundActivityMonitor.readAndCompute (CASSANDRA-7183)
 * Correctly delete scheduled range xfers (CASSANDRA-7143)
 * Make batchlog replica selection rack-aware (CASSANDRA-6551)
 * Suggest CTRL-C or semicolon after three blank lines in cqlsh (CASSANDRA-7142)
 * return all cpu values from BackgroundActivityMonitor.readAndCompute (CASSANDRA-7183)  
 * reduce garbage creation in calculatePendingRanges (CASSANDRA-7191)
 * fix c* launch issues on Russian os's due to output of linux 'free' cmd (CASSANDRA-6162)
 * Fix disabling autocompaction (CASSANDRA-7187)
 * Fix potential NumberFormatException when deserializing IntegerType (CASSANDRA-7088)
 * cqlsh can't tab-complete disabling compaction (CASSANDRA-7185)
 * cqlsh: Accept and execute CQL statement(s) from command-line parameter (CASSANDRA-7172)
 * Fix IllegalStateException in CqlPagingRecordReader (CASSANDRA-7198)
 * Fix the InvertedIndex trigger example (CASSANDRA-7211)
 * Add --resolve-ip option to 'nodetool ring' (CASSANDRA-7210)
 * reduce garbage on codec flag deserialization (CASSANDRA-7244) 
 * Fix duplicated error messages on directory creation error at startup (CASSANDRA-5818)
 * Proper null handle for IF with map element access (CASSANDRA-7155)
 * Improve compaction visibility (CASSANDRA-7242)
 * Correctly delete scheduled range xfers (CASSANDRA-7143)
 * Make batchlog replica selection rack-aware (CASSANDRA-6551)
 * Allow overriding cassandra-rackdc.properties file (CASSANDRA-7072)
 * Set JMX RMI port to 7199 (CASSANDRA-7087)
 * Use LOCAL_QUORUM for data reads at LOCAL_SERIAL (CASSANDRA-6939)
 * Log a warning for large batches (CASSANDRA-6487)
 * Queries on compact tables can return more rows that requested (CASSANDRA-7052)
 * USING TIMESTAMP for batches does not work (CASSANDRA-7053)
 * Fix performance regression from CASSANDRA-5614 (CASSANDRA-6949)
 * Merge groupable mutations in TriggerExecutor#execute() (CASSANDRA-7047)
 * Fix CFMetaData#getColumnDefinitionFromColumnName() (CASSANDRA-7074)
 * Plug holes in resource release when wiring up StreamSession (CASSANDRA-7073)
 * Re-add parameter columns to tracing session (CASSANDRA-6942)
 * Fix writetime/ttl functions for static columns (CASSANDRA-7081)
 * Suggest CTRL-C or semicolon after three blank lines in cqlsh (CASSANDRA-7142)
 * Fix 2ndary index queries with DESC clustering order (CASSANDRA-6950)
 * Invalid key cache entries on DROP (CASSANDRA-6525)
 * Fix flapping RecoveryManagerTest (CASSANDRA-7084)
 * Add missing iso8601 patterns for date strings (6973)
 * Support selecting multiple rows in a partition using IN (CASSANDRA-6875)
 * Add authentication support to shuffle (CASSANDRA-6484)
Merged from 1.2:
 * Add Cloudstack snitch (CASSANDRA-7147)
 * Update system.peers correctly when relocating tokens (CASSANDRA-7126)
 * Add Google Compute Engine snitch (CASSANDRA-7132)
 * remove duplicate query for local tokens (CASSANDRA-7182)
 * exit CQLSH with error status code if script fails (CASSANDRA-6344)
 * Fix bug with some IN queries missig results (CASSANDRA-7105)
 * Fix availability validation for LOCAL_ONE CL (CASSANDRA-7319)


2.1.0-beta2
 * Increase default CL space to 8GB (CASSANDRA-7031)
 * Add range tombstones to read repair digests (CASSANDRA-6863)
 * Fix BTree.clear for large updates (CASSANDRA-6943)
 * Fail write instead of logging a warning when unable to append to CL
   (CASSANDRA-6764)
 * Eliminate possibility of CL segment appearing twice in active list 
   (CASSANDRA-6557)
 * Apply DONTNEED fadvise to commitlog segments (CASSANDRA-6759)
 * Switch CRC component to Adler and include it for compressed sstables 
   (CASSANDRA-4165)
 * Allow cassandra-stress to set compaction strategy options (CASSANDRA-6451)
 * Add broadcast_rpc_address option to cassandra.yaml (CASSANDRA-5899)
 * Auto reload GossipingPropertyFileSnitch config (CASSANDRA-5897)
 * Fix overflow of memtable_total_space_in_mb (CASSANDRA-6573)
 * Fix ABTC NPE and apply update function correctly (CASSANDRA-6692)
 * Allow nodetool to use a file or prompt for password (CASSANDRA-6660)
 * Fix AIOOBE when concurrently accessing ABSC (CASSANDRA-6742)
 * Fix assertion error in ALTER TYPE RENAME (CASSANDRA-6705)
 * Scrub should not always clear out repaired status (CASSANDRA-5351)
 * Improve handling of range tombstone for wide partitions (CASSANDRA-6446)
 * Fix ClassCastException for compact table with composites (CASSANDRA-6738)
 * Fix potentially repairing with wrong nodes (CASSANDRA-6808)
 * Change caching option syntax (CASSANDRA-6745)
 * Fix stress to do proper counter reads (CASSANDRA-6835)
 * Fix help message for stress counter_write (CASSANDRA-6824)
 * Fix stress smart Thrift client to pick servers correctly (CASSANDRA-6848)
 * Add logging levels (minimal, normal or verbose) to stress tool (CASSANDRA-6849)
 * Fix race condition in Batch CLE (CASSANDRA-6860)
 * Improve cleanup/scrub/upgradesstables failure handling (CASSANDRA-6774)
 * ByteBuffer write() methods for serializing sstables (CASSANDRA-6781)
 * Proper compare function for CollectionType (CASSANDRA-6783)
 * Update native server to Netty 4 (CASSANDRA-6236)
 * Fix off-by-one error in stress (CASSANDRA-6883)
 * Make OpOrder AutoCloseable (CASSANDRA-6901)
 * Remove sync repair JMX interface (CASSANDRA-6900)
 * Add multiple memory allocation options for memtables (CASSANDRA-6689, 6694)
 * Remove adjusted op rate from stress output (CASSANDRA-6921)
 * Add optimized CF.hasColumns() implementations (CASSANDRA-6941)
 * Serialize batchlog mutations with the version of the target node
   (CASSANDRA-6931)
 * Optimize CounterColumn#reconcile() (CASSANDRA-6953)
 * Properly remove 1.2 sstable support in 2.1 (CASSANDRA-6869)
 * Lock counter cells, not partitions (CASSANDRA-6880)
 * Track presence of legacy counter shards in sstables (CASSANDRA-6888)
 * Ensure safe resource cleanup when replacing sstables (CASSANDRA-6912)
 * Add failure handler to async callback (CASSANDRA-6747)
 * Fix AE when closing SSTable without releasing reference (CASSANDRA-7000)
 * Clean up IndexInfo on keyspace/table drops (CASSANDRA-6924)
 * Only snapshot relative SSTables when sequential repair (CASSANDRA-7024)
 * Require nodetool rebuild_index to specify index names (CASSANDRA-7038)
 * fix cassandra stress errors on reads with native protocol (CASSANDRA-7033)
 * Use OpOrder to guard sstable references for reads (CASSANDRA-6919)
 * Preemptive opening of compaction result (CASSANDRA-6916)
 * Multi-threaded scrub/cleanup/upgradesstables (CASSANDRA-5547)
 * Optimize cellname comparison (CASSANDRA-6934)
 * Native protocol v3 (CASSANDRA-6855)
 * Optimize Cell liveness checks and clean up Cell (CASSANDRA-7119)
 * Support consistent range movements (CASSANDRA-2434)
Merged from 2.0:
 * Avoid race-prone second "scrub" of system keyspace (CASSANDRA-6797)
 * Pool CqlRecordWriter clients by inetaddress rather than Range
   (CASSANDRA-6665)
 * Fix compaction_history timestamps (CASSANDRA-6784)
 * Compare scores of full replica ordering in DES (CASSANDRA-6683)
 * fix CME in SessionInfo updateProgress affecting netstats (CASSANDRA-6577)
 * Allow repairing between specific replicas (CASSANDRA-6440)
 * Allow per-dc enabling of hints (CASSANDRA-6157)
 * Add compatibility for Hadoop 0.2.x (CASSANDRA-5201)
 * Fix EstimatedHistogram races (CASSANDRA-6682)
 * Failure detector correctly converts initial value to nanos (CASSANDRA-6658)
 * Add nodetool taketoken to relocate vnodes (CASSANDRA-4445)
 * Fix upgradesstables NPE for non-CF-based indexes (CASSANDRA-6645)
 * Expose bulk loading progress over JMX (CASSANDRA-4757)
 * Correctly handle null with IF conditions and TTL (CASSANDRA-6623)
 * Account for range/row tombstones in tombstone drop
   time histogram (CASSANDRA-6522)
 * Stop CommitLogSegment.close() from calling sync() (CASSANDRA-6652)
 * Make commitlog failure handling configurable (CASSANDRA-6364)
 * Avoid overlaps in LCS (CASSANDRA-6688)
 * Improve support for paginating over composites (CASSANDRA-4851)
 * Fix count(*) queries in a mixed cluster (CASSANDRA-6707)
 * Improve repair tasks(snapshot, differencing) concurrency (CASSANDRA-6566)
 * Fix replaying pre-2.0 commit logs (CASSANDRA-6714)
 * Add static columns to CQL3 (CASSANDRA-6561)
 * Optimize single partition batch statements (CASSANDRA-6737)
 * Disallow post-query re-ordering when paging (CASSANDRA-6722)
 * Fix potential paging bug with deleted columns (CASSANDRA-6748)
 * Fix NPE on BulkLoader caused by losing StreamEvent (CASSANDRA-6636)
 * Fix truncating compression metadata (CASSANDRA-6791)
 * Add CMSClassUnloadingEnabled JVM option (CASSANDRA-6541)
 * Catch memtable flush exceptions during shutdown (CASSANDRA-6735)
 * Fix upgradesstables NPE for non-CF-based indexes (CASSANDRA-6645)
 * Fix UPDATE updating PRIMARY KEY columns implicitly (CASSANDRA-6782)
 * Fix IllegalArgumentException when updating from 1.2 with SuperColumns
   (CASSANDRA-6733)
 * FBUtilities.singleton() should use the CF comparator (CASSANDRA-6778)
 * Fix CQLSStableWriter.addRow(Map<String, Object>) (CASSANDRA-6526)
 * Fix HSHA server introducing corrupt data (CASSANDRA-6285)
 * Fix CAS conditions for COMPACT STORAGE tables (CASSANDRA-6813)
 * Fix saving triggers to schema (CASSANDRA-6789)
 * Fix trigger mutations when base mutation list is immutable (CASSANDRA-6790)
 * Fix accounting in FileCacheService to allow re-using RAR (CASSANDRA-6838)
 * Fix static counter columns (CASSANDRA-6827)
 * Restore expiring->deleted (cell) compaction optimization (CASSANDRA-6844)
 * Fix CompactionManager.needsCleanup (CASSANDRA-6845)
 * Correctly compare BooleanType values other than 0 and 1 (CASSANDRA-6779)
 * Read message id as string from earlier versions (CASSANDRA-6840)
 * Properly use the Paxos consistency for (non-protocol) batch (CASSANDRA-6837)
 * Starting threads in OutboundTcpConnectionPool constructor causes race conditions (CASSANDRA-7177)
 * Allow overriding cassandra-rackdc.properties file (CASSANDRA-7072)
 * Set JMX RMI port to 7199 (CASSANDRA-7087)
 * Use LOCAL_QUORUM for data reads at LOCAL_SERIAL (CASSANDRA-6939)
 * Log a warning for large batches (CASSANDRA-6487)
 * Put nodes in hibernate when join_ring is false (CASSANDRA-6961)
 * Avoid early loading of non-system keyspaces before compaction-leftovers 
   cleanup at startup (CASSANDRA-6913)
 * Restrict Windows to parallel repairs (CASSANDRA-6907)
 * (Hadoop) Allow manually specifying start/end tokens in CFIF (CASSANDRA-6436)
 * Fix NPE in MeteredFlusher (CASSANDRA-6820)
 * Fix race processing range scan responses (CASSANDRA-6820)
 * Allow deleting snapshots from dropped keyspaces (CASSANDRA-6821)
 * Add uuid() function (CASSANDRA-6473)
 * Omit tombstones from schema digests (CASSANDRA-6862)
 * Include correct consistencyLevel in LWT timeout (CASSANDRA-6884)
 * Lower chances for losing new SSTables during nodetool refresh and
   ColumnFamilyStore.loadNewSSTables (CASSANDRA-6514)
 * Add support for DELETE ... IF EXISTS to CQL3 (CASSANDRA-5708)
 * Update hadoop_cql3_word_count example (CASSANDRA-6793)
 * Fix handling of RejectedExecution in sync Thrift server (CASSANDRA-6788)
 * Log more information when exceeding tombstone_warn_threshold (CASSANDRA-6865)
 * Fix truncate to not abort due to unreachable fat clients (CASSANDRA-6864)
 * Fix schema concurrency exceptions (CASSANDRA-6841)
 * Fix leaking validator FH in StreamWriter (CASSANDRA-6832)
 * fix nodetool getsstables for blob PK (CASSANDRA-6803)
 * Fix saving triggers to schema (CASSANDRA-6789)
 * Fix trigger mutations when base mutation list is immutable (CASSANDRA-6790)
 * Fix accounting in FileCacheService to allow re-using RAR (CASSANDRA-6838)
 * Fix static counter columns (CASSANDRA-6827)
 * Restore expiring->deleted (cell) compaction optimization (CASSANDRA-6844)
 * Fix CompactionManager.needsCleanup (CASSANDRA-6845)
 * Correctly compare BooleanType values other than 0 and 1 (CASSANDRA-6779)
 * Read message id as string from earlier versions (CASSANDRA-6840)
 * Properly use the Paxos consistency for (non-protocol) batch (CASSANDRA-6837)
 * Add paranoid disk failure option (CASSANDRA-6646)
 * Improve PerRowSecondaryIndex performance (CASSANDRA-6876)
 * Extend triggers to support CAS updates (CASSANDRA-6882)
 * Static columns with IF NOT EXISTS don't always work as expected (CASSANDRA-6873)
 * Fix paging with SELECT DISTINCT (CASSANDRA-6857)
 * Fix UnsupportedOperationException on CAS timeout (CASSANDRA-6923)
 * Improve MeteredFlusher handling of MF-unaffected column families
   (CASSANDRA-6867)
 * Add CqlRecordReader using native pagination (CASSANDRA-6311)
 * Add QueryHandler interface (CASSANDRA-6659)
 * Track liveRatio per-memtable, not per-CF (CASSANDRA-6945)
 * Make sure upgradesstables keeps sstable level (CASSANDRA-6958)
 * Fix LIMIT with static columns (CASSANDRA-6956)
 * Fix clash with CQL column name in thrift validation (CASSANDRA-6892)
 * Fix error with super columns in mixed 1.2-2.0 clusters (CASSANDRA-6966)
 * Fix bad skip of sstables on slice query with composite start/finish (CASSANDRA-6825)
 * Fix unintended update with conditional statement (CASSANDRA-6893)
 * Fix map element access in IF (CASSANDRA-6914)
 * Avoid costly range calculations for range queries on system keyspaces
   (CASSANDRA-6906)
 * Fix SSTable not released if stream session fails (CASSANDRA-6818)
 * Avoid build failure due to ANTLR timeout (CASSANDRA-6991)
 * Queries on compact tables can return more rows that requested (CASSANDRA-7052)
 * USING TIMESTAMP for batches does not work (CASSANDRA-7053)
 * Fix performance regression from CASSANDRA-5614 (CASSANDRA-6949)
 * Ensure that batchlog and hint timeouts do not produce hints (CASSANDRA-7058)
 * Merge groupable mutations in TriggerExecutor#execute() (CASSANDRA-7047)
 * Plug holes in resource release when wiring up StreamSession (CASSANDRA-7073)
 * Re-add parameter columns to tracing session (CASSANDRA-6942)
 * Preserves CQL metadata when updating table from thrift (CASSANDRA-6831)
Merged from 1.2:
 * Fix nodetool display with vnodes (CASSANDRA-7082)
 * Add UNLOGGED, COUNTER options to BATCH documentation (CASSANDRA-6816)
 * add extra SSL cipher suites (CASSANDRA-6613)
 * fix nodetool getsstables for blob PK (CASSANDRA-6803)
 * Fix BatchlogManager#deleteBatch() use of millisecond timestamps
   (CASSANDRA-6822)
 * Continue assassinating even if the endpoint vanishes (CASSANDRA-6787)
 * Schedule schema pulls on change (CASSANDRA-6971)
 * Non-droppable verbs shouldn't be dropped from OTC (CASSANDRA-6980)
 * Shutdown batchlog executor in SS#drain() (CASSANDRA-7025)
 * Fix batchlog to account for CF truncation records (CASSANDRA-6999)
 * Fix CQLSH parsing of functions and BLOB literals (CASSANDRA-7018)
 * Properly load trustore in the native protocol (CASSANDRA-6847)
 * Always clean up references in SerializingCache (CASSANDRA-6994)
 * Don't shut MessagingService down when replacing a node (CASSANDRA-6476)
 * fix npe when doing -Dcassandra.fd_initial_value_ms (CASSANDRA-6751)


2.1.0-beta1
 * Add flush directory distinct from compaction directories (CASSANDRA-6357)
 * Require JNA by default (CASSANDRA-6575)
 * add listsnapshots command to nodetool (CASSANDRA-5742)
 * Introduce AtomicBTreeColumns (CASSANDRA-6271, 6692)
 * Multithreaded commitlog (CASSANDRA-3578)
 * allocate fixed index summary memory pool and resample cold index summaries 
   to use less memory (CASSANDRA-5519)
 * Removed multithreaded compaction (CASSANDRA-6142)
 * Parallelize fetching rows for low-cardinality indexes (CASSANDRA-1337)
 * change logging from log4j to logback (CASSANDRA-5883)
 * switch to LZ4 compression for internode communication (CASSANDRA-5887)
 * Stop using Thrift-generated Index* classes internally (CASSANDRA-5971)
 * Remove 1.2 network compatibility code (CASSANDRA-5960)
 * Remove leveled json manifest migration code (CASSANDRA-5996)
 * Remove CFDefinition (CASSANDRA-6253)
 * Use AtomicIntegerFieldUpdater in RefCountedMemory (CASSANDRA-6278)
 * User-defined types for CQL3 (CASSANDRA-5590)
 * Use of o.a.c.metrics in nodetool (CASSANDRA-5871, 6406)
 * Batch read from OTC's queue and cleanup (CASSANDRA-1632)
 * Secondary index support for collections (CASSANDRA-4511, 6383)
 * SSTable metadata(Stats.db) format change (CASSANDRA-6356)
 * Push composites support in the storage engine
   (CASSANDRA-5417, CASSANDRA-6520)
 * Add snapshot space used to cfstats (CASSANDRA-6231)
 * Add cardinality estimator for key count estimation (CASSANDRA-5906)
 * CF id is changed to be non-deterministic. Data dir/key cache are created
   uniquely for CF id (CASSANDRA-5202)
 * New counters implementation (CASSANDRA-6504)
 * Replace UnsortedColumns, EmptyColumns, TreeMapBackedSortedColumns with new
   ArrayBackedSortedColumns (CASSANDRA-6630, CASSANDRA-6662, CASSANDRA-6690)
 * Add option to use row cache with a given amount of rows (CASSANDRA-5357)
 * Avoid repairing already repaired data (CASSANDRA-5351)
 * Reject counter updates with USING TTL/TIMESTAMP (CASSANDRA-6649)
 * Replace index_interval with min/max_index_interval (CASSANDRA-6379)
 * Lift limitation that order by columns must be selected for IN queries (CASSANDRA-4911)


2.0.5
 * Reduce garbage generated by bloom filter lookups (CASSANDRA-6609)
 * Add ks.cf names to tombstone logging (CASSANDRA-6597)
 * Use LOCAL_QUORUM for LWT operations at LOCAL_SERIAL (CASSANDRA-6495)
 * Wait for gossip to settle before accepting client connections (CASSANDRA-4288)
 * Delete unfinished compaction incrementally (CASSANDRA-6086)
 * Allow specifying custom secondary index options in CQL3 (CASSANDRA-6480)
 * Improve replica pinning for cache efficiency in DES (CASSANDRA-6485)
 * Fix LOCAL_SERIAL from thrift (CASSANDRA-6584)
 * Don't special case received counts in CAS timeout exceptions (CASSANDRA-6595)
 * Add support for 2.1 global counter shards (CASSANDRA-6505)
 * Fix NPE when streaming connection is not yet established (CASSANDRA-6210)
 * Avoid rare duplicate read repair triggering (CASSANDRA-6606)
 * Fix paging discardFirst (CASSANDRA-6555)
 * Fix ArrayIndexOutOfBoundsException in 2ndary index query (CASSANDRA-6470)
 * Release sstables upon rebuilding 2i (CASSANDRA-6635)
 * Add AbstractCompactionStrategy.startup() method (CASSANDRA-6637)
 * SSTableScanner may skip rows during cleanup (CASSANDRA-6638)
 * sstables from stalled repair sessions can resurrect deleted data (CASSANDRA-6503)
 * Switch stress to use ITransportFactory (CASSANDRA-6641)
 * Fix IllegalArgumentException during prepare (CASSANDRA-6592)
 * Fix possible loss of 2ndary index entries during compaction (CASSANDRA-6517)
 * Fix direct Memory on architectures that do not support unaligned long access
   (CASSANDRA-6628)
 * Let scrub optionally skip broken counter partitions (CASSANDRA-5930)
Merged from 1.2:
 * fsync compression metadata (CASSANDRA-6531)
 * Validate CF existence on execution for prepared statement (CASSANDRA-6535)
 * Add ability to throttle batchlog replay (CASSANDRA-6550)
 * Fix executing LOCAL_QUORUM with SimpleStrategy (CASSANDRA-6545)
 * Avoid StackOverflow when using large IN queries (CASSANDRA-6567)
 * Nodetool upgradesstables includes secondary indexes (CASSANDRA-6598)
 * Paginate batchlog replay (CASSANDRA-6569)
 * skip blocking on streaming during drain (CASSANDRA-6603)
 * Improve error message when schema doesn't match loaded sstable (CASSANDRA-6262)
 * Add properties to adjust FD initial value and max interval (CASSANDRA-4375)
 * Fix preparing with batch and delete from collection (CASSANDRA-6607)
 * Fix ABSC reverse iterator's remove() method (CASSANDRA-6629)
 * Handle host ID conflicts properly (CASSANDRA-6615)
 * Move handling of migration event source to solve bootstrap race. (CASSANDRA-6648)
 * Make sure compaction throughput value doesn't overflow with int math (CASSANDRA-6647)


2.0.4
 * Allow removing snapshots of no-longer-existing CFs (CASSANDRA-6418)
 * add StorageService.stopDaemon() (CASSANDRA-4268)
 * add IRE for invalid CF supplied to get_count (CASSANDRA-5701)
 * add client encryption support to sstableloader (CASSANDRA-6378)
 * Fix accept() loop for SSL sockets post-shutdown (CASSANDRA-6468)
 * Fix size-tiered compaction in LCS L0 (CASSANDRA-6496)
 * Fix assertion failure in filterColdSSTables (CASSANDRA-6483)
 * Fix row tombstones in larger-than-memory compactions (CASSANDRA-6008)
 * Fix cleanup ClassCastException (CASSANDRA-6462)
 * Reduce gossip memory use by interning VersionedValue strings (CASSANDRA-6410)
 * Allow specifying datacenters to participate in a repair (CASSANDRA-6218)
 * Fix divide-by-zero in PCI (CASSANDRA-6403)
 * Fix setting last compacted key in the wrong level for LCS (CASSANDRA-6284)
 * Add millisecond precision formats to the timestamp parser (CASSANDRA-6395)
 * Expose a total memtable size metric for a CF (CASSANDRA-6391)
 * cqlsh: handle symlinks properly (CASSANDRA-6425)
 * Fix potential infinite loop when paging query with IN (CASSANDRA-6464)
 * Fix assertion error in AbstractQueryPager.discardFirst (CASSANDRA-6447)
 * Fix streaming older SSTable yields unnecessary tombstones (CASSANDRA-6527)
Merged from 1.2:
 * Improved error message on bad properties in DDL queries (CASSANDRA-6453)
 * Randomize batchlog candidates selection (CASSANDRA-6481)
 * Fix thundering herd on endpoint cache invalidation (CASSANDRA-6345, 6485)
 * Improve batchlog write performance with vnodes (CASSANDRA-6488)
 * cqlsh: quote single quotes in strings inside collections (CASSANDRA-6172)
 * Improve gossip performance for typical messages (CASSANDRA-6409)
 * Throw IRE if a prepared statement has more markers than supported 
   (CASSANDRA-5598)
 * Expose Thread metrics for the native protocol server (CASSANDRA-6234)
 * Change snapshot response message verb to INTERNAL to avoid dropping it 
   (CASSANDRA-6415)
 * Warn when collection read has > 65K elements (CASSANDRA-5428)
 * Fix cache persistence when both row and key cache are enabled 
   (CASSANDRA-6413)
 * (Hadoop) add describe_local_ring (CASSANDRA-6268)
 * Fix handling of concurrent directory creation failure (CASSANDRA-6459)
 * Allow executing CREATE statements multiple times (CASSANDRA-6471)
 * Don't send confusing info with timeouts (CASSANDRA-6491)
 * Don't resubmit counter mutation runnables internally (CASSANDRA-6427)
 * Don't drop local mutations without a hint (CASSANDRA-6510)
 * Don't allow null max_hint_window_in_ms (CASSANDRA-6419)
 * Validate SliceRange start and finish lengths (CASSANDRA-6521)


2.0.3
 * Fix FD leak on slice read path (CASSANDRA-6275)
 * Cancel read meter task when closing SSTR (CASSANDRA-6358)
 * free off-heap IndexSummary during bulk (CASSANDRA-6359)
 * Recover from IOException in accept() thread (CASSANDRA-6349)
 * Improve Gossip tolerance of abnormally slow tasks (CASSANDRA-6338)
 * Fix trying to hint timed out counter writes (CASSANDRA-6322)
 * Allow restoring specific columnfamilies from archived CL (CASSANDRA-4809)
 * Avoid flushing compaction_history after each operation (CASSANDRA-6287)
 * Fix repair assertion error when tombstones expire (CASSANDRA-6277)
 * Skip loading corrupt key cache (CASSANDRA-6260)
 * Fixes for compacting larger-than-memory rows (CASSANDRA-6274)
 * Compact hottest sstables first and optionally omit coldest from
   compaction entirely (CASSANDRA-6109)
 * Fix modifying column_metadata from thrift (CASSANDRA-6182)
 * cqlsh: fix LIST USERS output (CASSANDRA-6242)
 * Add IRequestSink interface (CASSANDRA-6248)
 * Update memtable size while flushing (CASSANDRA-6249)
 * Provide hooks around CQL2/CQL3 statement execution (CASSANDRA-6252)
 * Require Permission.SELECT for CAS updates (CASSANDRA-6247)
 * New CQL-aware SSTableWriter (CASSANDRA-5894)
 * Reject CAS operation when the protocol v1 is used (CASSANDRA-6270)
 * Correctly throw error when frame too large (CASSANDRA-5981)
 * Fix serialization bug in PagedRange with 2ndary indexes (CASSANDRA-6299)
 * Fix CQL3 table validation in Thrift (CASSANDRA-6140)
 * Fix bug missing results with IN clauses (CASSANDRA-6327)
 * Fix paging with reversed slices (CASSANDRA-6343)
 * Set minTimestamp correctly to be able to drop expired sstables (CASSANDRA-6337)
 * Support NaN and Infinity as float literals (CASSANDRA-6003)
 * Remove RF from nodetool ring output (CASSANDRA-6289)
 * Fix attempting to flush empty rows (CASSANDRA-6374)
 * Fix potential out of bounds exception when paging (CASSANDRA-6333)
Merged from 1.2:
 * Optimize FD phi calculation (CASSANDRA-6386)
 * Improve initial FD phi estimate when starting up (CASSANDRA-6385)
 * Don't list CQL3 table in CLI describe even if named explicitely 
   (CASSANDRA-5750)
 * Invalidate row cache when dropping CF (CASSANDRA-6351)
 * add non-jamm path for cached statements (CASSANDRA-6293)
 * (Hadoop) Require CFRR batchSize to be at least 2 (CASSANDRA-6114)
 * Fix altering column types (CASSANDRA-6185)
 * cqlsh: fix CREATE/ALTER WITH completion (CASSANDRA-6196)
 * add windows bat files for shell commands (CASSANDRA-6145)
 * Fix potential stack overflow during range tombstones insertion (CASSANDRA-6181)
 * (Hadoop) Make LOCAL_ONE the default consistency level (CASSANDRA-6214)
 * Require logging in for Thrift CQL2/3 statement preparation (CASSANDRA-6254)
 * restrict max_num_tokens to 1536 (CASSANDRA-6267)
 * Nodetool gets default JMX port from cassandra-env.sh (CASSANDRA-6273)
 * make calculatePendingRanges asynchronous (CASSANDRA-6244)
 * Remove blocking flushes in gossip thread (CASSANDRA-6297)
 * Fix potential socket leak in connectionpool creation (CASSANDRA-6308)
 * Allow LOCAL_ONE/LOCAL_QUORUM to work with SimpleStrategy (CASSANDRA-6238)
 * cqlsh: handle 'null' as session duration (CASSANDRA-6317)
 * Fix json2sstable handling of range tombstones (CASSANDRA-6316)
 * Fix missing one row in reverse query (CASSANDRA-6330)
 * Fix reading expired row value from row cache (CASSANDRA-6325)
 * Fix AssertionError when doing set element deletion (CASSANDRA-6341)
 * Make CL code for the native protocol match the one in C* 2.0
   (CASSANDRA-6347)
 * Disallow altering CQL3 table from thrift (CASSANDRA-6370)
 * Fix size computation of prepared statement (CASSANDRA-6369)


2.0.2
 * Update FailureDetector to use nanontime (CASSANDRA-4925)
 * Fix FileCacheService regressions (CASSANDRA-6149)
 * Never return WriteTimeout for CL.ANY (CASSANDRA-6132)
 * Fix race conditions in bulk loader (CASSANDRA-6129)
 * Add configurable metrics reporting (CASSANDRA-4430)
 * drop queries exceeding a configurable number of tombstones (CASSANDRA-6117)
 * Track and persist sstable read activity (CASSANDRA-5515)
 * Fixes for speculative retry (CASSANDRA-5932, CASSANDRA-6194)
 * Improve memory usage of metadata min/max column names (CASSANDRA-6077)
 * Fix thrift validation refusing row markers on CQL3 tables (CASSANDRA-6081)
 * Fix insertion of collections with CAS (CASSANDRA-6069)
 * Correctly send metadata on SELECT COUNT (CASSANDRA-6080)
 * Track clients' remote addresses in ClientState (CASSANDRA-6070)
 * Create snapshot dir if it does not exist when migrating
   leveled manifest (CASSANDRA-6093)
 * make sequential nodetool repair the default (CASSANDRA-5950)
 * Add more hooks for compaction strategy implementations (CASSANDRA-6111)
 * Fix potential NPE on composite 2ndary indexes (CASSANDRA-6098)
 * Delete can potentially be skipped in batch (CASSANDRA-6115)
 * Allow alter keyspace on system_traces (CASSANDRA-6016)
 * Disallow empty column names in cql (CASSANDRA-6136)
 * Use Java7 file-handling APIs and fix file moving on Windows (CASSANDRA-5383)
 * Save compaction history to system keyspace (CASSANDRA-5078)
 * Fix NPE if StorageService.getOperationMode() is executed before full startup (CASSANDRA-6166)
 * CQL3: support pre-epoch longs for TimestampType (CASSANDRA-6212)
 * Add reloadtriggers command to nodetool (CASSANDRA-4949)
 * cqlsh: ignore empty 'value alias' in DESCRIBE (CASSANDRA-6139)
 * Fix sstable loader (CASSANDRA-6205)
 * Reject bootstrapping if the node already exists in gossip (CASSANDRA-5571)
 * Fix NPE while loading paxos state (CASSANDRA-6211)
 * cqlsh: add SHOW SESSION <tracing-session> command (CASSANDRA-6228)
 * Reject bootstrapping if the node already exists in gossip (CASSANDRA-5571)
 * Fix NPE while loading paxos state (CASSANDRA-6211)
 * cqlsh: add SHOW SESSION <tracing-session> command (CASSANDRA-6228)
Merged from 1.2:
 * (Hadoop) Require CFRR batchSize to be at least 2 (CASSANDRA-6114)
 * Add a warning for small LCS sstable size (CASSANDRA-6191)
 * Add ability to list specific KS/CF combinations in nodetool cfstats (CASSANDRA-4191)
 * Mark CF clean if a mutation raced the drop and got it marked dirty (CASSANDRA-5946)
 * Add a LOCAL_ONE consistency level (CASSANDRA-6202)
 * Limit CQL prepared statement cache by size instead of count (CASSANDRA-6107)
 * Tracing should log write failure rather than raw exceptions (CASSANDRA-6133)
 * lock access to TM.endpointToHostIdMap (CASSANDRA-6103)
 * Allow estimated memtable size to exceed slab allocator size (CASSANDRA-6078)
 * Start MeteredFlusher earlier to prevent OOM during CL replay (CASSANDRA-6087)
 * Avoid sending Truncate command to fat clients (CASSANDRA-6088)
 * Allow cache-keys-to-save to be set at runtime (CASSANDRA-5980)
 * Allow where clause conditions to be in parenthesis (CASSANDRA-6037)
 * Do not open non-ssl storage port if encryption option is all (CASSANDRA-3916)
 * Move batchlog replay to its own executor (CASSANDRA-6079)
 * Add tombstone debug threshold and histogram (CASSANDRA-6042, 6057)
 * Enable tcp keepalive on incoming connections (CASSANDRA-4053)
 * Fix fat client schema pull NPE (CASSANDRA-6089)
 * Fix memtable flushing for indexed tables (CASSANDRA-6112)
 * Fix skipping columns with multiple slices (CASSANDRA-6119)
 * Expose connected thrift + native client counts (CASSANDRA-5084)
 * Optimize auth setup (CASSANDRA-6122)
 * Trace index selection (CASSANDRA-6001)
 * Update sstablesPerReadHistogram to use biased sampling (CASSANDRA-6164)
 * Log UnknownColumnfamilyException when closing socket (CASSANDRA-5725)
 * Properly error out on CREATE INDEX for counters table (CASSANDRA-6160)
 * Handle JMX notification failure for repair (CASSANDRA-6097)
 * (Hadoop) Fetch no more than 128 splits in parallel (CASSANDRA-6169)
 * stress: add username/password authentication support (CASSANDRA-6068)
 * Fix indexed queries with row cache enabled on parent table (CASSANDRA-5732)
 * Fix compaction race during columnfamily drop (CASSANDRA-5957)
 * Fix validation of empty column names for compact tables (CASSANDRA-6152)
 * Skip replaying mutations that pass CRC but fail to deserialize (CASSANDRA-6183)
 * Rework token replacement to use replace_address (CASSANDRA-5916)
 * Fix altering column types (CASSANDRA-6185)
 * cqlsh: fix CREATE/ALTER WITH completion (CASSANDRA-6196)
 * Fix altering column types (CASSANDRA-6185)
 * cqlsh: fix CREATE/ALTER WITH completion (CASSANDRA-6196)
 * add windows bat files for shell commands (CASSANDRA-6145)
 * Fix potential stack overflow during range tombstones insertion (CASSANDRA-6181)
 * (Hadoop) Make LOCAL_ONE the default consistency level (CASSANDRA-6214)


2.0.1
 * Fix bug that could allow reading deleted data temporarily (CASSANDRA-6025)
 * Improve memory use defaults (CASSANDRA-6059)
 * Make ThriftServer more easlly extensible (CASSANDRA-6058)
 * Remove Hadoop dependency from ITransportFactory (CASSANDRA-6062)
 * add file_cache_size_in_mb setting (CASSANDRA-5661)
 * Improve error message when yaml contains invalid properties (CASSANDRA-5958)
 * Improve leveled compaction's ability to find non-overlapping L0 compactions
   to work on concurrently (CASSANDRA-5921)
 * Notify indexer of columns shadowed by range tombstones (CASSANDRA-5614)
 * Log Merkle tree stats (CASSANDRA-2698)
 * Switch from crc32 to adler32 for compressed sstable checksums (CASSANDRA-5862)
 * Improve offheap memcpy performance (CASSANDRA-5884)
 * Use a range aware scanner for cleanup (CASSANDRA-2524)
 * Cleanup doesn't need to inspect sstables that contain only local data
   (CASSANDRA-5722)
 * Add ability for CQL3 to list partition keys (CASSANDRA-4536)
 * Improve native protocol serialization (CASSANDRA-5664)
 * Upgrade Thrift to 0.9.1 (CASSANDRA-5923)
 * Require superuser status for adding triggers (CASSANDRA-5963)
 * Make standalone scrubber handle old and new style leveled manifest
   (CASSANDRA-6005)
 * Fix paxos bugs (CASSANDRA-6012, 6013, 6023)
 * Fix paged ranges with multiple replicas (CASSANDRA-6004)
 * Fix potential AssertionError during tracing (CASSANDRA-6041)
 * Fix NPE in sstablesplit (CASSANDRA-6027)
 * Migrate pre-2.0 key/value/column aliases to system.schema_columns
   (CASSANDRA-6009)
 * Paging filter empty rows too agressively (CASSANDRA-6040)
 * Support variadic parameters for IN clauses (CASSANDRA-4210)
 * cqlsh: return the result of CAS writes (CASSANDRA-5796)
 * Fix validation of IN clauses with 2ndary indexes (CASSANDRA-6050)
 * Support named bind variables in CQL (CASSANDRA-6033)
Merged from 1.2:
 * Allow cache-keys-to-save to be set at runtime (CASSANDRA-5980)
 * Avoid second-guessing out-of-space state (CASSANDRA-5605)
 * Tuning knobs for dealing with large blobs and many CFs (CASSANDRA-5982)
 * (Hadoop) Fix CQLRW for thrift tables (CASSANDRA-6002)
 * Fix possible divide-by-zero in HHOM (CASSANDRA-5990)
 * Allow local batchlog writes for CL.ANY (CASSANDRA-5967)
 * Upgrade metrics-core to version 2.2.0 (CASSANDRA-5947)
 * Add snitch, schema version, cluster, partitioner to JMX (CASSANDRA-5881)
 * Fix CqlRecordWriter with composite keys (CASSANDRA-5949)
 * Add snitch, schema version, cluster, partitioner to JMX (CASSANDRA-5881)
 * Allow disabling SlabAllocator (CASSANDRA-5935)
 * Make user-defined compaction JMX blocking (CASSANDRA-4952)
 * Fix streaming does not transfer wrapped range (CASSANDRA-5948)
 * Fix loading index summary containing empty key (CASSANDRA-5965)
 * Correctly handle limits in CompositesSearcher (CASSANDRA-5975)
 * Pig: handle CQL collections (CASSANDRA-5867)
 * Pass the updated cf to the PRSI index() method (CASSANDRA-5999)
 * Allow empty CQL3 batches (as no-op) (CASSANDRA-5994)
 * Support null in CQL3 functions (CASSANDRA-5910)
 * Replace the deprecated MapMaker with CacheLoader (CASSANDRA-6007)
 * Add SSTableDeletingNotification to DataTracker (CASSANDRA-6010)
 * Fix snapshots in use get deleted during snapshot repair (CASSANDRA-6011)
 * Move hints and exception count to o.a.c.metrics (CASSANDRA-6017)
 * Fix memory leak in snapshot repair (CASSANDRA-6047)
 * Fix sstable2sjon for CQL3 tables (CASSANDRA-5852)


2.0.0
 * Fix thrift validation when inserting into CQL3 tables (CASSANDRA-5138)
 * Fix periodic memtable flushing behavior with clean memtables (CASSANDRA-5931)
 * Fix dateOf() function for pre-2.0 timestamp columns (CASSANDRA-5928)
 * Fix SSTable unintentionally loads BF when opened for batch (CASSANDRA-5938)
 * Add stream session progress to JMX (CASSANDRA-4757)
 * Fix NPE during CAS operation (CASSANDRA-5925)
Merged from 1.2:
 * Fix getBloomFilterDiskSpaceUsed for AlwaysPresentFilter (CASSANDRA-5900)
 * Don't announce schema version until we've loaded the changes locally
   (CASSANDRA-5904)
 * Fix to support off heap bloom filters size greater than 2 GB (CASSANDRA-5903)
 * Properly handle parsing huge map and set literals (CASSANDRA-5893)


2.0.0-rc2
 * enable vnodes by default (CASSANDRA-5869)
 * fix CAS contention timeout (CASSANDRA-5830)
 * fix HsHa to respect max frame size (CASSANDRA-4573)
 * Fix (some) 2i on composite components omissions (CASSANDRA-5851)
 * cqlsh: add DESCRIBE FULL SCHEMA variant (CASSANDRA-5880)
Merged from 1.2:
 * Correctly validate sparse composite cells in scrub (CASSANDRA-5855)
 * Add KeyCacheHitRate metric to CF metrics (CASSANDRA-5868)
 * cqlsh: add support for multiline comments (CASSANDRA-5798)
 * Handle CQL3 SELECT duplicate IN restrictions on clustering columns
   (CASSANDRA-5856)


2.0.0-rc1
 * improve DecimalSerializer performance (CASSANDRA-5837)
 * fix potential spurious wakeup in AsyncOneResponse (CASSANDRA-5690)
 * fix schema-related trigger issues (CASSANDRA-5774)
 * Better validation when accessing CQL3 table from thrift (CASSANDRA-5138)
 * Fix assertion error during repair (CASSANDRA-5801)
 * Fix range tombstone bug (CASSANDRA-5805)
 * DC-local CAS (CASSANDRA-5797)
 * Add a native_protocol_version column to the system.local table (CASSANRDA-5819)
 * Use index_interval from cassandra.yaml when upgraded (CASSANDRA-5822)
 * Fix buffer underflow on socket close (CASSANDRA-5792)
Merged from 1.2:
 * Fix reading DeletionTime from 1.1-format sstables (CASSANDRA-5814)
 * cqlsh: add collections support to COPY (CASSANDRA-5698)
 * retry important messages for any IOException (CASSANDRA-5804)
 * Allow empty IN relations in SELECT/UPDATE/DELETE statements (CASSANDRA-5626)
 * cqlsh: fix crashing on Windows due to libedit detection (CASSANDRA-5812)
 * fix bulk-loading compressed sstables (CASSANDRA-5820)
 * (Hadoop) fix quoting in CqlPagingRecordReader and CqlRecordWriter 
   (CASSANDRA-5824)
 * update default LCS sstable size to 160MB (CASSANDRA-5727)
 * Allow compacting 2Is via nodetool (CASSANDRA-5670)
 * Hex-encode non-String keys in OPP (CASSANDRA-5793)
 * nodetool history logging (CASSANDRA-5823)
 * (Hadoop) fix support for Thrift tables in CqlPagingRecordReader 
   (CASSANDRA-5752)
 * add "all time blocked" to StatusLogger output (CASSANDRA-5825)
 * Future-proof inter-major-version schema migrations (CASSANDRA-5845)
 * (Hadoop) add CqlPagingRecordReader support for ReversedType in Thrift table
   (CASSANDRA-5718)
 * Add -no-snapshot option to scrub (CASSANDRA-5891)
 * Fix to support off heap bloom filters size greater than 2 GB (CASSANDRA-5903)
 * Properly handle parsing huge map and set literals (CASSANDRA-5893)
 * Fix LCS L0 compaction may overlap in L1 (CASSANDRA-5907)
 * New sstablesplit tool to split large sstables offline (CASSANDRA-4766)
 * Fix potential deadlock in native protocol server (CASSANDRA-5926)
 * Disallow incompatible type change in CQL3 (CASSANDRA-5882)
Merged from 1.1:
 * Correctly validate sparse composite cells in scrub (CASSANDRA-5855)


2.0.0-beta2
 * Replace countPendingHints with Hints Created metric (CASSANDRA-5746)
 * Allow nodetool with no args, and with help to run without a server (CASSANDRA-5734)
 * Cleanup AbstractType/TypeSerializer classes (CASSANDRA-5744)
 * Remove unimplemented cli option schema-mwt (CASSANDRA-5754)
 * Support range tombstones in thrift (CASSANDRA-5435)
 * Normalize table-manipulating CQL3 statements' class names (CASSANDRA-5759)
 * cqlsh: add missing table options to DESCRIBE output (CASSANDRA-5749)
 * Fix assertion error during repair (CASSANDRA-5757)
 * Fix bulkloader (CASSANDRA-5542)
 * Add LZ4 compression to the native protocol (CASSANDRA-5765)
 * Fix bugs in the native protocol v2 (CASSANDRA-5770)
 * CAS on 'primary key only' table (CASSANDRA-5715)
 * Support streaming SSTables of old versions (CASSANDRA-5772)
 * Always respect protocol version in native protocol (CASSANDRA-5778)
 * Fix ConcurrentModificationException during streaming (CASSANDRA-5782)
 * Update deletion timestamp in Commit#updatesWithPaxosTime (CASSANDRA-5787)
 * Thrift cas() method crashes if input columns are not sorted (CASSANDRA-5786)
 * Order columns names correctly when querying for CAS (CASSANDRA-5788)
 * Fix streaming retry (CASSANDRA-5775)
Merged from 1.2:
 * if no seeds can be a reached a node won't start in a ring by itself (CASSANDRA-5768)
 * add cassandra.unsafesystem property (CASSANDRA-5704)
 * (Hadoop) quote identifiers in CqlPagingRecordReader (CASSANDRA-5763)
 * Add replace_node functionality for vnodes (CASSANDRA-5337)
 * Add timeout events to query traces (CASSANDRA-5520)
 * Fix serialization of the LEFT gossip value (CASSANDRA-5696)
 * Pig: support for cql3 tables (CASSANDRA-5234)
 * cqlsh: Don't show 'null' in place of empty values (CASSANDRA-5675)
 * Race condition in detecting version on a mixed 1.1/1.2 cluster
   (CASSANDRA-5692)
 * Fix skipping range tombstones with reverse queries (CASSANDRA-5712)
 * Expire entries out of ThriftSessionManager (CASSANDRA-5719)
 * Don't keep ancestor information in memory (CASSANDRA-5342)
 * cqlsh: fix handling of semicolons inside BATCH queries (CASSANDRA-5697)
 * Expose native protocol server status in nodetool info (CASSANDRA-5735)
 * Fix pathetic performance of range tombstones (CASSANDRA-5677)
 * Fix querying with an empty (impossible) range (CASSANDRA-5573)
 * cqlsh: handle CUSTOM 2i in DESCRIBE output (CASSANDRA-5760)
 * Fix minor bug in Range.intersects(Bound) (CASSANDRA-5771)
 * cqlsh: handle disabled compression in DESCRIBE output (CASSANDRA-5766)
 * Ensure all UP events are notified on the native protocol (CASSANDRA-5769)
 * Fix formatting of sstable2json with multiple -k arguments (CASSANDRA-5781)
 * Don't rely on row marker for queries in general to hide lost markers
   after TTL expires (CASSANDRA-5762)
 * Sort nodetool help output (CASSANDRA-5776)
 * Fix column expiring during 2 phases compaction (CASSANDRA-5799)
 * now() is being rejected in INSERTs when inside collections (CASSANDRA-5795)


2.0.0-beta1
 * Add support for indexing clustered columns (CASSANDRA-5125)
 * Removed on-heap row cache (CASSANDRA-5348)
 * use nanotime consistently for node-local timeouts (CASSANDRA-5581)
 * Avoid unnecessary second pass on name-based queries (CASSANDRA-5577)
 * Experimental triggers (CASSANDRA-1311)
 * JEMalloc support for off-heap allocation (CASSANDRA-3997)
 * Single-pass compaction (CASSANDRA-4180)
 * Removed token range bisection (CASSANDRA-5518)
 * Removed compatibility with pre-1.2.5 sstables and network messages
   (CASSANDRA-5511)
 * removed PBSPredictor (CASSANDRA-5455)
 * CAS support (CASSANDRA-5062, 5441, 5442, 5443, 5619, 5667)
 * Leveled compaction performs size-tiered compactions in L0 
   (CASSANDRA-5371, 5439)
 * Add yaml network topology snitch for mixed ec2/other envs (CASSANDRA-5339)
 * Log when a node is down longer than the hint window (CASSANDRA-4554)
 * Optimize tombstone creation for ExpiringColumns (CASSANDRA-4917)
 * Improve LeveledScanner work estimation (CASSANDRA-5250, 5407)
 * Replace compaction lock with runWithCompactionsDisabled (CASSANDRA-3430)
 * Change Message IDs to ints (CASSANDRA-5307)
 * Move sstable level information into the Stats component, removing the
   need for a separate Manifest file (CASSANDRA-4872)
 * avoid serializing to byte[] on commitlog append (CASSANDRA-5199)
 * make index_interval configurable per columnfamily (CASSANDRA-3961, CASSANDRA-5650)
 * add default_time_to_live (CASSANDRA-3974)
 * add memtable_flush_period_in_ms (CASSANDRA-4237)
 * replace supercolumns internally by composites (CASSANDRA-3237, 5123)
 * upgrade thrift to 0.9.0 (CASSANDRA-3719)
 * drop unnecessary keyspace parameter from user-defined compaction API 
   (CASSANDRA-5139)
 * more robust solution to incomplete compactions + counters (CASSANDRA-5151)
 * Change order of directory searching for c*.in.sh (CASSANDRA-3983)
 * Add tool to reset SSTable compaction level for LCS (CASSANDRA-5271)
 * Allow custom configuration loader (CASSANDRA-5045)
 * Remove memory emergency pressure valve logic (CASSANDRA-3534)
 * Reduce request latency with eager retry (CASSANDRA-4705)
 * cqlsh: Remove ASSUME command (CASSANDRA-5331)
 * Rebuild BF when loading sstables if bloom_filter_fp_chance
   has changed since compaction (CASSANDRA-5015)
 * remove row-level bloom filters (CASSANDRA-4885)
 * Change Kernel Page Cache skipping into row preheating (disabled by default)
   (CASSANDRA-4937)
 * Improve repair by deciding on a gcBefore before sending
   out TreeRequests (CASSANDRA-4932)
 * Add an official way to disable compactions (CASSANDRA-5074)
 * Reenable ALTER TABLE DROP with new semantics (CASSANDRA-3919)
 * Add binary protocol versioning (CASSANDRA-5436)
 * Swap THshaServer for TThreadedSelectorServer (CASSANDRA-5530)
 * Add alias support to SELECT statement (CASSANDRA-5075)
 * Don't create empty RowMutations in CommitLogReplayer (CASSANDRA-5541)
 * Use range tombstones when dropping cfs/columns from schema (CASSANDRA-5579)
 * cqlsh: drop CQL2/CQL3-beta support (CASSANDRA-5585)
 * Track max/min column names in sstables to be able to optimize slice
   queries (CASSANDRA-5514, CASSANDRA-5595, CASSANDRA-5600)
 * Binary protocol: allow batching already prepared statements (CASSANDRA-4693)
 * Allow preparing timestamp, ttl and limit in CQL3 queries (CASSANDRA-4450)
 * Support native link w/o JNA in Java7 (CASSANDRA-3734)
 * Use SASL authentication in binary protocol v2 (CASSANDRA-5545)
 * Replace Thrift HsHa with LMAX Disruptor based implementation (CASSANDRA-5582)
 * cqlsh: Add row count to SELECT output (CASSANDRA-5636)
 * Include a timestamp with all read commands to determine column expiration
   (CASSANDRA-5149)
 * Streaming 2.0 (CASSANDRA-5286, 5699)
 * Conditional create/drop ks/table/index statements in CQL3 (CASSANDRA-2737)
 * more pre-table creation property validation (CASSANDRA-5693)
 * Redesign repair messages (CASSANDRA-5426)
 * Fix ALTER RENAME post-5125 (CASSANDRA-5702)
 * Disallow renaming a 2ndary indexed column (CASSANDRA-5705)
 * Rename Table to Keyspace (CASSANDRA-5613)
 * Ensure changing column_index_size_in_kb on different nodes don't corrupt the
   sstable (CASSANDRA-5454)
 * Move resultset type information into prepare, not execute (CASSANDRA-5649)
 * Auto paging in binary protocol (CASSANDRA-4415, 5714)
 * Don't tie client side use of AbstractType to JDBC (CASSANDRA-4495)
 * Adds new TimestampType to replace DateType (CASSANDRA-5723, CASSANDRA-5729)
Merged from 1.2:
 * make starting native protocol server idempotent (CASSANDRA-5728)
 * Fix loading key cache when a saved entry is no longer valid (CASSANDRA-5706)
 * Fix serialization of the LEFT gossip value (CASSANDRA-5696)
 * cqlsh: Don't show 'null' in place of empty values (CASSANDRA-5675)
 * Race condition in detecting version on a mixed 1.1/1.2 cluster
   (CASSANDRA-5692)
 * Fix skipping range tombstones with reverse queries (CASSANDRA-5712)
 * Expire entries out of ThriftSessionManager (CASSANRDA-5719)
 * Don't keep ancestor information in memory (CASSANDRA-5342)
 * cqlsh: fix handling of semicolons inside BATCH queries (CASSANDRA-5697)


1.2.6
 * Fix tracing when operation completes before all responses arrive 
   (CASSANDRA-5668)
 * Fix cross-DC mutation forwarding (CASSANDRA-5632)
 * Reduce SSTableLoader memory usage (CASSANDRA-5555)
 * Scale hinted_handoff_throttle_in_kb to cluster size (CASSANDRA-5272)
 * (Hadoop) Add CQL3 input/output formats (CASSANDRA-4421, 5622)
 * (Hadoop) Fix InputKeyRange in CFIF (CASSANDRA-5536)
 * Fix dealing with ridiculously large max sstable sizes in LCS (CASSANDRA-5589)
 * Ignore pre-truncate hints (CASSANDRA-4655)
 * Move System.exit on OOM into a separate thread (CASSANDRA-5273)
 * Write row markers when serializing schema (CASSANDRA-5572)
 * Check only SSTables for the requested range when streaming (CASSANDRA-5569)
 * Improve batchlog replay behavior and hint ttl handling (CASSANDRA-5314)
 * Exclude localTimestamp from validation for tombstones (CASSANDRA-5398)
 * cqlsh: add custom prompt support (CASSANDRA-5539)
 * Reuse prepared statements in hot auth queries (CASSANDRA-5594)
 * cqlsh: add vertical output option (see EXPAND) (CASSANDRA-5597)
 * Add a rate limit option to stress (CASSANDRA-5004)
 * have BulkLoader ignore snapshots directories (CASSANDRA-5587) 
 * fix SnitchProperties logging context (CASSANDRA-5602)
 * Expose whether jna is enabled and memory is locked via JMX (CASSANDRA-5508)
 * cqlsh: fix COPY FROM with ReversedType (CASSANDRA-5610)
 * Allow creating CUSTOM indexes on collections (CASSANDRA-5615)
 * Evaluate now() function at execution time (CASSANDRA-5616)
 * Expose detailed read repair metrics (CASSANDRA-5618)
 * Correct blob literal + ReversedType parsing (CASSANDRA-5629)
 * Allow GPFS to prefer the internal IP like EC2MRS (CASSANDRA-5630)
 * fix help text for -tspw cassandra-cli (CASSANDRA-5643)
 * don't throw away initial causes exceptions for internode encryption issues 
   (CASSANDRA-5644)
 * Fix message spelling errors for cql select statements (CASSANDRA-5647)
 * Suppress custom exceptions thru jmx (CASSANDRA-5652)
 * Update CREATE CUSTOM INDEX syntax (CASSANDRA-5639)
 * Fix PermissionDetails.equals() method (CASSANDRA-5655)
 * Never allow partition key ranges in CQL3 without token() (CASSANDRA-5666)
 * Gossiper incorrectly drops AppState for an upgrading node (CASSANDRA-5660)
 * Connection thrashing during multi-region ec2 during upgrade, due to 
   messaging version (CASSANDRA-5669)
 * Avoid over reconnecting in EC2MRS (CASSANDRA-5678)
 * Fix ReadResponseSerializer.serializedSize() for digest reads (CASSANDRA-5476)
 * allow sstable2json on 2i CFs (CASSANDRA-5694)
Merged from 1.1:
 * Remove buggy thrift max message length option (CASSANDRA-5529)
 * Fix NPE in Pig's widerow mode (CASSANDRA-5488)
 * Add split size parameter to Pig and disable split combination (CASSANDRA-5544)


1.2.5
 * make BytesToken.toString only return hex bytes (CASSANDRA-5566)
 * Ensure that submitBackground enqueues at least one task (CASSANDRA-5554)
 * fix 2i updates with identical values and timestamps (CASSANDRA-5540)
 * fix compaction throttling bursty-ness (CASSANDRA-4316)
 * reduce memory consumption of IndexSummary (CASSANDRA-5506)
 * remove per-row column name bloom filters (CASSANDRA-5492)
 * Include fatal errors in trace events (CASSANDRA-5447)
 * Ensure that PerRowSecondaryIndex is notified of row-level deletes
   (CASSANDRA-5445)
 * Allow empty blob literals in CQL3 (CASSANDRA-5452)
 * Fix streaming RangeTombstones at column index boundary (CASSANDRA-5418)
 * Fix preparing statements when current keyspace is not set (CASSANDRA-5468)
 * Fix SemanticVersion.isSupportedBy minor/patch handling (CASSANDRA-5496)
 * Don't provide oldCfId for post-1.1 system cfs (CASSANDRA-5490)
 * Fix primary range ignores replication strategy (CASSANDRA-5424)
 * Fix shutdown of binary protocol server (CASSANDRA-5507)
 * Fix repair -snapshot not working (CASSANDRA-5512)
 * Set isRunning flag later in binary protocol server (CASSANDRA-5467)
 * Fix use of CQL3 functions with descending clustering order (CASSANDRA-5472)
 * Disallow renaming columns one at a time for thrift table in CQL3
   (CASSANDRA-5531)
 * cqlsh: add CLUSTERING ORDER BY support to DESCRIBE (CASSANDRA-5528)
 * Add custom secondary index support to CQL3 (CASSANDRA-5484)
 * Fix repair hanging silently on unexpected error (CASSANDRA-5229)
 * Fix Ec2Snitch regression introduced by CASSANDRA-5171 (CASSANDRA-5432)
 * Add nodetool enablebackup/disablebackup (CASSANDRA-5556)
 * cqlsh: fix DESCRIBE after case insensitive USE (CASSANDRA-5567)
Merged from 1.1
 * Remove buggy thrift max message length option (CASSANDRA-5529)
 * Add retry mechanism to OTC for non-droppable_verbs (CASSANDRA-5393)
 * Use allocator information to improve memtable memory usage estimate
   (CASSANDRA-5497)
 * Fix trying to load deleted row into row cache on startup (CASSANDRA-4463)
 * fsync leveled manifest to avoid corruption (CASSANDRA-5535)
 * Fix Bound intersection computation (CASSANDRA-5551)
 * sstablescrub now respects max memory size in cassandra.in.sh (CASSANDRA-5562)


1.2.4
 * Ensure that PerRowSecondaryIndex updates see the most recent values
   (CASSANDRA-5397)
 * avoid duplicate index entries ind PrecompactedRow and 
   ParallelCompactionIterable (CASSANDRA-5395)
 * remove the index entry on oldColumn when new column is a tombstone 
   (CASSANDRA-5395)
 * Change default stream throughput from 400 to 200 mbps (CASSANDRA-5036)
 * Gossiper logs DOWN for symmetry with UP (CASSANDRA-5187)
 * Fix mixing prepared statements between keyspaces (CASSANDRA-5352)
 * Fix consistency level during bootstrap - strike 3 (CASSANDRA-5354)
 * Fix transposed arguments in AlreadyExistsException (CASSANDRA-5362)
 * Improve asynchronous hint delivery (CASSANDRA-5179)
 * Fix Guava dependency version (12.0 -> 13.0.1) for Maven (CASSANDRA-5364)
 * Validate that provided CQL3 collection value are < 64K (CASSANDRA-5355)
 * Make upgradeSSTable skip current version sstables by default (CASSANDRA-5366)
 * Optimize min/max timestamp collection (CASSANDRA-5373)
 * Invalid streamId in cql binary protocol when using invalid CL 
   (CASSANDRA-5164)
 * Fix validation for IN where clauses with collections (CASSANDRA-5376)
 * Copy resultSet on count query to avoid ConcurrentModificationException 
   (CASSANDRA-5382)
 * Correctly typecheck in CQL3 even with ReversedType (CASSANDRA-5386)
 * Fix streaming compressed files when using encryption (CASSANDRA-5391)
 * cassandra-all 1.2.0 pom missing netty dependency (CASSANDRA-5392)
 * Fix writetime/ttl functions on null values (CASSANDRA-5341)
 * Fix NPE during cql3 select with token() (CASSANDRA-5404)
 * IndexHelper.skipBloomFilters won't skip non-SHA filters (CASSANDRA-5385)
 * cqlsh: Print maps ordered by key, sort sets (CASSANDRA-5413)
 * Add null syntax support in CQL3 for inserts (CASSANDRA-3783)
 * Allow unauthenticated set_keyspace() calls (CASSANDRA-5423)
 * Fix potential incremental backups race (CASSANDRA-5410)
 * Fix prepared BATCH statements with batch-level timestamps (CASSANDRA-5415)
 * Allow overriding superuser setup delay (CASSANDRA-5430)
 * cassandra-shuffle with JMX usernames and passwords (CASSANDRA-5431)
Merged from 1.1:
 * cli: Quote ks and cf names in schema output when needed (CASSANDRA-5052)
 * Fix bad default for min/max timestamp in SSTableMetadata (CASSANDRA-5372)
 * Fix cf name extraction from manifest in Directories.migrateFile() 
   (CASSANDRA-5242)
 * Support pluggable internode authentication (CASSANDRA-5401)


1.2.3
 * add check for sstable overlap within a level on startup (CASSANDRA-5327)
 * replace ipv6 colons in jmx object names (CASSANDRA-5298, 5328)
 * Avoid allocating SSTableBoundedScanner during repair when the range does 
   not intersect the sstable (CASSANDRA-5249)
 * Don't lowercase property map keys (this breaks NTS) (CASSANDRA-5292)
 * Fix composite comparator with super columns (CASSANDRA-5287)
 * Fix insufficient validation of UPDATE queries against counter cfs
   (CASSANDRA-5300)
 * Fix PropertyFileSnitch default DC/Rack behavior (CASSANDRA-5285)
 * Handle null values when executing prepared statement (CASSANDRA-5081)
 * Add netty to pom dependencies (CASSANDRA-5181)
 * Include type arguments in Thrift CQLPreparedResult (CASSANDRA-5311)
 * Fix compaction not removing columns when bf_fp_ratio is 1 (CASSANDRA-5182)
 * cli: Warn about missing CQL3 tables in schema descriptions (CASSANDRA-5309)
 * Re-enable unknown option in replication/compaction strategies option for
   backward compatibility (CASSANDRA-4795)
 * Add binary protocol support to stress (CASSANDRA-4993)
 * cqlsh: Fix COPY FROM value quoting and null handling (CASSANDRA-5305)
 * Fix repair -pr for vnodes (CASSANDRA-5329)
 * Relax CL for auth queries for non-default users (CASSANDRA-5310)
 * Fix AssertionError during repair (CASSANDRA-5245)
 * Don't announce migrations to pre-1.2 nodes (CASSANDRA-5334)
Merged from 1.1:
 * Fix trying to load deleted row into row cache on startup (CASSANDRA-4463)
 * Update offline scrub for 1.0 -> 1.1 directory structure (CASSANDRA-5195)
 * add tmp flag to Descriptor hashcode (CASSANDRA-4021)
 * fix logging of "Found table data in data directories" when only system tables
   are present (CASSANDRA-5289)
 * cli: Add JMX authentication support (CASSANDRA-5080)
 * nodetool: ability to repair specific range (CASSANDRA-5280)
 * Fix possible assertion triggered in SliceFromReadCommand (CASSANDRA-5284)
 * cqlsh: Add inet type support on Windows (ipv4-only) (CASSANDRA-4801)
 * Fix race when initializing ColumnFamilyStore (CASSANDRA-5350)
 * Add UseTLAB JVM flag (CASSANDRA-5361)


1.2.2
 * fix potential for multiple concurrent compactions of the same sstables
   (CASSANDRA-5256)
 * avoid no-op caching of byte[] on commitlog append (CASSANDRA-5199)
 * fix symlinks under data dir not working (CASSANDRA-5185)
 * fix bug in compact storage metadata handling (CASSANDRA-5189)
 * Validate login for USE queries (CASSANDRA-5207)
 * cli: remove default username and password (CASSANDRA-5208)
 * configure populate_io_cache_on_flush per-CF (CASSANDRA-4694)
 * allow configuration of internode socket buffer (CASSANDRA-3378)
 * Make sstable directory picking blacklist-aware again (CASSANDRA-5193)
 * Correctly expire gossip states for edge cases (CASSANDRA-5216)
 * Improve handling of directory creation failures (CASSANDRA-5196)
 * Expose secondary indicies to the rest of nodetool (CASSANDRA-4464)
 * Binary protocol: avoid sending notification for 0.0.0.0 (CASSANDRA-5227)
 * add UseCondCardMark XX jvm settings on jdk 1.7 (CASSANDRA-4366)
 * CQL3 refactor to allow conversion function (CASSANDRA-5226)
 * Fix drop of sstables in some circumstance (CASSANDRA-5232)
 * Implement caching of authorization results (CASSANDRA-4295)
 * Add support for LZ4 compression (CASSANDRA-5038)
 * Fix missing columns in wide rows queries (CASSANDRA-5225)
 * Simplify auth setup and make system_auth ks alterable (CASSANDRA-5112)
 * Stop compactions from hanging during bootstrap (CASSANDRA-5244)
 * fix compressed streaming sending extra chunk (CASSANDRA-5105)
 * Add CQL3-based implementations of IAuthenticator and IAuthorizer
   (CASSANDRA-4898)
 * Fix timestamp-based tomstone removal logic (CASSANDRA-5248)
 * cli: Add JMX authentication support (CASSANDRA-5080)
 * Fix forceFlush behavior (CASSANDRA-5241)
 * cqlsh: Add username autocompletion (CASSANDRA-5231)
 * Fix CQL3 composite partition key error (CASSANDRA-5240)
 * Allow IN clause on last clustering key (CASSANDRA-5230)
Merged from 1.1:
 * fix start key/end token validation for wide row iteration (CASSANDRA-5168)
 * add ConfigHelper support for Thrift frame and max message sizes (CASSANDRA-5188)
 * fix nodetool repair not fail on node down (CASSANDRA-5203)
 * always collect tombstone hints (CASSANDRA-5068)
 * Fix error when sourcing file in cqlsh (CASSANDRA-5235)


1.2.1
 * stream undelivered hints on decommission (CASSANDRA-5128)
 * GossipingPropertyFileSnitch loads saved dc/rack info if needed (CASSANDRA-5133)
 * drain should flush system CFs too (CASSANDRA-4446)
 * add inter_dc_tcp_nodelay setting (CASSANDRA-5148)
 * re-allow wrapping ranges for start_token/end_token range pairitspwng (CASSANDRA-5106)
 * fix validation compaction of empty rows (CASSANDRA-5136)
 * nodetool methods to enable/disable hint storage/delivery (CASSANDRA-4750)
 * disallow bloom filter false positive chance of 0 (CASSANDRA-5013)
 * add threadpool size adjustment methods to JMXEnabledThreadPoolExecutor and 
   CompactionManagerMBean (CASSANDRA-5044)
 * fix hinting for dropped local writes (CASSANDRA-4753)
 * off-heap cache doesn't need mutable column container (CASSANDRA-5057)
 * apply disk_failure_policy to bad disks on initial directory creation 
   (CASSANDRA-4847)
 * Optimize name-based queries to use ArrayBackedSortedColumns (CASSANDRA-5043)
 * Fall back to old manifest if most recent is unparseable (CASSANDRA-5041)
 * pool [Compressed]RandomAccessReader objects on the partitioned read path
   (CASSANDRA-4942)
 * Add debug logging to list filenames processed by Directories.migrateFile 
   method (CASSANDRA-4939)
 * Expose black-listed directories via JMX (CASSANDRA-4848)
 * Log compaction merge counts (CASSANDRA-4894)
 * Minimize byte array allocation by AbstractData{Input,Output} (CASSANDRA-5090)
 * Add SSL support for the binary protocol (CASSANDRA-5031)
 * Allow non-schema system ks modification for shuffle to work (CASSANDRA-5097)
 * cqlsh: Add default limit to SELECT statements (CASSANDRA-4972)
 * cqlsh: fix DESCRIBE for 1.1 cfs in CQL3 (CASSANDRA-5101)
 * Correctly gossip with nodes >= 1.1.7 (CASSANDRA-5102)
 * Ensure CL guarantees on digest mismatch (CASSANDRA-5113)
 * Validate correctly selects on composite partition key (CASSANDRA-5122)
 * Fix exception when adding collection (CASSANDRA-5117)
 * Handle states for non-vnode clusters correctly (CASSANDRA-5127)
 * Refuse unrecognized replication and compaction strategy options (CASSANDRA-4795)
 * Pick the correct value validator in sstable2json for cql3 tables (CASSANDRA-5134)
 * Validate login for describe_keyspace, describe_keyspaces and set_keyspace
   (CASSANDRA-5144)
 * Fix inserting empty maps (CASSANDRA-5141)
 * Don't remove tokens from System table for node we know (CASSANDRA-5121)
 * fix streaming progress report for compresed files (CASSANDRA-5130)
 * Coverage analysis for low-CL queries (CASSANDRA-4858)
 * Stop interpreting dates as valid timeUUID value (CASSANDRA-4936)
 * Adds E notation for floating point numbers (CASSANDRA-4927)
 * Detect (and warn) unintentional use of the cql2 thrift methods when cql3 was
   intended (CASSANDRA-5172)
 * cli: Quote ks and cf names in schema output when needed (CASSANDRA-5052)
 * Fix bad default for min/max timestamp in SSTableMetadata (CASSANDRA-5372)
 * Fix cf name extraction from manifest in Directories.migrateFile() (CASSANDRA-5242)
 * Support pluggable internode authentication (CASSANDRA-5401)
 * Replace mistaken usage of commons-logging with slf4j (CASSANDRA-5464)
 * Ensure Jackson dependency matches lib (CASSANDRA-5126)
 * Expose droppable tombstone ratio stats over JMX (CASSANDRA-5159)
Merged from 1.1:
 * Simplify CompressedRandomAccessReader to work around JDK FD bug (CASSANDRA-5088)
 * Improve handling a changing target throttle rate mid-compaction (CASSANDRA-5087)
 * Pig: correctly decode row keys in widerow mode (CASSANDRA-5098)
 * nodetool repair command now prints progress (CASSANDRA-4767)
 * fix user defined compaction to run against 1.1 data directory (CASSANDRA-5118)
 * Fix CQL3 BATCH authorization caching (CASSANDRA-5145)
 * fix get_count returns incorrect value with TTL (CASSANDRA-5099)
 * better handling for mid-compaction failure (CASSANDRA-5137)
 * convert default marshallers list to map for better readability (CASSANDRA-5109)
 * fix ConcurrentModificationException in getBootstrapSource (CASSANDRA-5170)
 * fix sstable maxtimestamp for row deletes and pre-1.1.1 sstables (CASSANDRA-5153)
 * Fix thread growth on node removal (CASSANDRA-5175)
 * Make Ec2Region's datacenter name configurable (CASSANDRA-5155)


1.2.0
 * Disallow counters in collections (CASSANDRA-5082)
 * cqlsh: add unit tests (CASSANDRA-3920)
 * fix default bloom_filter_fp_chance for LeveledCompactionStrategy (CASSANDRA-5093)
Merged from 1.1:
 * add validation for get_range_slices with start_key and end_token (CASSANDRA-5089)


1.2.0-rc2
 * fix nodetool ownership display with vnodes (CASSANDRA-5065)
 * cqlsh: add DESCRIBE KEYSPACES command (CASSANDRA-5060)
 * Fix potential infinite loop when reloading CFS (CASSANDRA-5064)
 * Fix SimpleAuthorizer example (CASSANDRA-5072)
 * cqlsh: force CL.ONE for tracing and system.schema* queries (CASSANDRA-5070)
 * Includes cassandra-shuffle in the debian package (CASSANDRA-5058)
Merged from 1.1:
 * fix multithreaded compaction deadlock (CASSANDRA-4492)
 * fix temporarily missing schema after upgrade from pre-1.1.5 (CASSANDRA-5061)
 * Fix ALTER TABLE overriding compression options with defaults
   (CASSANDRA-4996, 5066)
 * fix specifying and altering crc_check_chance (CASSANDRA-5053)
 * fix Murmur3Partitioner ownership% calculation (CASSANDRA-5076)
 * Don't expire columns sooner than they should in 2ndary indexes (CASSANDRA-5079)


1.2-rc1
 * rename rpc_timeout settings to request_timeout (CASSANDRA-5027)
 * add BF with 0.1 FP to LCS by default (CASSANDRA-5029)
 * Fix preparing insert queries (CASSANDRA-5016)
 * Fix preparing queries with counter increment (CASSANDRA-5022)
 * Fix preparing updates with collections (CASSANDRA-5017)
 * Don't generate UUID based on other node address (CASSANDRA-5002)
 * Fix message when trying to alter a clustering key type (CASSANDRA-5012)
 * Update IAuthenticator to match the new IAuthorizer (CASSANDRA-5003)
 * Fix inserting only a key in CQL3 (CASSANDRA-5040)
 * Fix CQL3 token() function when used with strings (CASSANDRA-5050)
Merged from 1.1:
 * reduce log spam from invalid counter shards (CASSANDRA-5026)
 * Improve schema propagation performance (CASSANDRA-5025)
 * Fix for IndexHelper.IndexFor throws OOB Exception (CASSANDRA-5030)
 * cqlsh: make it possible to describe thrift CFs (CASSANDRA-4827)
 * cqlsh: fix timestamp formatting on some platforms (CASSANDRA-5046)


1.2-beta3
 * make consistency level configurable in cqlsh (CASSANDRA-4829)
 * fix cqlsh rendering of blob fields (CASSANDRA-4970)
 * fix cqlsh DESCRIBE command (CASSANDRA-4913)
 * save truncation position in system table (CASSANDRA-4906)
 * Move CompressionMetadata off-heap (CASSANDRA-4937)
 * allow CLI to GET cql3 columnfamily data (CASSANDRA-4924)
 * Fix rare race condition in getExpireTimeForEndpoint (CASSANDRA-4402)
 * acquire references to overlapping sstables during compaction so bloom filter
   doesn't get free'd prematurely (CASSANDRA-4934)
 * Don't share slice query filter in CQL3 SelectStatement (CASSANDRA-4928)
 * Separate tracing from Log4J (CASSANDRA-4861)
 * Exclude gcable tombstones from merkle-tree computation (CASSANDRA-4905)
 * Better printing of AbstractBounds for tracing (CASSANDRA-4931)
 * Optimize mostRecentTombstone check in CC.collectAllData (CASSANDRA-4883)
 * Change stream session ID to UUID to avoid collision from same node (CASSANDRA-4813)
 * Use Stats.db when bulk loading if present (CASSANDRA-4957)
 * Skip repair on system_trace and keyspaces with RF=1 (CASSANDRA-4956)
 * (cql3) Remove arbitrary SELECT limit (CASSANDRA-4918)
 * Correctly handle prepared operation on collections (CASSANDRA-4945)
 * Fix CQL3 LIMIT (CASSANDRA-4877)
 * Fix Stress for CQL3 (CASSANDRA-4979)
 * Remove cassandra specific exceptions from JMX interface (CASSANDRA-4893)
 * (CQL3) Force using ALLOW FILTERING on potentially inefficient queries (CASSANDRA-4915)
 * (cql3) Fix adding column when the table has collections (CASSANDRA-4982)
 * (cql3) Fix allowing collections with compact storage (CASSANDRA-4990)
 * (cql3) Refuse ttl/writetime function on collections (CASSANDRA-4992)
 * Replace IAuthority with new IAuthorizer (CASSANDRA-4874)
 * clqsh: fix KEY pseudocolumn escaping when describing Thrift tables
   in CQL3 mode (CASSANDRA-4955)
 * add basic authentication support for Pig CassandraStorage (CASSANDRA-3042)
 * fix CQL2 ALTER TABLE compaction_strategy_class altering (CASSANDRA-4965)
Merged from 1.1:
 * Fall back to old describe_splits if d_s_ex is not available (CASSANDRA-4803)
 * Improve error reporting when streaming ranges fail (CASSANDRA-5009)
 * Fix cqlsh timestamp formatting of timezone info (CASSANDRA-4746)
 * Fix assertion failure with leveled compaction (CASSANDRA-4799)
 * Check for null end_token in get_range_slice (CASSANDRA-4804)
 * Remove all remnants of removed nodes (CASSANDRA-4840)
 * Add aut-reloading of the log4j file in debian package (CASSANDRA-4855)
 * Fix estimated row cache entry size (CASSANDRA-4860)
 * reset getRangeSlice filter after finishing a row for get_paged_slice
   (CASSANDRA-4919)
 * expunge row cache post-truncate (CASSANDRA-4940)
 * Allow static CF definition with compact storage (CASSANDRA-4910)
 * Fix endless loop/compaction of schema_* CFs due to broken timestamps (CASSANDRA-4880)
 * Fix 'wrong class type' assertion in CounterColumn (CASSANDRA-4976)


1.2-beta2
 * fp rate of 1.0 disables BF entirely; LCS defaults to 1.0 (CASSANDRA-4876)
 * off-heap bloom filters for row keys (CASSANDRA_4865)
 * add extension point for sstable components (CASSANDRA-4049)
 * improve tracing output (CASSANDRA-4852, 4862)
 * make TRACE verb droppable (CASSANDRA-4672)
 * fix BulkLoader recognition of CQL3 columnfamilies (CASSANDRA-4755)
 * Sort commitlog segments for replay by id instead of mtime (CASSANDRA-4793)
 * Make hint delivery asynchronous (CASSANDRA-4761)
 * Pluggable Thrift transport factories for CLI and cqlsh (CASSANDRA-4609, 4610)
 * cassandra-cli: allow Double value type to be inserted to a column (CASSANDRA-4661)
 * Add ability to use custom TServerFactory implementations (CASSANDRA-4608)
 * optimize batchlog flushing to skip successful batches (CASSANDRA-4667)
 * include metadata for system keyspace itself in schema tables (CASSANDRA-4416)
 * add check to PropertyFileSnitch to verify presence of location for
   local node (CASSANDRA-4728)
 * add PBSPredictor consistency modeler (CASSANDRA-4261)
 * remove vestiges of Thrift unframed mode (CASSANDRA-4729)
 * optimize single-row PK lookups (CASSANDRA-4710)
 * adjust blockFor calculation to account for pending ranges due to node 
   movement (CASSANDRA-833)
 * Change CQL version to 3.0.0 and stop accepting 3.0.0-beta1 (CASSANDRA-4649)
 * (CQL3) Make prepared statement global instead of per connection 
   (CASSANDRA-4449)
 * Fix scrubbing of CQL3 created tables (CASSANDRA-4685)
 * (CQL3) Fix validation when using counter and regular columns in the same 
   table (CASSANDRA-4706)
 * Fix bug starting Cassandra with simple authentication (CASSANDRA-4648)
 * Add support for batchlog in CQL3 (CASSANDRA-4545, 4738)
 * Add support for multiple column family outputs in CFOF (CASSANDRA-4208)
 * Support repairing only the local DC nodes (CASSANDRA-4747)
 * Use rpc_address for binary protocol and change default port (CASSANDRA-4751)
 * Fix use of collections in prepared statements (CASSANDRA-4739)
 * Store more information into peers table (CASSANDRA-4351, 4814)
 * Configurable bucket size for size tiered compaction (CASSANDRA-4704)
 * Run leveled compaction in parallel (CASSANDRA-4310)
 * Fix potential NPE during CFS reload (CASSANDRA-4786)
 * Composite indexes may miss results (CASSANDRA-4796)
 * Move consistency level to the protocol level (CASSANDRA-4734, 4824)
 * Fix Subcolumn slice ends not respected (CASSANDRA-4826)
 * Fix Assertion error in cql3 select (CASSANDRA-4783)
 * Fix list prepend logic (CQL3) (CASSANDRA-4835)
 * Add booleans as literals in CQL3 (CASSANDRA-4776)
 * Allow renaming PK columns in CQL3 (CASSANDRA-4822)
 * Fix binary protocol NEW_NODE event (CASSANDRA-4679)
 * Fix potential infinite loop in tombstone compaction (CASSANDRA-4781)
 * Remove system tables accounting from schema (CASSANDRA-4850)
 * (cql3) Force provided columns in clustering key order in 
   'CLUSTERING ORDER BY' (CASSANDRA-4881)
 * Fix composite index bug (CASSANDRA-4884)
 * Fix short read protection for CQL3 (CASSANDRA-4882)
 * Add tracing support to the binary protocol (CASSANDRA-4699)
 * (cql3) Don't allow prepared marker inside collections (CASSANDRA-4890)
 * Re-allow order by on non-selected columns (CASSANDRA-4645)
 * Bug when composite index is created in a table having collections (CASSANDRA-4909)
 * log index scan subject in CompositesSearcher (CASSANDRA-4904)
Merged from 1.1:
 * add get[Row|Key]CacheEntries to CacheServiceMBean (CASSANDRA-4859)
 * fix get_paged_slice to wrap to next row correctly (CASSANDRA-4816)
 * fix indexing empty column values (CASSANDRA-4832)
 * allow JdbcDate to compose null Date objects (CASSANDRA-4830)
 * fix possible stackoverflow when compacting 1000s of sstables
   (CASSANDRA-4765)
 * fix wrong leveled compaction progress calculation (CASSANDRA-4807)
 * add a close() method to CRAR to prevent leaking file descriptors (CASSANDRA-4820)
 * fix potential infinite loop in get_count (CASSANDRA-4833)
 * fix compositeType.{get/from}String methods (CASSANDRA-4842)
 * (CQL) fix CREATE COLUMNFAMILY permissions check (CASSANDRA-4864)
 * Fix DynamicCompositeType same type comparison (CASSANDRA-4711)
 * Fix duplicate SSTable reference when stream session failed (CASSANDRA-3306)
 * Allow static CF definition with compact storage (CASSANDRA-4910)
 * Fix endless loop/compaction of schema_* CFs due to broken timestamps (CASSANDRA-4880)
 * Fix 'wrong class type' assertion in CounterColumn (CASSANDRA-4976)


1.2-beta1
 * add atomic_batch_mutate (CASSANDRA-4542, -4635)
 * increase default max_hint_window_in_ms to 3h (CASSANDRA-4632)
 * include message initiation time to replicas so they can more
   accurately drop timed-out requests (CASSANDRA-2858)
 * fix clientutil.jar dependencies (CASSANDRA-4566)
 * optimize WriteResponse (CASSANDRA-4548)
 * new metrics (CASSANDRA-4009)
 * redesign KEYS indexes to avoid read-before-write (CASSANDRA-2897)
 * debug tracing (CASSANDRA-1123)
 * parallelize row cache loading (CASSANDRA-4282)
 * Make compaction, flush JBOD-aware (CASSANDRA-4292)
 * run local range scans on the read stage (CASSANDRA-3687)
 * clean up ioexceptions (CASSANDRA-2116)
 * add disk_failure_policy (CASSANDRA-2118)
 * Introduce new json format with row level deletion (CASSANDRA-4054)
 * remove redundant "name" column from schema_keyspaces (CASSANDRA-4433)
 * improve "nodetool ring" handling of multi-dc clusters (CASSANDRA-3047)
 * update NTS calculateNaturalEndpoints to be O(N log N) (CASSANDRA-3881)
 * split up rpc timeout by operation type (CASSANDRA-2819)
 * rewrite key cache save/load to use only sequential i/o (CASSANDRA-3762)
 * update MS protocol with a version handshake + broadcast address id
   (CASSANDRA-4311)
 * multithreaded hint replay (CASSANDRA-4189)
 * add inter-node message compression (CASSANDRA-3127)
 * remove COPP (CASSANDRA-2479)
 * Track tombstone expiration and compact when tombstone content is
   higher than a configurable threshold, default 20% (CASSANDRA-3442, 4234)
 * update MurmurHash to version 3 (CASSANDRA-2975)
 * (CLI) track elapsed time for `delete' operation (CASSANDRA-4060)
 * (CLI) jline version is bumped to 1.0 to properly  support
   'delete' key function (CASSANDRA-4132)
 * Save IndexSummary into new SSTable 'Summary' component (CASSANDRA-2392, 4289)
 * Add support for range tombstones (CASSANDRA-3708)
 * Improve MessagingService efficiency (CASSANDRA-3617)
 * Avoid ID conflicts from concurrent schema changes (CASSANDRA-3794)
 * Set thrift HSHA server thread limit to unlimited by default (CASSANDRA-4277)
 * Avoids double serialization of CF id in RowMutation messages
   (CASSANDRA-4293)
 * stream compressed sstables directly with java nio (CASSANDRA-4297)
 * Support multiple ranges in SliceQueryFilter (CASSANDRA-3885)
 * Add column metadata to system column families (CASSANDRA-4018)
 * (cql3) Always use composite types by default (CASSANDRA-4329)
 * (cql3) Add support for set, map and list (CASSANDRA-3647)
 * Validate date type correctly (CASSANDRA-4441)
 * (cql3) Allow definitions with only a PK (CASSANDRA-4361)
 * (cql3) Add support for row key composites (CASSANDRA-4179)
 * improve DynamicEndpointSnitch by using reservoir sampling (CASSANDRA-4038)
 * (cql3) Add support for 2ndary indexes (CASSANDRA-3680)
 * (cql3) fix defining more than one PK to be invalid (CASSANDRA-4477)
 * remove schema agreement checking from all external APIs (Thrift, CQL and CQL3) (CASSANDRA-4487)
 * add Murmur3Partitioner and make it default for new installations (CASSANDRA-3772, 4621)
 * (cql3) update pseudo-map syntax to use map syntax (CASSANDRA-4497)
 * Finer grained exceptions hierarchy and provides error code with exceptions (CASSANDRA-3979)
 * Adds events push to binary protocol (CASSANDRA-4480)
 * Rewrite nodetool help (CASSANDRA-2293)
 * Make CQL3 the default for CQL (CASSANDRA-4640)
 * update stress tool to be able to use CQL3 (CASSANDRA-4406)
 * Accept all thrift update on CQL3 cf but don't expose their metadata (CASSANDRA-4377)
 * Replace Throttle with Guava's RateLimiter for HintedHandOff (CASSANDRA-4541)
 * fix counter add/get using CQL2 and CQL3 in stress tool (CASSANDRA-4633)
 * Add sstable count per level to cfstats (CASSANDRA-4537)
 * (cql3) Add ALTER KEYSPACE statement (CASSANDRA-4611)
 * (cql3) Allow defining default consistency levels (CASSANDRA-4448)
 * (cql3) Fix queries using LIMIT missing results (CASSANDRA-4579)
 * fix cross-version gossip messaging (CASSANDRA-4576)
 * added inet data type (CASSANDRA-4627)


1.1.6
 * Wait for writes on synchronous read digest mismatch (CASSANDRA-4792)
 * fix commitlog replay for nanotime-infected sstables (CASSANDRA-4782)
 * preflight check ttl for maximum of 20 years (CASSANDRA-4771)
 * (Pig) fix widerow input with single column rows (CASSANDRA-4789)
 * Fix HH to compact with correct gcBefore, which avoids wiping out
   undelivered hints (CASSANDRA-4772)
 * LCS will merge up to 32 L0 sstables as intended (CASSANDRA-4778)
 * NTS will default unconfigured DC replicas to zero (CASSANDRA-4675)
 * use default consistency level in counter validation if none is
   explicitly provide (CASSANDRA-4700)
 * Improve IAuthority interface by introducing fine-grained
   access permissions and grant/revoke commands (CASSANDRA-4490, 4644)
 * fix assumption error in CLI when updating/describing keyspace 
   (CASSANDRA-4322)
 * Adds offline sstablescrub to debian packaging (CASSANDRA-4642)
 * Automatic fixing of overlapping leveled sstables (CASSANDRA-4644)
 * fix error when using ORDER BY with extended selections (CASSANDRA-4689)
 * (CQL3) Fix validation for IN queries for non-PK cols (CASSANDRA-4709)
 * fix re-created keyspace disappering after 1.1.5 upgrade 
   (CASSANDRA-4698, 4752)
 * (CLI) display elapsed time in 2 fraction digits (CASSANDRA-3460)
 * add authentication support to sstableloader (CASSANDRA-4712)
 * Fix CQL3 'is reversed' logic (CASSANDRA-4716, 4759)
 * (CQL3) Don't return ReversedType in result set metadata (CASSANDRA-4717)
 * Backport adding AlterKeyspace statement (CASSANDRA-4611)
 * (CQL3) Correcty accept upper-case data types (CASSANDRA-4770)
 * Add binary protocol events for schema changes (CASSANDRA-4684)
Merged from 1.0:
 * Switch from NBHM to CHM in MessagingService's callback map, which
   prevents OOM in long-running instances (CASSANDRA-4708)


1.1.5
 * add SecondaryIndex.reload API (CASSANDRA-4581)
 * use millis + atomicint for commitlog segment creation instead of
   nanotime, which has issues under some hypervisors (CASSANDRA-4601)
 * fix FD leak in slice queries (CASSANDRA-4571)
 * avoid recursion in leveled compaction (CASSANDRA-4587)
 * increase stack size under Java7 to 180K
 * Log(info) schema changes (CASSANDRA-4547)
 * Change nodetool setcachecapcity to manipulate global caches (CASSANDRA-4563)
 * (cql3) fix setting compaction strategy (CASSANDRA-4597)
 * fix broken system.schema_* timestamps on system startup (CASSANDRA-4561)
 * fix wrong skip of cache saving (CASSANDRA-4533)
 * Avoid NPE when lost+found is in data dir (CASSANDRA-4572)
 * Respect five-minute flush moratorium after initial CL replay (CASSANDRA-4474)
 * Adds ntp as recommended in debian packaging (CASSANDRA-4606)
 * Configurable transport in CF Record{Reader|Writer} (CASSANDRA-4558)
 * (cql3) fix potential NPE with both equal and unequal restriction (CASSANDRA-4532)
 * (cql3) improves ORDER BY validation (CASSANDRA-4624)
 * Fix potential deadlock during counter writes (CASSANDRA-4578)
 * Fix cql error with ORDER BY when using IN (CASSANDRA-4612)
Merged from 1.0:
 * increase Xss to 160k to accomodate latest 1.6 JVMs (CASSANDRA-4602)
 * fix toString of hint destination tokens (CASSANDRA-4568)
 * Fix multiple values for CurrentLocal NodeID (CASSANDRA-4626)


1.1.4
 * fix offline scrub to catch >= out of order rows (CASSANDRA-4411)
 * fix cassandra-env.sh on RHEL and other non-dash-based systems 
   (CASSANDRA-4494)
Merged from 1.0:
 * (Hadoop) fix setting key length for old-style mapred api (CASSANDRA-4534)
 * (Hadoop) fix iterating through a resultset consisting entirely
   of tombstoned rows (CASSANDRA-4466)
 * Fix multiple values for CurrentLocal NodeID (CASSANDRA-4626)


1.1.3
 * (cqlsh) add COPY TO (CASSANDRA-4434)
 * munmap commitlog segments before rename (CASSANDRA-4337)
 * (JMX) rename getRangeKeySample to sampleKeyRange to avoid returning
   multi-MB results as an attribute (CASSANDRA-4452)
 * flush based on data size, not throughput; overwritten columns no 
   longer artificially inflate liveRatio (CASSANDRA-4399)
 * update default commitlog segment size to 32MB and total commitlog
   size to 32/1024 MB for 32/64 bit JVMs, respectively (CASSANDRA-4422)
 * avoid using global partitioner to estimate ranges in index sstables
   (CASSANDRA-4403)
 * restore pre-CASSANDRA-3862 approach to removing expired tombstones
   from row cache during compaction (CASSANDRA-4364)
 * (stress) support for CQL prepared statements (CASSANDRA-3633)
 * Correctly catch exception when Snappy cannot be loaded (CASSANDRA-4400)
 * (cql3) Support ORDER BY when IN condition is given in WHERE clause (CASSANDRA-4327)
 * (cql3) delete "component_index" column on DROP TABLE call (CASSANDRA-4420)
 * change nanoTime() to currentTimeInMillis() in schema related code (CASSANDRA-4432)
 * add a token generation tool (CASSANDRA-3709)
 * Fix LCS bug with sstable containing only 1 row (CASSANDRA-4411)
 * fix "Can't Modify Index Name" problem on CF update (CASSANDRA-4439)
 * Fix assertion error in getOverlappingSSTables during repair (CASSANDRA-4456)
 * fix nodetool's setcompactionthreshold command (CASSANDRA-4455)
 * Ensure compacted files are never used, to avoid counter overcount (CASSANDRA-4436)
Merged from 1.0:
 * Push the validation of secondary index values to the SecondaryIndexManager (CASSANDRA-4240)
 * (Hadoop) fix iterating through a resultset consisting entirely
   of tombstoned rows (CASSANDRA-4466)
 * allow dropping columns shadowed by not-yet-expired supercolumn or row
   tombstones in PrecompactedRow (CASSANDRA-4396)


1.1.2
 * Fix cleanup not deleting index entries (CASSANDRA-4379)
 * Use correct partitioner when saving + loading caches (CASSANDRA-4331)
 * Check schema before trying to export sstable (CASSANDRA-2760)
 * Raise a meaningful exception instead of NPE when PFS encounters
   an unconfigured node + no default (CASSANDRA-4349)
 * fix bug in sstable blacklisting with LCS (CASSANDRA-4343)
 * LCS no longer promotes tiny sstables out of L0 (CASSANDRA-4341)
 * skip tombstones during hint replay (CASSANDRA-4320)
 * fix NPE in compactionstats (CASSANDRA-4318)
 * enforce 1m min keycache for auto (CASSANDRA-4306)
 * Have DeletedColumn.isMFD always return true (CASSANDRA-4307)
 * (cql3) exeption message for ORDER BY constraints said primary filter can be
    an IN clause, which is misleading (CASSANDRA-4319)
 * (cql3) Reject (not yet supported) creation of 2ndardy indexes on tables with
   composite primary keys (CASSANDRA-4328)
 * Set JVM stack size to 160k for java 7 (CASSANDRA-4275)
 * cqlsh: add COPY command to load data from CSV flat files (CASSANDRA-4012)
 * CFMetaData.fromThrift to throw ConfigurationException upon error (CASSANDRA-4353)
 * Use CF comparator to sort indexed columns in SecondaryIndexManager
   (CASSANDRA-4365)
 * add strategy_options to the KSMetaData.toString() output (CASSANDRA-4248)
 * (cql3) fix range queries containing unqueried results (CASSANDRA-4372)
 * (cql3) allow updating column_alias types (CASSANDRA-4041)
 * (cql3) Fix deletion bug (CASSANDRA-4193)
 * Fix computation of overlapping sstable for leveled compaction (CASSANDRA-4321)
 * Improve scrub and allow to run it offline (CASSANDRA-4321)
 * Fix assertionError in StorageService.bulkLoad (CASSANDRA-4368)
 * (cqlsh) add option to authenticate to a keyspace at startup (CASSANDRA-4108)
 * (cqlsh) fix ASSUME functionality (CASSANDRA-4352)
 * Fix ColumnFamilyRecordReader to not return progress > 100% (CASSANDRA-3942)
Merged from 1.0:
 * Set gc_grace on index CF to 0 (CASSANDRA-4314)


1.1.1
 * add populate_io_cache_on_flush option (CASSANDRA-2635)
 * allow larger cache capacities than 2GB (CASSANDRA-4150)
 * add getsstables command to nodetool (CASSANDRA-4199)
 * apply parent CF compaction settings to secondary index CFs (CASSANDRA-4280)
 * preserve commitlog size cap when recycling segments at startup
   (CASSANDRA-4201)
 * (Hadoop) fix split generation regression (CASSANDRA-4259)
 * ignore min/max compactions settings in LCS, while preserving
   behavior that min=max=0 disables autocompaction (CASSANDRA-4233)
 * log number of rows read from saved cache (CASSANDRA-4249)
 * calculate exact size required for cleanup operations (CASSANDRA-1404)
 * avoid blocking additional writes during flush when the commitlog
   gets behind temporarily (CASSANDRA-1991)
 * enable caching on index CFs based on data CF cache setting (CASSANDRA-4197)
 * warn on invalid replication strategy creation options (CASSANDRA-4046)
 * remove [Freeable]Memory finalizers (CASSANDRA-4222)
 * include tombstone size in ColumnFamily.size, which can prevent OOM
   during sudden mass delete operations by yielding a nonzero liveRatio
   (CASSANDRA-3741)
 * Open 1 sstableScanner per level for leveled compaction (CASSANDRA-4142)
 * Optimize reads when row deletion timestamps allow us to restrict
   the set of sstables we check (CASSANDRA-4116)
 * add support for commitlog archiving and point-in-time recovery
   (CASSANDRA-3690)
 * avoid generating redundant compaction tasks during streaming
   (CASSANDRA-4174)
 * add -cf option to nodetool snapshot, and takeColumnFamilySnapshot to
   StorageService mbean (CASSANDRA-556)
 * optimize cleanup to drop entire sstables where possible (CASSANDRA-4079)
 * optimize truncate when autosnapshot is disabled (CASSANDRA-4153)
 * update caches to use byte[] keys to reduce memory overhead (CASSANDRA-3966)
 * add column limit to cli (CASSANDRA-3012, 4098)
 * clean up and optimize DataOutputBuffer, used by CQL compression and
   CompositeType (CASSANDRA-4072)
 * optimize commitlog checksumming (CASSANDRA-3610)
 * identify and blacklist corrupted SSTables from future compactions 
   (CASSANDRA-2261)
 * Move CfDef and KsDef validation out of thrift (CASSANDRA-4037)
 * Expose API to repair a user provided range (CASSANDRA-3912)
 * Add way to force the cassandra-cli to refresh its schema (CASSANDRA-4052)
 * Avoid having replicate on write tasks stacking up at CL.ONE (CASSANDRA-2889)
 * (cql3) Backwards compatibility for composite comparators in non-cql3-aware
   clients (CASSANDRA-4093)
 * (cql3) Fix order by for reversed queries (CASSANDRA-4160)
 * (cql3) Add ReversedType support (CASSANDRA-4004)
 * (cql3) Add timeuuid type (CASSANDRA-4194)
 * (cql3) Minor fixes (CASSANDRA-4185)
 * (cql3) Fix prepared statement in BATCH (CASSANDRA-4202)
 * (cql3) Reduce the list of reserved keywords (CASSANDRA-4186)
 * (cql3) Move max/min compaction thresholds to compaction strategy options
   (CASSANDRA-4187)
 * Fix exception during move when localhost is the only source (CASSANDRA-4200)
 * (cql3) Allow paging through non-ordered partitioner results (CASSANDRA-3771)
 * (cql3) Fix drop index (CASSANDRA-4192)
 * (cql3) Don't return range ghosts anymore (CASSANDRA-3982)
 * fix re-creating Keyspaces/ColumnFamilies with the same name as dropped
   ones (CASSANDRA-4219)
 * fix SecondaryIndex LeveledManifest save upon snapshot (CASSANDRA-4230)
 * fix missing arrayOffset in FBUtilities.hash (CASSANDRA-4250)
 * (cql3) Add name of parameters in CqlResultSet (CASSANDRA-4242)
 * (cql3) Correctly validate order by queries (CASSANDRA-4246)
 * rename stress to cassandra-stress for saner packaging (CASSANDRA-4256)
 * Fix exception on colum metadata with non-string comparator (CASSANDRA-4269)
 * Check for unknown/invalid compression options (CASSANDRA-4266)
 * (cql3) Adds simple access to column timestamp and ttl (CASSANDRA-4217)
 * (cql3) Fix range queries with secondary indexes (CASSANDRA-4257)
 * Better error messages from improper input in cli (CASSANDRA-3865)
 * Try to stop all compaction upon Keyspace or ColumnFamily drop (CASSANDRA-4221)
 * (cql3) Allow keyspace properties to contain hyphens (CASSANDRA-4278)
 * (cql3) Correctly validate keyspace access in create table (CASSANDRA-4296)
 * Avoid deadlock in migration stage (CASSANDRA-3882)
 * Take supercolumn names and deletion info into account in memtable throughput
   (CASSANDRA-4264)
 * Add back backward compatibility for old style replication factor (CASSANDRA-4294)
 * Preserve compatibility with pre-1.1 index queries (CASSANDRA-4262)
Merged from 1.0:
 * Fix super columns bug where cache is not updated (CASSANDRA-4190)
 * fix maxTimestamp to include row tombstones (CASSANDRA-4116)
 * (CLI) properly handle quotes in create/update keyspace commands (CASSANDRA-4129)
 * Avoids possible deadlock during bootstrap (CASSANDRA-4159)
 * fix stress tool that hangs forever on timeout or error (CASSANDRA-4128)
 * stress tool to return appropriate exit code on failure (CASSANDRA-4188)
 * fix compaction NPE when out of disk space and assertions disabled
   (CASSANDRA-3985)
 * synchronize LCS getEstimatedTasks to avoid CME (CASSANDRA-4255)
 * ensure unique streaming session id's (CASSANDRA-4223)
 * kick off background compaction when min/max thresholds change 
   (CASSANDRA-4279)
 * improve ability of STCS.getBuckets to deal with 100s of 1000s of
   sstables, such as when convertinb back from LCS (CASSANDRA-4287)
 * Oversize integer in CQL throws NumberFormatException (CASSANDRA-4291)
 * fix 1.0.x node join to mixed version cluster, other nodes >= 1.1 (CASSANDRA-4195)
 * Fix LCS splitting sstable base on uncompressed size (CASSANDRA-4419)
 * Push the validation of secondary index values to the SecondaryIndexManager (CASSANDRA-4240)
 * Don't purge columns during upgradesstables (CASSANDRA-4462)
 * Make cqlsh work with piping (CASSANDRA-4113)
 * Validate arguments for nodetool decommission (CASSANDRA-4061)
 * Report thrift status in nodetool info (CASSANDRA-4010)


1.1.0-final
 * average a reduced liveRatio estimate with the previous one (CASSANDRA-4065)
 * Allow KS and CF names up to 48 characters (CASSANDRA-4157)
 * fix stress build (CASSANDRA-4140)
 * add time remaining estimate to nodetool compactionstats (CASSANDRA-4167)
 * (cql) fix NPE in cql3 ALTER TABLE (CASSANDRA-4163)
 * (cql) Add support for CL.TWO and CL.THREE in CQL (CASSANDRA-4156)
 * (cql) Fix type in CQL3 ALTER TABLE preventing update (CASSANDRA-4170)
 * (cql) Throw invalid exception from CQL3 on obsolete options (CASSANDRA-4171)
 * (cqlsh) fix recognizing uppercase SELECT keyword (CASSANDRA-4161)
 * Pig: wide row support (CASSANDRA-3909)
Merged from 1.0:
 * avoid streaming empty files with bulk loader if sstablewriter errors out
   (CASSANDRA-3946)


1.1-rc1
 * Include stress tool in binary builds (CASSANDRA-4103)
 * (Hadoop) fix wide row iteration when last row read was deleted
   (CASSANDRA-4154)
 * fix read_repair_chance to really default to 0.1 in the cli (CASSANDRA-4114)
 * Adds caching and bloomFilterFpChange to CQL options (CASSANDRA-4042)
 * Adds posibility to autoconfigure size of the KeyCache (CASSANDRA-4087)
 * fix KEYS index from skipping results (CASSANDRA-3996)
 * Remove sliced_buffer_size_in_kb dead option (CASSANDRA-4076)
 * make loadNewSStable preserve sstable version (CASSANDRA-4077)
 * Respect 1.0 cache settings as much as possible when upgrading 
   (CASSANDRA-4088)
 * relax path length requirement for sstable files when upgrading on 
   non-Windows platforms (CASSANDRA-4110)
 * fix terminination of the stress.java when errors were encountered
   (CASSANDRA-4128)
 * Move CfDef and KsDef validation out of thrift (CASSANDRA-4037)
 * Fix get_paged_slice (CASSANDRA-4136)
 * CQL3: Support slice with exclusive start and stop (CASSANDRA-3785)
Merged from 1.0:
 * support PropertyFileSnitch in bulk loader (CASSANDRA-4145)
 * add auto_snapshot option allowing disabling snapshot before drop/truncate
   (CASSANDRA-3710)
 * allow short snitch names (CASSANDRA-4130)


1.1-beta2
 * rename loaded sstables to avoid conflicts with local snapshots
   (CASSANDRA-3967)
 * start hint replay as soon as FD notifies that the target is back up
   (CASSANDRA-3958)
 * avoid unproductive deserializing of cached rows during compaction
   (CASSANDRA-3921)
 * fix concurrency issues with CQL keyspace creation (CASSANDRA-3903)
 * Show Effective Owership via Nodetool ring <keyspace> (CASSANDRA-3412)
 * Update ORDER BY syntax for CQL3 (CASSANDRA-3925)
 * Fix BulkRecordWriter to not throw NPE if reducer gets no map data from Hadoop (CASSANDRA-3944)
 * Fix bug with counters in super columns (CASSANDRA-3821)
 * Remove deprecated merge_shard_chance (CASSANDRA-3940)
 * add a convenient way to reset a node's schema (CASSANDRA-2963)
 * fix for intermittent SchemaDisagreementException (CASSANDRA-3884)
 * CLI `list <CF>` to limit number of columns and their order (CASSANDRA-3012)
 * ignore deprecated KsDef/CfDef/ColumnDef fields in native schema (CASSANDRA-3963)
 * CLI to report when unsupported column_metadata pair was given (CASSANDRA-3959)
 * reincarnate removed and deprecated KsDef/CfDef attributes (CASSANDRA-3953)
 * Fix race between writes and read for cache (CASSANDRA-3862)
 * perform static initialization of StorageProxy on start-up (CASSANDRA-3797)
 * support trickling fsync() on writes (CASSANDRA-3950)
 * expose counters for unavailable/timeout exceptions given to thrift clients (CASSANDRA-3671)
 * avoid quadratic startup time in LeveledManifest (CASSANDRA-3952)
 * Add type information to new schema_ columnfamilies and remove thrift
   serialization for schema (CASSANDRA-3792)
 * add missing column validator options to the CLI help (CASSANDRA-3926)
 * skip reading saved key cache if CF's caching strategy is NONE or ROWS_ONLY (CASSANDRA-3954)
 * Unify migration code (CASSANDRA-4017)
Merged from 1.0:
 * cqlsh: guess correct version of Python for Arch Linux (CASSANDRA-4090)
 * (CLI) properly handle quotes in create/update keyspace commands (CASSANDRA-4129)
 * Avoids possible deadlock during bootstrap (CASSANDRA-4159)
 * fix stress tool that hangs forever on timeout or error (CASSANDRA-4128)
 * Fix super columns bug where cache is not updated (CASSANDRA-4190)
 * stress tool to return appropriate exit code on failure (CASSANDRA-4188)


1.0.9
 * improve index sampling performance (CASSANDRA-4023)
 * always compact away deleted hints immediately after handoff (CASSANDRA-3955)
 * delete hints from dropped ColumnFamilies on handoff instead of
   erroring out (CASSANDRA-3975)
 * add CompositeType ref to the CLI doc for create/update column family (CASSANDRA-3980)
 * Pig: support Counter ColumnFamilies (CASSANDRA-3973)
 * Pig: Composite column support (CASSANDRA-3684)
 * Avoid NPE during repair when a keyspace has no CFs (CASSANDRA-3988)
 * Fix division-by-zero error on get_slice (CASSANDRA-4000)
 * don't change manifest level for cleanup, scrub, and upgradesstables
   operations under LeveledCompactionStrategy (CASSANDRA-3989, 4112)
 * fix race leading to super columns assertion failure (CASSANDRA-3957)
 * fix NPE on invalid CQL delete command (CASSANDRA-3755)
 * allow custom types in CLI's assume command (CASSANDRA-4081)
 * fix totalBytes count for parallel compactions (CASSANDRA-3758)
 * fix intermittent NPE in get_slice (CASSANDRA-4095)
 * remove unnecessary asserts in native code interfaces (CASSANDRA-4096)
 * Validate blank keys in CQL to avoid assertion errors (CASSANDRA-3612)
 * cqlsh: fix bad decoding of some column names (CASSANDRA-4003)
 * cqlsh: fix incorrect padding with unicode chars (CASSANDRA-4033)
 * Fix EC2 snitch incorrectly reporting region (CASSANDRA-4026)
 * Shut down thrift during decommission (CASSANDRA-4086)
 * Expose nodetool cfhistograms for 2ndary indexes (CASSANDRA-4063)
Merged from 0.8:
 * Fix ConcurrentModificationException in gossiper (CASSANDRA-4019)


1.1-beta1
 * (cqlsh)
   + add SOURCE and CAPTURE commands, and --file option (CASSANDRA-3479)
   + add ALTER COLUMNFAMILY WITH (CASSANDRA-3523)
   + bundle Python dependencies with Cassandra (CASSANDRA-3507)
   + added to Debian package (CASSANDRA-3458)
   + display byte data instead of erroring out on decode failure 
     (CASSANDRA-3874)
 * add nodetool rebuild_index (CASSANDRA-3583)
 * add nodetool rangekeysample (CASSANDRA-2917)
 * Fix streaming too much data during move operations (CASSANDRA-3639)
 * Nodetool and CLI connect to localhost by default (CASSANDRA-3568)
 * Reduce memory used by primary index sample (CASSANDRA-3743)
 * (Hadoop) separate input/output configurations (CASSANDRA-3197, 3765)
 * avoid returning internal Cassandra classes over JMX (CASSANDRA-2805)
 * add row-level isolation via SnapTree (CASSANDRA-2893)
 * Optimize key count estimation when opening sstable on startup
   (CASSANDRA-2988)
 * multi-dc replication optimization supporting CL > ONE (CASSANDRA-3577)
 * add command to stop compactions (CASSANDRA-1740, 3566, 3582)
 * multithreaded streaming (CASSANDRA-3494)
 * removed in-tree redhat spec (CASSANDRA-3567)
 * "defragment" rows for name-based queries under STCS, again (CASSANDRA-2503)
 * Recycle commitlog segments for improved performance 
   (CASSANDRA-3411, 3543, 3557, 3615)
 * update size-tiered compaction to prioritize small tiers (CASSANDRA-2407)
 * add message expiration logic to OutboundTcpConnection (CASSANDRA-3005)
 * off-heap cache to use sun.misc.Unsafe instead of JNA (CASSANDRA-3271)
 * EACH_QUORUM is only supported for writes (CASSANDRA-3272)
 * replace compactionlock use in schema migration by checking CFS.isValid
   (CASSANDRA-3116)
 * recognize that "SELECT first ... *" isn't really "SELECT *" (CASSANDRA-3445)
 * Use faster bytes comparison (CASSANDRA-3434)
 * Bulk loader is no longer a fat client, (HADOOP) bulk load output format
   (CASSANDRA-3045)
 * (Hadoop) add support for KeyRange.filter
 * remove assumption that keys and token are in bijection
   (CASSANDRA-1034, 3574, 3604)
 * always remove endpoints from delevery queue in HH (CASSANDRA-3546)
 * fix race between cf flush and its 2ndary indexes flush (CASSANDRA-3547)
 * fix potential race in AES when a repair fails (CASSANDRA-3548)
 * Remove columns shadowed by a deleted container even when we cannot purge
   (CASSANDRA-3538)
 * Improve memtable slice iteration performance (CASSANDRA-3545)
 * more efficient allocation of small bloom filters (CASSANDRA-3618)
 * Use separate writer thread in SSTableSimpleUnsortedWriter (CASSANDRA-3619)
 * fsync the directory after new sstable or commitlog segment are created (CASSANDRA-3250)
 * fix minor issues reported by FindBugs (CASSANDRA-3658)
 * global key/row caches (CASSANDRA-3143, 3849)
 * optimize memtable iteration during range scan (CASSANDRA-3638)
 * introduce 'crc_check_chance' in CompressionParameters to support
   a checksum percentage checking chance similarly to read-repair (CASSANDRA-3611)
 * a way to deactivate global key/row cache on per-CF basis (CASSANDRA-3667)
 * fix LeveledCompactionStrategy broken because of generation pre-allocation
   in LeveledManifest (CASSANDRA-3691)
 * finer-grained control over data directories (CASSANDRA-2749)
 * Fix ClassCastException during hinted handoff (CASSANDRA-3694)
 * Upgrade Thrift to 0.7 (CASSANDRA-3213)
 * Make stress.java insert operation to use microseconds (CASSANDRA-3725)
 * Allows (internally) doing a range query with a limit of columns instead of
   rows (CASSANDRA-3742)
 * Allow rangeSlice queries to be start/end inclusive/exclusive (CASSANDRA-3749)
 * Fix BulkLoader to support new SSTable layout and add stream
   throttling to prevent an NPE when there is no yaml config (CASSANDRA-3752)
 * Allow concurrent schema migrations (CASSANDRA-1391, 3832)
 * Add SnapshotCommand to trigger snapshot on remote node (CASSANDRA-3721)
 * Make CFMetaData conversions to/from thrift/native schema inverses
   (CASSANDRA_3559)
 * Add initial code for CQL 3.0-beta (CASSANDRA-2474, 3781, 3753)
 * Add wide row support for ColumnFamilyInputFormat (CASSANDRA-3264)
 * Allow extending CompositeType comparator (CASSANDRA-3657)
 * Avoids over-paging during get_count (CASSANDRA-3798)
 * Add new command to rebuild a node without (repair) merkle tree calculations
   (CASSANDRA-3483, 3922)
 * respect not only row cache capacity but caching mode when
   trying to read data (CASSANDRA-3812)
 * fix system tests (CASSANDRA-3827)
 * CQL support for altering row key type in ALTER TABLE (CASSANDRA-3781)
 * turn compression on by default (CASSANDRA-3871)
 * make hexToBytes refuse invalid input (CASSANDRA-2851)
 * Make secondary indexes CF inherit compression and compaction from their
   parent CF (CASSANDRA-3877)
 * Finish cleanup up tombstone purge code (CASSANDRA-3872)
 * Avoid NPE on aboarted stream-out sessions (CASSANDRA-3904)
 * BulkRecordWriter throws NPE for counter columns (CASSANDRA-3906)
 * Support compression using BulkWriter (CASSANDRA-3907)


1.0.8
 * fix race between cleanup and flush on secondary index CFSes (CASSANDRA-3712)
 * avoid including non-queried nodes in rangeslice read repair
   (CASSANDRA-3843)
 * Only snapshot CF being compacted for snapshot_before_compaction 
   (CASSANDRA-3803)
 * Log active compactions in StatusLogger (CASSANDRA-3703)
 * Compute more accurate compaction score per level (CASSANDRA-3790)
 * Return InvalidRequest when using a keyspace that doesn't exist
   (CASSANDRA-3764)
 * disallow user modification of System keyspace (CASSANDRA-3738)
 * allow using sstable2json on secondary index data (CASSANDRA-3738)
 * (cqlsh) add DESCRIBE COLUMNFAMILIES (CASSANDRA-3586)
 * (cqlsh) format blobs correctly and use colors to improve output
   readability (CASSANDRA-3726)
 * synchronize BiMap of bootstrapping tokens (CASSANDRA-3417)
 * show index options in CLI (CASSANDRA-3809)
 * add optional socket timeout for streaming (CASSANDRA-3838)
 * fix truncate not to leave behind non-CFS backed secondary indexes
   (CASSANDRA-3844)
 * make CLI `show schema` to use output stream directly instead
   of StringBuilder (CASSANDRA-3842)
 * remove the wait on hint future during write (CASSANDRA-3870)
 * (cqlsh) ignore missing CfDef opts (CASSANDRA-3933)
 * (cqlsh) look for cqlshlib relative to realpath (CASSANDRA-3767)
 * Fix short read protection (CASSANDRA-3934)
 * Make sure infered and actual schema match (CASSANDRA-3371)
 * Fix NPE during HH delivery (CASSANDRA-3677)
 * Don't put boostrapping node in 'hibernate' status (CASSANDRA-3737)
 * Fix double quotes in windows bat files (CASSANDRA-3744)
 * Fix bad validator lookup (CASSANDRA-3789)
 * Fix soft reset in EC2MultiRegionSnitch (CASSANDRA-3835)
 * Don't leave zombie connections with THSHA thrift server (CASSANDRA-3867)
 * (cqlsh) fix deserialization of data (CASSANDRA-3874)
 * Fix removetoken force causing an inconsistent state (CASSANDRA-3876)
 * Fix ahndling of some types with Pig (CASSANDRA-3886)
 * Don't allow to drop the system keyspace (CASSANDRA-3759)
 * Make Pig deletes disabled by default and configurable (CASSANDRA-3628)
Merged from 0.8:
 * (Pig) fix CassandraStorage to use correct comparator in Super ColumnFamily
   case (CASSANDRA-3251)
 * fix thread safety issues in commitlog replay, primarily affecting
   systems with many (100s) of CF definitions (CASSANDRA-3751)
 * Fix relevant tombstone ignored with super columns (CASSANDRA-3875)


1.0.7
 * fix regression in HH page size calculation (CASSANDRA-3624)
 * retry failed stream on IOException (CASSANDRA-3686)
 * allow configuring bloom_filter_fp_chance (CASSANDRA-3497)
 * attempt hint delivery every ten minutes, or when failure detector
   notifies us that a node is back up, whichever comes first.  hint
   handoff throttle delay default changed to 1ms, from 50 (CASSANDRA-3554)
 * add nodetool setstreamthroughput (CASSANDRA-3571)
 * fix assertion when dropping a columnfamily with no sstables (CASSANDRA-3614)
 * more efficient allocation of small bloom filters (CASSANDRA-3618)
 * CLibrary.createHardLinkWithExec() to check for errors (CASSANDRA-3101)
 * Avoid creating empty and non cleaned writer during compaction (CASSANDRA-3616)
 * stop thrift service in shutdown hook so we can quiesce MessagingService
   (CASSANDRA-3335)
 * (CQL) compaction_strategy_options and compression_parameters for
   CREATE COLUMNFAMILY statement (CASSANDRA-3374)
 * Reset min/max compaction threshold when creating size tiered compaction
   strategy (CASSANDRA-3666)
 * Don't ignore IOException during compaction (CASSANDRA-3655)
 * Fix assertion error for CF with gc_grace=0 (CASSANDRA-3579)
 * Shutdown ParallelCompaction reducer executor after use (CASSANDRA-3711)
 * Avoid < 0 value for pending tasks in leveled compaction (CASSANDRA-3693)
 * (Hadoop) Support TimeUUID in Pig CassandraStorage (CASSANDRA-3327)
 * Check schema is ready before continuing boostrapping (CASSANDRA-3629)
 * Catch overflows during parsing of chunk_length_kb (CASSANDRA-3644)
 * Improve stream protocol mismatch errors (CASSANDRA-3652)
 * Avoid multiple thread doing HH to the same target (CASSANDRA-3681)
 * Add JMX property for rp_timeout_in_ms (CASSANDRA-2940)
 * Allow DynamicCompositeType to compare component of different types
   (CASSANDRA-3625)
 * Flush non-cfs backed secondary indexes (CASSANDRA-3659)
 * Secondary Indexes should report memory consumption (CASSANDRA-3155)
 * fix for SelectStatement start/end key are not set correctly
   when a key alias is involved (CASSANDRA-3700)
 * fix CLI `show schema` command insert of an extra comma in
   column_metadata (CASSANDRA-3714)
Merged from 0.8:
 * avoid logging (harmless) exception when GC takes < 1ms (CASSANDRA-3656)
 * prevent new nodes from thinking down nodes are up forever (CASSANDRA-3626)
 * use correct list of replicas for LOCAL_QUORUM reads when read repair
   is disabled (CASSANDRA-3696)
 * block on flush before compacting hints (may prevent OOM) (CASSANDRA-3733)


1.0.6
 * (CQL) fix cqlsh support for replicate_on_write (CASSANDRA-3596)
 * fix adding to leveled manifest after streaming (CASSANDRA-3536)
 * filter out unavailable cipher suites when using encryption (CASSANDRA-3178)
 * (HADOOP) add old-style api support for CFIF and CFRR (CASSANDRA-2799)
 * Support TimeUUIDType column names in Stress.java tool (CASSANDRA-3541)
 * (CQL) INSERT/UPDATE/DELETE/TRUNCATE commands should allow CF names to
   be qualified by keyspace (CASSANDRA-3419)
 * always remove endpoints from delevery queue in HH (CASSANDRA-3546)
 * fix race between cf flush and its 2ndary indexes flush (CASSANDRA-3547)
 * fix potential race in AES when a repair fails (CASSANDRA-3548)
 * fix default value validation usage in CLI SET command (CASSANDRA-3553)
 * Optimize componentsFor method for compaction and startup time
   (CASSANDRA-3532)
 * (CQL) Proper ColumnFamily metadata validation on CREATE COLUMNFAMILY 
   (CASSANDRA-3565)
 * fix compression "chunk_length_kb" option to set correct kb value for 
   thrift/avro (CASSANDRA-3558)
 * fix missing response during range slice repair (CASSANDRA-3551)
 * 'describe ring' moved from CLI to nodetool and available through JMX (CASSANDRA-3220)
 * add back partitioner to sstable metadata (CASSANDRA-3540)
 * fix NPE in get_count for counters (CASSANDRA-3601)
Merged from 0.8:
 * remove invalid assertion that table was opened before dropping it
   (CASSANDRA-3580)
 * range and index scans now only send requests to enough replicas to
   satisfy requested CL + RR (CASSANDRA-3598)
 * use cannonical host for local node in nodetool info (CASSANDRA-3556)
 * remove nonlocal DC write optimization since it only worked with
   CL.ONE or CL.LOCAL_QUORUM (CASSANDRA-3577, 3585)
 * detect misuses of CounterColumnType (CASSANDRA-3422)
 * turn off string interning in json2sstable, take 2 (CASSANDRA-2189)
 * validate compression parameters on add/update of the ColumnFamily 
   (CASSANDRA-3573)
 * Check for 0.0.0.0 is incorrect in CFIF (CASSANDRA-3584)
 * Increase vm.max_map_count in debian packaging (CASSANDRA-3563)
 * gossiper will never add itself to saved endpoints (CASSANDRA-3485)


1.0.5
 * revert CASSANDRA-3407 (see CASSANDRA-3540)
 * fix assertion error while forwarding writes to local nodes (CASSANDRA-3539)


1.0.4
 * fix self-hinting of timed out read repair updates and make hinted handoff
   less prone to OOMing a coordinator (CASSANDRA-3440)
 * expose bloom filter sizes via JMX (CASSANDRA-3495)
 * enforce RP tokens 0..2**127 (CASSANDRA-3501)
 * canonicalize paths exposed through JMX (CASSANDRA-3504)
 * fix "liveSize" stat when sstables are removed (CASSANDRA-3496)
 * add bloom filter FP rates to nodetool cfstats (CASSANDRA-3347)
 * record partitioner in sstable metadata component (CASSANDRA-3407)
 * add new upgradesstables nodetool command (CASSANDRA-3406)
 * skip --debug requirement to see common exceptions in CLI (CASSANDRA-3508)
 * fix incorrect query results due to invalid max timestamp (CASSANDRA-3510)
 * make sstableloader recognize compressed sstables (CASSANDRA-3521)
 * avoids race in OutboundTcpConnection in multi-DC setups (CASSANDRA-3530)
 * use SETLOCAL in cassandra.bat (CASSANDRA-3506)
 * fix ConcurrentModificationException in Table.all() (CASSANDRA-3529)
Merged from 0.8:
 * fix concurrence issue in the FailureDetector (CASSANDRA-3519)
 * fix array out of bounds error in counter shard removal (CASSANDRA-3514)
 * avoid dropping tombstones when they might still be needed to shadow
   data in a different sstable (CASSANDRA-2786)


1.0.3
 * revert name-based query defragmentation aka CASSANDRA-2503 (CASSANDRA-3491)
 * fix invalidate-related test failures (CASSANDRA-3437)
 * add next-gen cqlsh to bin/ (CASSANDRA-3188, 3131, 3493)
 * (CQL) fix handling of rows with no columns (CASSANDRA-3424, 3473)
 * fix querying supercolumns by name returning only a subset of
   subcolumns or old subcolumn versions (CASSANDRA-3446)
 * automatically compute sha1 sum for uncompressed data files (CASSANDRA-3456)
 * fix reading metadata/statistics component for version < h (CASSANDRA-3474)
 * add sstable forward-compatibility (CASSANDRA-3478)
 * report compression ratio in CFSMBean (CASSANDRA-3393)
 * fix incorrect size exception during streaming of counters (CASSANDRA-3481)
 * (CQL) fix for counter decrement syntax (CASSANDRA-3418)
 * Fix race introduced by CASSANDRA-2503 (CASSANDRA-3482)
 * Fix incomplete deletion of delivered hints (CASSANDRA-3466)
 * Avoid rescheduling compactions when no compaction was executed 
   (CASSANDRA-3484)
 * fix handling of the chunk_length_kb compression options (CASSANDRA-3492)
Merged from 0.8:
 * fix updating CF row_cache_provider (CASSANDRA-3414)
 * CFMetaData.convertToThrift method to set RowCacheProvider (CASSANDRA-3405)
 * acquire compactionlock during truncate (CASSANDRA-3399)
 * fix displaying cfdef entries for super columnfamilies (CASSANDRA-3415)
 * Make counter shard merging thread safe (CASSANDRA-3178)
 * Revert CASSANDRA-2855
 * Fix bug preventing the use of efficient cross-DC writes (CASSANDRA-3472)
 * `describe ring` command for CLI (CASSANDRA-3220)
 * (Hadoop) skip empty rows when entire row is requested, redux (CASSANDRA-2855)


1.0.2
 * "defragment" rows for name-based queries under STCS (CASSANDRA-2503)
 * Add timing information to cassandra-cli GET/SET/LIST queries (CASSANDRA-3326)
 * Only create one CompressionMetadata object per sstable (CASSANDRA-3427)
 * cleanup usage of StorageService.setMode() (CASSANDRA-3388)
 * Avoid large array allocation for compressed chunk offsets (CASSANDRA-3432)
 * fix DecimalType bytebuffer marshalling (CASSANDRA-3421)
 * fix bug that caused first column in per row indexes to be ignored 
   (CASSANDRA-3441)
 * add JMX call to clean (failed) repair sessions (CASSANDRA-3316)
 * fix sstableloader reference acquisition bug (CASSANDRA-3438)
 * fix estimated row size regression (CASSANDRA-3451)
 * make sure we don't return more columns than asked (CASSANDRA-3303, 3395)
Merged from 0.8:
 * acquire compactionlock during truncate (CASSANDRA-3399)
 * fix displaying cfdef entries for super columnfamilies (CASSANDRA-3415)


1.0.1
 * acquire references during index build to prevent delete problems
   on Windows (CASSANDRA-3314)
 * describe_ring should include datacenter/topology information (CASSANDRA-2882)
 * Thrift sockets are not properly buffered (CASSANDRA-3261)
 * performance improvement for bytebufferutil compare function (CASSANDRA-3286)
 * add system.versions ColumnFamily (CASSANDRA-3140)
 * reduce network copies (CASSANDRA-3333, 3373)
 * limit nodetool to 32MB of heap (CASSANDRA-3124)
 * (CQL) update parser to accept "timestamp" instead of "date" (CASSANDRA-3149)
 * Fix CLI `show schema` to include "compression_options" (CASSANDRA-3368)
 * Snapshot to include manifest under LeveledCompactionStrategy (CASSANDRA-3359)
 * (CQL) SELECT query should allow CF name to be qualified by keyspace (CASSANDRA-3130)
 * (CQL) Fix internal application error specifying 'using consistency ...'
   in lower case (CASSANDRA-3366)
 * fix Deflate compression when compression actually makes the data bigger
   (CASSANDRA-3370)
 * optimize UUIDGen to avoid lock contention on InetAddress.getLocalHost 
   (CASSANDRA-3387)
 * tolerate index being dropped mid-mutation (CASSANDRA-3334, 3313)
 * CompactionManager is now responsible for checking for new candidates
   post-task execution, enabling more consistent leveled compaction 
   (CASSANDRA-3391)
 * Cache HSHA threads (CASSANDRA-3372)
 * use CF/KS names as snapshot prefix for drop + truncate operations
   (CASSANDRA-2997)
 * Break bloom filters up to avoid heap fragmentation (CASSANDRA-2466)
 * fix cassandra hanging on jsvc stop (CASSANDRA-3302)
 * Avoid leveled compaction getting blocked on errors (CASSANDRA-3408)
 * Make reloading the compaction strategy safe (CASSANDRA-3409)
 * ignore 0.8 hints even if compaction begins before we try to purge
   them (CASSANDRA-3385)
 * remove procrun (bin\daemon) from Cassandra source tree and 
   artifacts (CASSANDRA-3331)
 * make cassandra compile under JDK7 (CASSANDRA-3275)
 * remove dependency of clientutil.jar to FBUtilities (CASSANDRA-3299)
 * avoid truncation errors by using long math on long values (CASSANDRA-3364)
 * avoid clock drift on some Windows machine (CASSANDRA-3375)
 * display cache provider in cli 'describe keyspace' command (CASSANDRA-3384)
 * fix incomplete topology information in describe_ring (CASSANDRA-3403)
 * expire dead gossip states based on time (CASSANDRA-2961)
 * improve CompactionTask extensibility (CASSANDRA-3330)
 * Allow one leveled compaction task to kick off another (CASSANDRA-3363)
 * allow encryption only between datacenters (CASSANDRA-2802)
Merged from 0.8:
 * fix truncate allowing data to be replayed post-restart (CASSANDRA-3297)
 * make iwriter final in IndexWriter to avoid NPE (CASSANDRA-2863)
 * (CQL) update grammar to require key clause in DELETE statement
   (CASSANDRA-3349)
 * (CQL) allow numeric keyspace names in USE statement (CASSANDRA-3350)
 * (Hadoop) skip empty rows when slicing the entire row (CASSANDRA-2855)
 * Fix handling of tombstone by SSTableExport/Import (CASSANDRA-3357)
 * fix ColumnIndexer to use long offsets (CASSANDRA-3358)
 * Improved CLI exceptions (CASSANDRA-3312)
 * Fix handling of tombstone by SSTableExport/Import (CASSANDRA-3357)
 * Only count compaction as active (for throttling) when they have
   successfully acquired the compaction lock (CASSANDRA-3344)
 * Display CLI version string on startup (CASSANDRA-3196)
 * (Hadoop) make CFIF try rpc_address or fallback to listen_address
   (CASSANDRA-3214)
 * (Hadoop) accept comma delimited lists of initial thrift connections
   (CASSANDRA-3185)
 * ColumnFamily min_compaction_threshold should be >= 2 (CASSANDRA-3342)
 * (Pig) add 0.8+ types and key validation type in schema (CASSANDRA-3280)
 * Fix completely removing column metadata using CLI (CASSANDRA-3126)
 * CLI `describe cluster;` output should be on separate lines for separate versions
   (CASSANDRA-3170)
 * fix changing durable_writes keyspace option during CF creation
   (CASSANDRA-3292)
 * avoid locking on update when no indexes are involved (CASSANDRA-3386)
 * fix assertionError during repair with ordered partitioners (CASSANDRA-3369)
 * correctly serialize key_validation_class for avro (CASSANDRA-3391)
 * don't expire counter tombstone after streaming (CASSANDRA-3394)
 * prevent nodes that failed to join from hanging around forever 
   (CASSANDRA-3351)
 * remove incorrect optimization from slice read path (CASSANDRA-3390)
 * Fix race in AntiEntropyService (CASSANDRA-3400)


1.0.0-final
 * close scrubbed sstable fd before deleting it (CASSANDRA-3318)
 * fix bug preventing obsolete commitlog segments from being removed
   (CASSANDRA-3269)
 * tolerate whitespace in seed CDL (CASSANDRA-3263)
 * Change default heap thresholds to max(min(1/2 ram, 1G), min(1/4 ram, 8GB))
   (CASSANDRA-3295)
 * Fix broken CompressedRandomAccessReaderTest (CASSANDRA-3298)
 * (CQL) fix type information returned for wildcard queries (CASSANDRA-3311)
 * add estimated tasks to LeveledCompactionStrategy (CASSANDRA-3322)
 * avoid including compaction cache-warming in keycache stats (CASSANDRA-3325)
 * run compaction and hinted handoff threads at MIN_PRIORITY (CASSANDRA-3308)
 * default hsha thrift server to cpu core count in rpc pool (CASSANDRA-3329)
 * add bin\daemon to binary tarball for Windows service (CASSANDRA-3331)
 * Fix places where uncompressed size of sstables was use in place of the
   compressed one (CASSANDRA-3338)
 * Fix hsha thrift server (CASSANDRA-3346)
 * Make sure repair only stream needed sstables (CASSANDRA-3345)


1.0.0-rc2
 * Log a meaningful warning when a node receives a message for a repair session
   that doesn't exist anymore (CASSANDRA-3256)
 * test for NUMA policy support as well as numactl presence (CASSANDRA-3245)
 * Fix FD leak when internode encryption is enabled (CASSANDRA-3257)
 * Remove incorrect assertion in mergeIterator (CASSANDRA-3260)
 * FBUtilities.hexToBytes(String) to throw NumberFormatException when string
   contains non-hex characters (CASSANDRA-3231)
 * Keep SimpleSnitch proximity ordering unchanged from what the Strategy
   generates, as intended (CASSANDRA-3262)
 * remove Scrub from compactionstats when finished (CASSANDRA-3255)
 * fix counter entry in jdbc TypesMap (CASSANDRA-3268)
 * fix full queue scenario for ParallelCompactionIterator (CASSANDRA-3270)
 * fix bootstrap process (CASSANDRA-3285)
 * don't try delivering hints if when there isn't any (CASSANDRA-3176)
 * CLI documentation change for ColumnFamily `compression_options` (CASSANDRA-3282)
 * ignore any CF ids sent by client for adding CF/KS (CASSANDRA-3288)
 * remove obsolete hints on first startup (CASSANDRA-3291)
 * use correct ISortedColumns for time-optimized reads (CASSANDRA-3289)
 * Evict gossip state immediately when a token is taken over by a new IP 
   (CASSANDRA-3259)


1.0.0-rc1
 * Update CQL to generate microsecond timestamps by default (CASSANDRA-3227)
 * Fix counting CFMetadata towards Memtable liveRatio (CASSANDRA-3023)
 * Kill server on wrapped OOME such as from FileChannel.map (CASSANDRA-3201)
 * remove unnecessary copy when adding to row cache (CASSANDRA-3223)
 * Log message when a full repair operation completes (CASSANDRA-3207)
 * Fix streamOutSession keeping sstables references forever if the remote end
   dies (CASSANDRA-3216)
 * Remove dynamic_snitch boolean from example configuration (defaulting to 
   true) and set default badness threshold to 0.1 (CASSANDRA-3229)
 * Base choice of random or "balanced" token on bootstrap on whether
   schema definitions were found (CASSANDRA-3219)
 * Fixes for LeveledCompactionStrategy score computation, prioritization,
   scheduling, and performance (CASSANDRA-3224, 3234)
 * parallelize sstable open at server startup (CASSANDRA-2988)
 * fix handling of exceptions writing to OutboundTcpConnection (CASSANDRA-3235)
 * Allow using quotes in "USE <keyspace>;" CLI command (CASSANDRA-3208)
 * Don't allow any cache loading exceptions to halt startup (CASSANDRA-3218)
 * Fix sstableloader --ignores option (CASSANDRA-3247)
 * File descriptor limit increased in packaging (CASSANDRA-3206)
 * Fix deadlock in commit log during flush (CASSANDRA-3253) 


1.0.0-beta1
 * removed binarymemtable (CASSANDRA-2692)
 * add commitlog_total_space_in_mb to prevent fragmented logs (CASSANDRA-2427)
 * removed commitlog_rotation_threshold_in_mb configuration (CASSANDRA-2771)
 * make AbstractBounds.normalize de-overlapp overlapping ranges (CASSANDRA-2641)
 * replace CollatingIterator, ReducingIterator with MergeIterator 
   (CASSANDRA-2062)
 * Fixed the ability to set compaction strategy in cli using create column 
   family command (CASSANDRA-2778)
 * clean up tmp files after failed compaction (CASSANDRA-2468)
 * restrict repair streaming to specific columnfamilies (CASSANDRA-2280)
 * don't bother persisting columns shadowed by a row tombstone (CASSANDRA-2589)
 * reset CF and SC deletion times after gc_grace (CASSANDRA-2317)
 * optimize away seek when compacting wide rows (CASSANDRA-2879)
 * single-pass streaming (CASSANDRA-2677, 2906, 2916, 3003)
 * use reference counting for deleting sstables instead of relying on GC
   (CASSANDRA-2521, 3179)
 * store hints as serialized mutations instead of pointers to data row
   (CASSANDRA-2045)
 * store hints in the coordinator node instead of in the closest replica 
   (CASSANDRA-2914)
 * add row_cache_keys_to_save CF option (CASSANDRA-1966)
 * check column family validity in nodetool repair (CASSANDRA-2933)
 * use lazy initialization instead of class initialization in NodeId
   (CASSANDRA-2953)
 * add paging to get_count (CASSANDRA-2894)
 * fix "short reads" in [multi]get (CASSANDRA-2643, 3157, 3192)
 * add optional compression for sstables (CASSANDRA-47, 2994, 3001, 3128)
 * add scheduler JMX metrics (CASSANDRA-2962)
 * add block level checksum for compressed data (CASSANDRA-1717)
 * make column family backed column map pluggable and introduce unsynchronized
   ArrayList backed one to speedup reads (CASSANDRA-2843, 3165, 3205)
 * refactoring of the secondary index api (CASSANDRA-2982)
 * make CL > ONE reads wait for digest reconciliation before returning
   (CASSANDRA-2494)
 * fix missing logging for some exceptions (CASSANDRA-2061)
 * refactor and optimize ColumnFamilyStore.files(...) and Descriptor.fromFilename(String)
   and few other places responsible for work with SSTable files (CASSANDRA-3040)
 * Stop reading from sstables once we know we have the most recent columns,
   for query-by-name requests (CASSANDRA-2498)
 * Add query-by-column mode to stress.java (CASSANDRA-3064)
 * Add "install" command to cassandra.bat (CASSANDRA-292)
 * clean up KSMetadata, CFMetadata from unnecessary
   Thrift<->Avro conversion methods (CASSANDRA-3032)
 * Add timeouts to client request schedulers (CASSANDRA-3079, 3096)
 * Cli to use hashes rather than array of hashes for strategy options (CASSANDRA-3081)
 * LeveledCompactionStrategy (CASSANDRA-1608, 3085, 3110, 3087, 3145, 3154, 3182)
 * Improvements of the CLI `describe` command (CASSANDRA-2630)
 * reduce window where dropped CF sstables may not be deleted (CASSANDRA-2942)
 * Expose gossip/FD info to JMX (CASSANDRA-2806)
 * Fix streaming over SSL when compressed SSTable involved (CASSANDRA-3051)
 * Add support for pluggable secondary index implementations (CASSANDRA-3078)
 * remove compaction_thread_priority setting (CASSANDRA-3104)
 * generate hints for replicas that timeout, not just replicas that are known
   to be down before starting (CASSANDRA-2034)
 * Add throttling for internode streaming (CASSANDRA-3080)
 * make the repair of a range repair all replica (CASSANDRA-2610, 3194)
 * expose the ability to repair the first range (as returned by the
   partitioner) of a node (CASSANDRA-2606)
 * Streams Compression (CASSANDRA-3015)
 * add ability to use multiple threads during a single compaction
   (CASSANDRA-2901)
 * make AbstractBounds.normalize support overlapping ranges (CASSANDRA-2641)
 * fix of the CQL count() behavior (CASSANDRA-3068)
 * use TreeMap backed column families for the SSTable simple writers
   (CASSANDRA-3148)
 * fix inconsistency of the CLI syntax when {} should be used instead of [{}]
   (CASSANDRA-3119)
 * rename CQL type names to match expected SQL behavior (CASSANDRA-3149, 3031)
 * Arena-based allocation for memtables (CASSANDRA-2252, 3162, 3163, 3168)
 * Default RR chance to 0.1 (CASSANDRA-3169)
 * Add RowLevel support to secondary index API (CASSANDRA-3147)
 * Make SerializingCacheProvider the default if JNA is available (CASSANDRA-3183)
 * Fix backwards compatibilty for CQL memtable properties (CASSANDRA-3190)
 * Add five-minute delay before starting compactions on a restarted server
   (CASSANDRA-3181)
 * Reduce copies done for intra-host messages (CASSANDRA-1788, 3144)
 * support of compaction strategy option for stress.java (CASSANDRA-3204)
 * make memtable throughput and column count thresholds no-ops (CASSANDRA-2449)
 * Return schema information along with the resultSet in CQL (CASSANDRA-2734)
 * Add new DecimalType (CASSANDRA-2883)
 * Fix assertion error in RowRepairResolver (CASSANDRA-3156)
 * Reduce unnecessary high buffer sizes (CASSANDRA-3171)
 * Pluggable compaction strategy (CASSANDRA-1610)
 * Add new broadcast_address config option (CASSANDRA-2491)


0.8.7
 * Kill server on wrapped OOME such as from FileChannel.map (CASSANDRA-3201)
 * Allow using quotes in "USE <keyspace>;" CLI command (CASSANDRA-3208)
 * Log message when a full repair operation completes (CASSANDRA-3207)
 * Don't allow any cache loading exceptions to halt startup (CASSANDRA-3218)
 * Fix sstableloader --ignores option (CASSANDRA-3247)
 * File descriptor limit increased in packaging (CASSANDRA-3206)
 * Log a meaningfull warning when a node receive a message for a repair session
   that doesn't exist anymore (CASSANDRA-3256)
 * Fix FD leak when internode encryption is enabled (CASSANDRA-3257)
 * FBUtilities.hexToBytes(String) to throw NumberFormatException when string
   contains non-hex characters (CASSANDRA-3231)
 * Keep SimpleSnitch proximity ordering unchanged from what the Strategy
   generates, as intended (CASSANDRA-3262)
 * remove Scrub from compactionstats when finished (CASSANDRA-3255)
 * Fix tool .bat files when CASSANDRA_HOME contains spaces (CASSANDRA-3258)
 * Force flush of status table when removing/updating token (CASSANDRA-3243)
 * Evict gossip state immediately when a token is taken over by a new IP (CASSANDRA-3259)
 * Fix bug where the failure detector can take too long to mark a host
   down (CASSANDRA-3273)
 * (Hadoop) allow wrapping ranges in queries (CASSANDRA-3137)
 * (Hadoop) check all interfaces for a match with split location
   before falling back to random replica (CASSANDRA-3211)
 * (Hadoop) Make Pig storage handle implements LoadMetadata (CASSANDRA-2777)
 * (Hadoop) Fix exception during PIG 'dump' (CASSANDRA-2810)
 * Fix stress COUNTER_GET option (CASSANDRA-3301)
 * Fix missing fields in CLI `show schema` output (CASSANDRA-3304)
 * Nodetool no longer leaks threads and closes JMX connections (CASSANDRA-3309)
 * fix truncate allowing data to be replayed post-restart (CASSANDRA-3297)
 * Move SimpleAuthority and SimpleAuthenticator to examples (CASSANDRA-2922)
 * Fix handling of tombstone by SSTableExport/Import (CASSANDRA-3357)
 * Fix transposition in cfHistograms (CASSANDRA-3222)
 * Allow using number as DC name when creating keyspace in CQL (CASSANDRA-3239)
 * Force flush of system table after updating/removing a token (CASSANDRA-3243)


0.8.6
 * revert CASSANDRA-2388
 * change TokenRange.endpoints back to listen/broadcast address to match
   pre-1777 behavior, and add TokenRange.rpc_endpoints instead (CASSANDRA-3187)
 * avoid trying to watch cassandra-topology.properties when loaded from jar
   (CASSANDRA-3138)
 * prevent users from creating keyspaces with LocalStrategy replication
   (CASSANDRA-3139)
 * fix CLI `show schema;` to output correct keyspace definition statement
   (CASSANDRA-3129)
 * CustomTThreadPoolServer to log TTransportException at DEBUG level
   (CASSANDRA-3142)
 * allow topology sort to work with non-unique rack names between 
   datacenters (CASSANDRA-3152)
 * Improve caching of same-version Messages on digest and repair paths
   (CASSANDRA-3158)
 * Randomize choice of first replica for counter increment (CASSANDRA-2890)
 * Fix using read_repair_chance instead of merge_shard_change (CASSANDRA-3202)
 * Avoid streaming data to nodes that already have it, on move as well as
   decommission (CASSANDRA-3041)
 * Fix divide by zero error in GCInspector (CASSANDRA-3164)
 * allow quoting of the ColumnFamily name in CLI `create column family`
   statement (CASSANDRA-3195)
 * Fix rolling upgrade from 0.7 to 0.8 problem (CASSANDRA-3166)
 * Accomodate missing encryption_options in IncomingTcpConnection.stream
   (CASSANDRA-3212)


0.8.5
 * fix NPE when encryption_options is unspecified (CASSANDRA-3007)
 * include column name in validation failure exceptions (CASSANDRA-2849)
 * make sure truncate clears out the commitlog so replay won't re-
   populate with truncated data (CASSANDRA-2950)
 * fix NPE when debug logging is enabled and dropped CF is present
   in a commitlog segment (CASSANDRA-3021)
 * fix cassandra.bat when CASSANDRA_HOME contains spaces (CASSANDRA-2952)
 * fix to SSTableSimpleUnsortedWriter bufferSize calculation (CASSANDRA-3027)
 * make cleanup and normal compaction able to skip empty rows
   (rows containing nothing but expired tombstones) (CASSANDRA-3039)
 * work around native memory leak in com.sun.management.GarbageCollectorMXBean
   (CASSANDRA-2868)
 * validate that column names in column_metadata are not equal to key_alias
   on create/update of the ColumnFamily and CQL 'ALTER' statement (CASSANDRA-3036)
 * return an InvalidRequestException if an indexed column is assigned
   a value larger than 64KB (CASSANDRA-3057)
 * fix of numeric-only and string column names handling in CLI "drop index" 
   (CASSANDRA-3054)
 * prune index scan resultset back to original request for lazy
   resultset expansion case (CASSANDRA-2964)
 * (Hadoop) fail jobs when Cassandra node has failed but TaskTracker
   has not (CASSANDRA-2388)
 * fix dynamic snitch ignoring nodes when read_repair_chance is zero
   (CASSANDRA-2662)
 * avoid retaining references to dropped CFS objects in 
   CompactionManager.estimatedCompactions (CASSANDRA-2708)
 * expose rpc timeouts per host in MessagingServiceMBean (CASSANDRA-2941)
 * avoid including cwd in classpath for deb and rpm packages (CASSANDRA-2881)
 * remove gossip state when a new IP takes over a token (CASSANDRA-3071)
 * allow sstable2json to work on index sstable files (CASSANDRA-3059)
 * always hint counters (CASSANDRA-3099)
 * fix log4j initialization in EmbeddedCassandraService (CASSANDRA-2857)
 * remove gossip state when a new IP takes over a token (CASSANDRA-3071)
 * work around native memory leak in com.sun.management.GarbageCollectorMXBean
    (CASSANDRA-2868)
 * fix UnavailableException with writes at CL.EACH_QUORM (CASSANDRA-3084)
 * fix parsing of the Keyspace and ColumnFamily names in numeric
   and string representations in CLI (CASSANDRA-3075)
 * fix corner cases in Range.differenceToFetch (CASSANDRA-3084)
 * fix ip address String representation in the ring cache (CASSANDRA-3044)
 * fix ring cache compatibility when mixing pre-0.8.4 nodes with post-
   in the same cluster (CASSANDRA-3023)
 * make repair report failure when a node participating dies (instead of
   hanging forever) (CASSANDRA-2433)
 * fix handling of the empty byte buffer by ReversedType (CASSANDRA-3111)
 * Add validation that Keyspace names are case-insensitively unique (CASSANDRA-3066)
 * catch invalid key_validation_class before instantiating UpdateColumnFamily (CASSANDRA-3102)
 * make Range and Bounds objects client-safe (CASSANDRA-3108)
 * optionally skip log4j configuration (CASSANDRA-3061)
 * bundle sstableloader with the debian package (CASSANDRA-3113)
 * don't try to build secondary indexes when there is none (CASSANDRA-3123)
 * improve SSTableSimpleUnsortedWriter speed for large rows (CASSANDRA-3122)
 * handle keyspace arguments correctly in nodetool snapshot (CASSANDRA-3038)
 * Fix SSTableImportTest on windows (CASSANDRA-3043)
 * expose compactionThroughputMbPerSec through JMX (CASSANDRA-3117)
 * log keyspace and CF of large rows being compacted


0.8.4
 * change TokenRing.endpoints to be a list of rpc addresses instead of 
   listen/broadcast addresses (CASSANDRA-1777)
 * include files-to-be-streamed in StreamInSession.getSources (CASSANDRA-2972)
 * use JAVA env var in cassandra-env.sh (CASSANDRA-2785, 2992)
 * avoid doing read for no-op replicate-on-write at CL=1 (CASSANDRA-2892)
 * refuse counter write for CL.ANY (CASSANDRA-2990)
 * switch back to only logging recent dropped messages (CASSANDRA-3004)
 * always deserialize RowMutation for counters (CASSANDRA-3006)
 * ignore saved replication_factor strategy_option for NTS (CASSANDRA-3011)
 * make sure pre-truncate CL segments are discarded (CASSANDRA-2950)


0.8.3
 * add ability to drop local reads/writes that are going to timeout
   (CASSANDRA-2943)
 * revamp token removal process, keep gossip states for 3 days (CASSANDRA-2496)
 * don't accept extra args for 0-arg nodetool commands (CASSANDRA-2740)
 * log unavailableexception details at debug level (CASSANDRA-2856)
 * expose data_dir though jmx (CASSANDRA-2770)
 * don't include tmp files as sstable when create cfs (CASSANDRA-2929)
 * log Java classpath on startup (CASSANDRA-2895)
 * keep gossipped version in sync with actual on migration coordinator 
   (CASSANDRA-2946)
 * use lazy initialization instead of class initialization in NodeId
   (CASSANDRA-2953)
 * check column family validity in nodetool repair (CASSANDRA-2933)
 * speedup bytes to hex conversions dramatically (CASSANDRA-2850)
 * Flush memtables on shutdown when durable writes are disabled 
   (CASSANDRA-2958)
 * improved POSIX compatibility of start scripts (CASsANDRA-2965)
 * add counter support to Hadoop InputFormat (CASSANDRA-2981)
 * fix bug where dirty commitlog segments were removed (and avoid keeping 
   segments with no post-flush activity permanently dirty) (CASSANDRA-2829)
 * fix throwing exception with batch mutation of counter super columns
   (CASSANDRA-2949)
 * ignore system tables during repair (CASSANDRA-2979)
 * throw exception when NTS is given replication_factor as an option
   (CASSANDRA-2960)
 * fix assertion error during compaction of counter CFs (CASSANDRA-2968)
 * avoid trying to create index names, when no index exists (CASSANDRA-2867)
 * don't sample the system table when choosing a bootstrap token
   (CASSANDRA-2825)
 * gossiper notifies of local state changes (CASSANDRA-2948)
 * add asynchronous and half-sync/half-async (hsha) thrift servers 
   (CASSANDRA-1405)
 * fix potential use of free'd native memory in SerializingCache 
   (CASSANDRA-2951)
 * prune index scan resultset back to original request for lazy
   resultset expansion case (CASSANDRA-2964)
 * (Hadoop) fail jobs when Cassandra node has failed but TaskTracker
    has not (CASSANDRA-2388)


0.8.2
 * CQL: 
   - include only one row per unique key for IN queries (CASSANDRA-2717)
   - respect client timestamp on full row deletions (CASSANDRA-2912)
 * improve thread-safety in StreamOutSession (CASSANDRA-2792)
 * allow deleting a row and updating indexed columns in it in the
   same mutation (CASSANDRA-2773)
 * Expose number of threads blocked on submitting memtable to flush
   in JMX (CASSANDRA-2817)
 * add ability to return "endpoints" to nodetool (CASSANDRA-2776)
 * Add support for multiple (comma-delimited) coordinator addresses
   to ColumnFamilyInputFormat (CASSANDRA-2807)
 * fix potential NPE while scheduling read repair for range slice
   (CASSANDRA-2823)
 * Fix race in SystemTable.getCurrentLocalNodeId (CASSANDRA-2824)
 * Correctly set default for replicate_on_write (CASSANDRA-2835)
 * improve nodetool compactionstats formatting (CASSANDRA-2844)
 * fix index-building status display (CASSANDRA-2853)
 * fix CLI perpetuating obsolete KsDef.replication_factor (CASSANDRA-2846)
 * improve cli treatment of multiline comments (CASSANDRA-2852)
 * handle row tombstones correctly in EchoedRow (CASSANDRA-2786)
 * add MessagingService.get[Recently]DroppedMessages and
   StorageService.getExceptionCount (CASSANDRA-2804)
 * fix possibility of spurious UnavailableException for LOCAL_QUORUM
   reads with dynamic snitch + read repair disabled (CASSANDRA-2870)
 * add ant-optional as dependence for the debian package (CASSANDRA-2164)
 * add option to specify limit for get_slice in the CLI (CASSANDRA-2646)
 * decrease HH page size (CASSANDRA-2832)
 * reset cli keyspace after dropping the current one (CASSANDRA-2763)
 * add KeyRange option to Hadoop inputformat (CASSANDRA-1125)
 * fix protocol versioning (CASSANDRA-2818, 2860)
 * support spaces in path to log4j configuration (CASSANDRA-2383)
 * avoid including inferred types in CF update (CASSANDRA-2809)
 * fix JMX bulkload call (CASSANDRA-2908)
 * fix updating KS with durable_writes=false (CASSANDRA-2907)
 * add simplified facade to SSTableWriter for bulk loading use
   (CASSANDRA-2911)
 * fix re-using index CF sstable names after drop/recreate (CASSANDRA-2872)
 * prepend CF to default index names (CASSANDRA-2903)
 * fix hint replay (CASSANDRA-2928)
 * Properly synchronize repair's merkle tree computation (CASSANDRA-2816)


0.8.1
 * CQL:
   - support for insert, delete in BATCH (CASSANDRA-2537)
   - support for IN to SELECT, UPDATE (CASSANDRA-2553)
   - timestamp support for INSERT, UPDATE, and BATCH (CASSANDRA-2555)
   - TTL support (CASSANDRA-2476)
   - counter support (CASSANDRA-2473)
   - ALTER COLUMNFAMILY (CASSANDRA-1709)
   - DROP INDEX (CASSANDRA-2617)
   - add SCHEMA/TABLE as aliases for KS/CF (CASSANDRA-2743)
   - server handles wait-for-schema-agreement (CASSANDRA-2756)
   - key alias support (CASSANDRA-2480)
 * add support for comparator parameters and a generic ReverseType
   (CASSANDRA-2355)
 * add CompositeType and DynamicCompositeType (CASSANDRA-2231)
 * optimize batches containing multiple updates to the same row
   (CASSANDRA-2583)
 * adjust hinted handoff page size to avoid OOM with large columns 
   (CASSANDRA-2652)
 * mark BRAF buffer invalid post-flush so we don't re-flush partial
   buffers again, especially on CL writes (CASSANDRA-2660)
 * add DROP INDEX support to CLI (CASSANDRA-2616)
 * don't perform HH to client-mode [storageproxy] nodes (CASSANDRA-2668)
 * Improve forceDeserialize/getCompactedRow encapsulation (CASSANDRA-2659)
 * Don't write CounterUpdateColumn to disk in tests (CASSANDRA-2650)
 * Add sstable bulk loading utility (CASSANDRA-1278)
 * avoid replaying hints to dropped columnfamilies (CASSANDRA-2685)
 * add placeholders for missing rows in range query pseudo-RR (CASSANDRA-2680)
 * remove no-op HHOM.renameHints (CASSANDRA-2693)
 * clone super columns to avoid modifying them during flush (CASSANDRA-2675)
 * allow writes to bypass the commitlog for certain keyspaces (CASSANDRA-2683)
 * avoid NPE when bypassing commitlog during memtable flush (CASSANDRA-2781)
 * Added support for making bootstrap retry if nodes flap (CASSANDRA-2644)
 * Added statusthrift to nodetool to report if thrift server is running (CASSANDRA-2722)
 * Fixed rows being cached if they do not exist (CASSANDRA-2723)
 * Support passing tableName and cfName to RowCacheProviders (CASSANDRA-2702)
 * close scrub file handles (CASSANDRA-2669)
 * throttle migration replay (CASSANDRA-2714)
 * optimize column serializer creation (CASSANDRA-2716)
 * Added support for making bootstrap retry if nodes flap (CASSANDRA-2644)
 * Added statusthrift to nodetool to report if thrift server is running
   (CASSANDRA-2722)
 * Fixed rows being cached if they do not exist (CASSANDRA-2723)
 * fix truncate/compaction race (CASSANDRA-2673)
 * workaround large resultsets causing large allocation retention
   by nio sockets (CASSANDRA-2654)
 * fix nodetool ring use with Ec2Snitch (CASSANDRA-2733)
 * fix removing columns and subcolumns that are supressed by a row or
   supercolumn tombstone during replica resolution (CASSANDRA-2590)
 * support sstable2json against snapshot sstables (CASSANDRA-2386)
 * remove active-pull schema requests (CASSANDRA-2715)
 * avoid marking entire list of sstables as actively being compacted
   in multithreaded compaction (CASSANDRA-2765)
 * seek back after deserializing a row to update cache with (CASSANDRA-2752)
 * avoid skipping rows in scrub for counter column family (CASSANDRA-2759)
 * fix ConcurrentModificationException in repair when dealing with 0.7 node
   (CASSANDRA-2767)
 * use threadsafe collections for StreamInSession (CASSANDRA-2766)
 * avoid infinite loop when creating merkle tree (CASSANDRA-2758)
 * avoids unmarking compacting sstable prematurely in cleanup (CASSANDRA-2769)
 * fix NPE when the commit log is bypassed (CASSANDRA-2718)
 * don't throw an exception in SS.isRPCServerRunning (CASSANDRA-2721)
 * make stress.jar executable (CASSANDRA-2744)
 * add daemon mode to java stress (CASSANDRA-2267)
 * expose the DC and rack of a node through JMX and nodetool ring (CASSANDRA-2531)
 * fix cache mbean getSize (CASSANDRA-2781)
 * Add Date, Float, Double, and Boolean types (CASSANDRA-2530)
 * Add startup flag to renew counter node id (CASSANDRA-2788)
 * add jamm agent to cassandra.bat (CASSANDRA-2787)
 * fix repair hanging if a neighbor has nothing to send (CASSANDRA-2797)
 * purge tombstone even if row is in only one sstable (CASSANDRA-2801)
 * Fix wrong purge of deleted cf during compaction (CASSANDRA-2786)
 * fix race that could result in Hadoop writer failing to throw an
   exception encountered after close() (CASSANDRA-2755)
 * fix scan wrongly throwing assertion error (CASSANDRA-2653)
 * Always use even distribution for merkle tree with RandomPartitionner
   (CASSANDRA-2841)
 * fix describeOwnership for OPP (CASSANDRA-2800)
 * ensure that string tokens do not contain commas (CASSANDRA-2762)


0.8.0-final
 * fix CQL grammar warning and cqlsh regression from CASSANDRA-2622
 * add ant generate-cql-html target (CASSANDRA-2526)
 * update CQL consistency levels (CASSANDRA-2566)
 * debian packaging fixes (CASSANDRA-2481, 2647)
 * fix UUIDType, IntegerType for direct buffers (CASSANDRA-2682, 2684)
 * switch to native Thrift for Hadoop map/reduce (CASSANDRA-2667)
 * fix StackOverflowError when building from eclipse (CASSANDRA-2687)
 * only provide replication_factor to strategy_options "help" for
   SimpleStrategy, OldNetworkTopologyStrategy (CASSANDRA-2678, 2713)
 * fix exception adding validators to non-string columns (CASSANDRA-2696)
 * avoid instantiating DatabaseDescriptor in JDBC (CASSANDRA-2694)
 * fix potential stack overflow during compaction (CASSANDRA-2626)
 * clone super columns to avoid modifying them during flush (CASSANDRA-2675)
 * reset underlying iterator in EchoedRow constructor (CASSANDRA-2653)


0.8.0-rc1
 * faster flushes and compaction from fixing excessively pessimistic 
   rebuffering in BRAF (CASSANDRA-2581)
 * fix returning null column values in the python cql driver (CASSANDRA-2593)
 * fix merkle tree splitting exiting early (CASSANDRA-2605)
 * snapshot_before_compaction directory name fix (CASSANDRA-2598)
 * Disable compaction throttling during bootstrap (CASSANDRA-2612) 
 * fix CQL treatment of > and < operators in range slices (CASSANDRA-2592)
 * fix potential double-application of counter updates on commitlog replay
   by moving replay position from header to sstable metadata (CASSANDRA-2419)
 * JDBC CQL driver exposes getColumn for access to timestamp
 * JDBC ResultSetMetadata properties added to AbstractType
 * r/m clustertool (CASSANDRA-2607)
 * add support for presenting row key as a column in CQL result sets 
   (CASSANDRA-2622)
 * Don't allow {LOCAL|EACH}_QUORUM unless strategy is NTS (CASSANDRA-2627)
 * validate keyspace strategy_options during CQL create (CASSANDRA-2624)
 * fix empty Result with secondary index when limit=1 (CASSANDRA-2628)
 * Fix regression where bootstrapping a node with no schema fails
   (CASSANDRA-2625)
 * Allow removing LocationInfo sstables (CASSANDRA-2632)
 * avoid attempting to replay mutations from dropped keyspaces (CASSANDRA-2631)
 * avoid using cached position of a key when GT is requested (CASSANDRA-2633)
 * fix counting bloom filter true positives (CASSANDRA-2637)
 * initialize local ep state prior to gossip startup if needed (CASSANDRA-2638)
 * fix counter increment lost after restart (CASSANDRA-2642)
 * add quote-escaping via backslash to CLI (CASSANDRA-2623)
 * fix pig example script (CASSANDRA-2487)
 * fix dynamic snitch race in adding latencies (CASSANDRA-2618)
 * Start/stop cassandra after more important services such as mdadm in
   debian packaging (CASSANDRA-2481)


0.8.0-beta2
 * fix NPE compacting index CFs (CASSANDRA-2528)
 * Remove checking all column families on startup for compaction candidates 
   (CASSANDRA-2444)
 * validate CQL create keyspace options (CASSANDRA-2525)
 * fix nodetool setcompactionthroughput (CASSANDRA-2550)
 * move	gossip heartbeat back to its own thread (CASSANDRA-2554)
 * validate cql TRUNCATE columnfamily before truncating (CASSANDRA-2570)
 * fix batch_mutate for mixed standard-counter mutations (CASSANDRA-2457)
 * disallow making schema changes to system keyspace (CASSANDRA-2563)
 * fix sending mutation messages multiple times (CASSANDRA-2557)
 * fix incorrect use of NBHM.size in ReadCallback that could cause
   reads to time out even when responses were received (CASSANDRA-2552)
 * trigger read repair correctly for LOCAL_QUORUM reads (CASSANDRA-2556)
 * Allow configuring the number of compaction thread (CASSANDRA-2558)
 * forceUserDefinedCompaction will attempt to compact what it is given
   even if the pessimistic estimate is that there is not enough disk space;
   automatic compactions will only compact 2 or more sstables (CASSANDRA-2575)
 * refuse to apply migrations with older timestamps than the current 
   schema (CASSANDRA-2536)
 * remove unframed Thrift transport option
 * include indexes in snapshots (CASSANDRA-2596)
 * improve ignoring of obsolete mutations in index maintenance (CASSANDRA-2401)
 * recognize attempt to drop just the index while leaving the column
   definition alone (CASSANDRA-2619)
  

0.8.0-beta1
 * remove Avro RPC support (CASSANDRA-926)
 * support for columns that act as incr/decr counters 
   (CASSANDRA-1072, 1937, 1944, 1936, 2101, 2093, 2288, 2105, 2384, 2236, 2342,
   2454)
 * CQL (CASSANDRA-1703, 1704, 1705, 1706, 1707, 1708, 1710, 1711, 1940, 
   2124, 2302, 2277, 2493)
 * avoid double RowMutation serialization on write path (CASSANDRA-1800)
 * make NetworkTopologyStrategy the default (CASSANDRA-1960)
 * configurable internode encryption (CASSANDRA-1567, 2152)
 * human readable column names in sstable2json output (CASSANDRA-1933)
 * change default JMX port to 7199 (CASSANDRA-2027)
 * backwards compatible internal messaging (CASSANDRA-1015)
 * atomic switch of memtables and sstables (CASSANDRA-2284)
 * add pluggable SeedProvider (CASSANDRA-1669)
 * Fix clustertool to not throw exception when calling get_endpoints (CASSANDRA-2437)
 * upgrade to thrift 0.6 (CASSANDRA-2412) 
 * repair works on a token range instead of full ring (CASSANDRA-2324)
 * purge tombstones from row cache (CASSANDRA-2305)
 * push replication_factor into strategy_options (CASSANDRA-1263)
 * give snapshots the same name on each node (CASSANDRA-1791)
 * remove "nodetool loadbalance" (CASSANDRA-2448)
 * multithreaded compaction (CASSANDRA-2191)
 * compaction throttling (CASSANDRA-2156)
 * add key type information and alias (CASSANDRA-2311, 2396)
 * cli no longer divides read_repair_chance by 100 (CASSANDRA-2458)
 * made CompactionInfo.getTaskType return an enum (CASSANDRA-2482)
 * add a server-wide cap on measured memtable memory usage and aggressively
   flush to keep under that threshold (CASSANDRA-2006)
 * add unified UUIDType (CASSANDRA-2233)
 * add off-heap row cache support (CASSANDRA-1969)


0.7.5
 * improvements/fixes to PIG driver (CASSANDRA-1618, CASSANDRA-2387,
   CASSANDRA-2465, CASSANDRA-2484)
 * validate index names (CASSANDRA-1761)
 * reduce contention on Table.flusherLock (CASSANDRA-1954)
 * try harder to detect failures during streaming, cleaning up temporary
   files more reliably (CASSANDRA-2088)
 * shut down server for OOM on a Thrift thread (CASSANDRA-2269)
 * fix tombstone handling in repair and sstable2json (CASSANDRA-2279)
 * preserve version when streaming data from old sstables (CASSANDRA-2283)
 * don't start repair if a neighboring node is marked as dead (CASSANDRA-2290)
 * purge tombstones from row cache (CASSANDRA-2305)
 * Avoid seeking when sstable2json exports the entire file (CASSANDRA-2318)
 * clear Built flag in system table when dropping an index (CASSANDRA-2320)
 * don't allow arbitrary argument for stress.java (CASSANDRA-2323)
 * validate values for index predicates in get_indexed_slice (CASSANDRA-2328)
 * queue secondary indexes for flush before the parent (CASSANDRA-2330)
 * allow job configuration to set the CL used in Hadoop jobs (CASSANDRA-2331)
 * add memtable_flush_queue_size defaulting to 4 (CASSANDRA-2333)
 * Allow overriding of initial_token, storage_port and rpc_port from system
   properties (CASSANDRA-2343)
 * fix comparator used for non-indexed secondary expressions in index scan
   (CASSANDRA-2347)
 * ensure size calculation and write phase of large-row compaction use
   the same threshold for TTL expiration (CASSANDRA-2349)
 * fix race when iterating CFs during add/drop (CASSANDRA-2350)
 * add ConsistencyLevel command to CLI (CASSANDRA-2354)
 * allow negative numbers in the cli (CASSANDRA-2358)
 * hard code serialVersionUID for tokens class (CASSANDRA-2361)
 * fix potential infinite loop in ByteBufferUtil.inputStream (CASSANDRA-2365)
 * fix encoding bugs in HintedHandoffManager, SystemTable when default
   charset is not UTF8 (CASSANDRA-2367)
 * avoids having removed node reappearing in Gossip (CASSANDRA-2371)
 * fix incorrect truncation of long to int when reading columns via block
   index (CASSANDRA-2376)
 * fix NPE during stream session (CASSANDRA-2377)
 * fix race condition that could leave orphaned data files when dropping CF or
   KS (CASSANDRA-2381)
 * fsync statistics component on write (CASSANDRA-2382)
 * fix duplicate results from CFS.scan (CASSANDRA-2406)
 * add IntegerType to CLI help (CASSANDRA-2414)
 * avoid caching token-only decoratedkeys (CASSANDRA-2416)
 * convert mmap assertion to if/throw so scrub can catch it (CASSANDRA-2417)
 * don't overwrite gc log (CASSANDR-2418)
 * invalidate row cache for streamed row to avoid inconsitencies
   (CASSANDRA-2420)
 * avoid copies in range/index scans (CASSANDRA-2425)
 * make sure we don't wipe data during cleanup if the node has not join
   the ring (CASSANDRA-2428)
 * Try harder to close files after compaction (CASSANDRA-2431)
 * re-set bootstrapped flag after move finishes (CASSANDRA-2435)
 * display validation_class in CLI 'describe keyspace' (CASSANDRA-2442)
 * make cleanup compactions cleanup the row cache (CASSANDRA-2451)
 * add column fields validation to scrub (CASSANDRA-2460)
 * use 64KB flush buffer instead of in_memory_compaction_limit (CASSANDRA-2463)
 * fix backslash substitutions in CLI (CASSANDRA-2492)
 * disable cache saving for system CFS (CASSANDRA-2502)
 * fixes for verifying destination availability under hinted conditions
   so UE can be thrown intead of timing out (CASSANDRA-2514)
 * fix update of validation class in column metadata (CASSANDRA-2512)
 * support LOCAL_QUORUM, EACH_QUORUM CLs outside of NTS (CASSANDRA-2516)
 * preserve version when streaming data from old sstables (CASSANDRA-2283)
 * fix backslash substitutions in CLI (CASSANDRA-2492)
 * count a row deletion as one operation towards memtable threshold 
   (CASSANDRA-2519)
 * support LOCAL_QUORUM, EACH_QUORUM CLs outside of NTS (CASSANDRA-2516)


0.7.4
 * add nodetool join command (CASSANDRA-2160)
 * fix secondary indexes on pre-existing or streamed data (CASSANDRA-2244)
 * initialize endpoint in gossiper earlier (CASSANDRA-2228)
 * add ability to write to Cassandra from Pig (CASSANDRA-1828)
 * add rpc_[min|max]_threads (CASSANDRA-2176)
 * add CL.TWO, CL.THREE (CASSANDRA-2013)
 * avoid exporting an un-requested row in sstable2json, when exporting 
   a key that does not exist (CASSANDRA-2168)
 * add incremental_backups option (CASSANDRA-1872)
 * add configurable row limit to Pig loadfunc (CASSANDRA-2276)
 * validate column values in batches as well as single-Column inserts
   (CASSANDRA-2259)
 * move sample schema from cassandra.yaml to schema-sample.txt,
   a cli scripts (CASSANDRA-2007)
 * avoid writing empty rows when scrubbing tombstoned rows (CASSANDRA-2296)
 * fix assertion error in range and index scans for CL < ALL
   (CASSANDRA-2282)
 * fix commitlog replay when flush position refers to data that didn't
   get synced before server died (CASSANDRA-2285)
 * fix fd leak in sstable2json with non-mmap'd i/o (CASSANDRA-2304)
 * reduce memory use during streaming of multiple sstables (CASSANDRA-2301)
 * purge tombstoned rows from cache after GCGraceSeconds (CASSANDRA-2305)
 * allow zero replicas in a NTS datacenter (CASSANDRA-1924)
 * make range queries respect snitch for local replicas (CASSANDRA-2286)
 * fix HH delivery when column index is larger than 2GB (CASSANDRA-2297)
 * make 2ary indexes use parent CF flush thresholds during initial build
   (CASSANDRA-2294)
 * update memtable_throughput to be a long (CASSANDRA-2158)


0.7.3
 * Keep endpoint state until aVeryLongTime (CASSANDRA-2115)
 * lower-latency read repair (CASSANDRA-2069)
 * add hinted_handoff_throttle_delay_in_ms option (CASSANDRA-2161)
 * fixes for cache save/load (CASSANDRA-2172, -2174)
 * Handle whole-row deletions in CFOutputFormat (CASSANDRA-2014)
 * Make memtable_flush_writers flush in parallel (CASSANDRA-2178)
 * Add compaction_preheat_key_cache option (CASSANDRA-2175)
 * refactor stress.py to have only one copy of the format string 
   used for creating row keys (CASSANDRA-2108)
 * validate index names for \w+ (CASSANDRA-2196)
 * Fix Cassandra cli to respect timeout if schema does not settle 
   (CASSANDRA-2187)
 * fix for compaction and cleanup writing old-format data into new-version 
   sstable (CASSANDRA-2211, -2216)
 * add nodetool scrub (CASSANDRA-2217, -2240)
 * fix sstable2json large-row pagination (CASSANDRA-2188)
 * fix EOFing on requests for the last bytes in a file (CASSANDRA-2213)
 * fix BufferedRandomAccessFile bugs (CASSANDRA-2218, -2241)
 * check for memtable flush_after_mins exceeded every 10s (CASSANDRA-2183)
 * fix cache saving on Windows (CASSANDRA-2207)
 * add validateSchemaAgreement call + synchronization to schema
   modification operations (CASSANDRA-2222)
 * fix for reversed slice queries on large rows (CASSANDRA-2212)
 * fat clients were writing local data (CASSANDRA-2223)
 * set DEFAULT_MEMTABLE_LIFETIME_IN_MINS to 24h
 * improve detection and cleanup of partially-written sstables 
   (CASSANDRA-2206)
 * fix supercolumn de/serialization when subcolumn comparator is different
   from supercolumn's (CASSANDRA-2104)
 * fix starting up on Windows when CASSANDRA_HOME contains whitespace
   (CASSANDRA-2237)
 * add [get|set][row|key]cacheSavePeriod to JMX (CASSANDRA-2100)
 * fix Hadoop ColumnFamilyOutputFormat dropping of mutations
   when batch fills up (CASSANDRA-2255)
 * move file deletions off of scheduledtasks executor (CASSANDRA-2253)


0.7.2
 * copy DecoratedKey.key when inserting into caches to avoid retaining
   a reference to the underlying buffer (CASSANDRA-2102)
 * format subcolumn names with subcomparator (CASSANDRA-2136)
 * fix column bloom filter deserialization (CASSANDRA-2165)


0.7.1
 * refactor MessageDigest creation code. (CASSANDRA-2107)
 * buffer network stack to avoid inefficient small TCP messages while avoiding
   the nagle/delayed ack problem (CASSANDRA-1896)
 * check log4j configuration for changes every 10s (CASSANDRA-1525, 1907)
 * more-efficient cross-DC replication (CASSANDRA-1530, -2051, -2138)
 * avoid polluting page cache with commitlog or sstable writes
   and seq scan operations (CASSANDRA-1470)
 * add RMI authentication options to nodetool (CASSANDRA-1921)
 * make snitches configurable at runtime (CASSANDRA-1374)
 * retry hadoop split requests on connection failure (CASSANDRA-1927)
 * implement describeOwnership for BOP, COPP (CASSANDRA-1928)
 * make read repair behave as expected for ConsistencyLevel > ONE
   (CASSANDRA-982, 2038)
 * distributed test harness (CASSANDRA-1859, 1964)
 * reduce flush lock contention (CASSANDRA-1930)
 * optimize supercolumn deserialization (CASSANDRA-1891)
 * fix CFMetaData.apply to only compare objects of the same class 
   (CASSANDRA-1962)
 * allow specifying specific SSTables to compact from JMX (CASSANDRA-1963)
 * fix race condition in MessagingService.targets (CASSANDRA-1959, 2094, 2081)
 * refuse to open sstables from a future version (CASSANDRA-1935)
 * zero-copy reads (CASSANDRA-1714)
 * fix copy bounds for word Text in wordcount demo (CASSANDRA-1993)
 * fixes for contrib/javautils (CASSANDRA-1979)
 * check more frequently for memtable expiration (CASSANDRA-2000)
 * fix writing SSTable column count statistics (CASSANDRA-1976)
 * fix streaming of multiple CFs during bootstrap (CASSANDRA-1992)
 * explicitly set JVM GC new generation size with -Xmn (CASSANDRA-1968)
 * add short options for CLI flags (CASSANDRA-1565)
 * make keyspace argument to "describe keyspace" in CLI optional
   when authenticated to keyspace already (CASSANDRA-2029)
 * added option to specify -Dcassandra.join_ring=false on startup
   to allow "warm spare" nodes or performing JMX maintenance before
   joining the ring (CASSANDRA-526)
 * log migrations at INFO (CASSANDRA-2028)
 * add CLI verbose option in file mode (CASSANDRA-2030)
 * add single-line "--" comments to CLI (CASSANDRA-2032)
 * message serialization tests (CASSANDRA-1923)
 * switch from ivy to maven-ant-tasks (CASSANDRA-2017)
 * CLI attempts to block for new schema to propagate (CASSANDRA-2044)
 * fix potential overflow in nodetool cfstats (CASSANDRA-2057)
 * add JVM shutdownhook to sync commitlog (CASSANDRA-1919)
 * allow nodes to be up without being part of  normal traffic (CASSANDRA-1951)
 * fix CLI "show keyspaces" with null options on NTS (CASSANDRA-2049)
 * fix possible ByteBuffer race conditions (CASSANDRA-2066)
 * reduce garbage generated by MessagingService to prevent load spikes
   (CASSANDRA-2058)
 * fix math in RandomPartitioner.describeOwnership (CASSANDRA-2071)
 * fix deletion of sstable non-data components (CASSANDRA-2059)
 * avoid blocking gossip while deleting handoff hints (CASSANDRA-2073)
 * ignore messages from newer versions, keep track of nodes in gossip 
   regardless of version (CASSANDRA-1970)
 * cache writing moved to CompactionManager to reduce i/o contention and
   updated to use non-cache-polluting writes (CASSANDRA-2053)
 * page through large rows when exporting to JSON (CASSANDRA-2041)
 * add flush_largest_memtables_at and reduce_cache_sizes_at options
   (CASSANDRA-2142)
 * add cli 'describe cluster' command (CASSANDRA-2127)
 * add cli support for setting username/password at 'connect' command 
   (CASSANDRA-2111)
 * add -D option to Stress.java to allow reading hosts from a file 
   (CASSANDRA-2149)
 * bound hints CF throughput between 32M and 256M (CASSANDRA-2148)
 * continue starting when invalid saved cache entries are encountered
   (CASSANDRA-2076)
 * add max_hint_window_in_ms option (CASSANDRA-1459)


0.7.0-final
 * fix offsets to ByteBuffer.get (CASSANDRA-1939)


0.7.0-rc4
 * fix cli crash after backgrounding (CASSANDRA-1875)
 * count timeouts in storageproxy latencies, and include latency 
   histograms in StorageProxyMBean (CASSANDRA-1893)
 * fix CLI get recognition of supercolumns (CASSANDRA-1899)
 * enable keepalive on intra-cluster sockets (CASSANDRA-1766)
 * count timeouts towards dynamicsnitch latencies (CASSANDRA-1905)
 * Expose index-building status in JMX + cli schema description
   (CASSANDRA-1871)
 * allow [LOCAL|EACH]_QUORUM to be used with non-NetworkTopology 
   replication Strategies
 * increased amount of index locks for faster commitlog replay
 * collect secondary index tombstones immediately (CASSANDRA-1914)
 * revert commitlog changes from #1780 (CASSANDRA-1917)
 * change RandomPartitioner min token to -1 to avoid collision w/
   tokens on actual nodes (CASSANDRA-1901)
 * examine the right nibble when validating TimeUUID (CASSANDRA-1910)
 * include secondary indexes in cleanup (CASSANDRA-1916)
 * CFS.scrubDataDirectories should also cleanup invalid secondary indexes
   (CASSANDRA-1904)
 * ability to disable/enable gossip on nodes to force them down
   (CASSANDRA-1108)


0.7.0-rc3
 * expose getNaturalEndpoints in StorageServiceMBean taking byte[]
   key; RMI cannot serialize ByteBuffer (CASSANDRA-1833)
 * infer org.apache.cassandra.locator for replication strategy classes
   when not otherwise specified
 * validation that generates less garbage (CASSANDRA-1814)
 * add TTL support to CLI (CASSANDRA-1838)
 * cli defaults to bytestype for subcomparator when creating
   column families (CASSANDRA-1835)
 * unregister index MBeans when index is dropped (CASSANDRA-1843)
 * make ByteBufferUtil.clone thread-safe (CASSANDRA-1847)
 * change exception for read requests during bootstrap from 
   InvalidRequest to Unavailable (CASSANDRA-1862)
 * respect row-level tombstones post-flush in range scans
   (CASSANDRA-1837)
 * ReadResponseResolver check digests against each other (CASSANDRA-1830)
 * return InvalidRequest when remove of subcolumn without supercolumn
   is requested (CASSANDRA-1866)
 * flush before repair (CASSANDRA-1748)
 * SSTableExport validates key order (CASSANDRA-1884)
 * large row support for SSTableExport (CASSANDRA-1867)
 * Re-cache hot keys post-compaction without hitting disk (CASSANDRA-1878)
 * manage read repair in coordinator instead of data source, to
   provide latency information to dynamic snitch (CASSANDRA-1873)


0.7.0-rc2
 * fix live-column-count of slice ranges including tombstoned supercolumn 
   with live subcolumn (CASSANDRA-1591)
 * rename o.a.c.internal.AntientropyStage -> AntiEntropyStage,
   o.a.c.request.Request_responseStage -> RequestResponseStage,
   o.a.c.internal.Internal_responseStage -> InternalResponseStage
 * add AbstractType.fromString (CASSANDRA-1767)
 * require index_type to be present when specifying index_name
   on ColumnDef (CASSANDRA-1759)
 * fix add/remove index bugs in CFMetadata (CASSANDRA-1768)
 * rebuild Strategy during system_update_keyspace (CASSANDRA-1762)
 * cli updates prompt to ... in continuation lines (CASSANDRA-1770)
 * support multiple Mutations per key in hadoop ColumnFamilyOutputFormat
   (CASSANDRA-1774)
 * improvements to Debian init script (CASSANDRA-1772)
 * use local classloader to check for version.properties (CASSANDRA-1778)
 * Validate that column names in column_metadata are valid for the
   defined comparator, and decode properly in cli (CASSANDRA-1773)
 * use cross-platform newlines in cli (CASSANDRA-1786)
 * add ExpiringColumn support to sstable import/export (CASSANDRA-1754)
 * add flush for each append to periodic commitlog mode; added
   periodic_without_flush option to disable this (CASSANDRA-1780)
 * close file handle used for post-flush truncate (CASSANDRA-1790)
 * various code cleanup (CASSANDRA-1793, -1794, -1795)
 * fix range queries against wrapped range (CASSANDRA-1781)
 * fix consistencylevel calculations for NetworkTopologyStrategy
   (CASSANDRA-1804)
 * cli support index type enum names (CASSANDRA-1810)
 * improved validation of column_metadata (CASSANDRA-1813)
 * reads at ConsistencyLevel > 1 throw UnavailableException
   immediately if insufficient live nodes exist (CASSANDRA-1803)
 * copy bytebuffers for local writes to avoid retaining the entire
   Thrift frame (CASSANDRA-1801)
 * fix NPE adding index to column w/o prior metadata (CASSANDRA-1764)
 * reduce fat client timeout (CASSANDRA-1730)
 * fix botched merge of CASSANDRA-1316


0.7.0-rc1
 * fix compaction and flush races with schema updates (CASSANDRA-1715)
 * add clustertool, config-converter, sstablekeys, and schematool 
   Windows .bat files (CASSANDRA-1723)
 * reject range queries received during bootstrap (CASSANDRA-1739)
 * fix wrapping-range queries on non-minimum token (CASSANDRA-1700)
 * add nodetool cfhistogram (CASSANDRA-1698)
 * limit repaired ranges to what the nodes have in common (CASSANDRA-1674)
 * index scan treats missing columns as not matching secondary
   expressions (CASSANDRA-1745)
 * Fix misuse of DataOutputBuffer.getData in AntiEntropyService
   (CASSANDRA-1729)
 * detect and warn when obsolete version of JNA is present (CASSANDRA-1760)
 * reduce fat client timeout (CASSANDRA-1730)
 * cleanup smallest CFs first to increase free temp space for larger ones
   (CASSANDRA-1811)
 * Update windows .bat files to work outside of main Cassandra
   directory (CASSANDRA-1713)
 * fix read repair regression from 0.6.7 (CASSANDRA-1727)
 * more-efficient read repair (CASSANDRA-1719)
 * fix hinted handoff replay (CASSANDRA-1656)
 * log type of dropped messages (CASSANDRA-1677)
 * upgrade to SLF4J 1.6.1
 * fix ByteBuffer bug in ExpiringColumn.updateDigest (CASSANDRA-1679)
 * fix IntegerType.getString (CASSANDRA-1681)
 * make -Djava.net.preferIPv4Stack=true the default (CASSANDRA-628)
 * add INTERNAL_RESPONSE verb to differentiate from responses related
   to client requests (CASSANDRA-1685)
 * log tpstats when dropping messages (CASSANDRA-1660)
 * include unreachable nodes in describeSchemaVersions (CASSANDRA-1678)
 * Avoid dropping messages off the client request path (CASSANDRA-1676)
 * fix jna errno reporting (CASSANDRA-1694)
 * add friendlier error for UnknownHostException on startup (CASSANDRA-1697)
 * include jna dependency in RPM package (CASSANDRA-1690)
 * add --skip-keys option to stress.py (CASSANDRA-1696)
 * improve cli handling of non-string keys and column names 
   (CASSANDRA-1701, -1693)
 * r/m extra subcomparator line in cli keyspaces output (CASSANDRA-1712)
 * add read repair chance to cli "show keyspaces"
 * upgrade to ConcurrentLinkedHashMap 1.1 (CASSANDRA-975)
 * fix index scan routing (CASSANDRA-1722)
 * fix tombstoning of supercolumns in range queries (CASSANDRA-1734)
 * clear endpoint cache after updating keyspace metadata (CASSANDRA-1741)
 * fix wrapping-range queries on non-minimum token (CASSANDRA-1700)
 * truncate includes secondary indexes (CASSANDRA-1747)
 * retain reference to PendingFile sstables (CASSANDRA-1749)
 * fix sstableimport regression (CASSANDRA-1753)
 * fix for bootstrap when no non-system tables are defined (CASSANDRA-1732)
 * handle replica unavailability in index scan (CASSANDRA-1755)
 * fix service initialization order deadlock (CASSANDRA-1756)
 * multi-line cli commands (CASSANDRA-1742)
 * fix race between snapshot and compaction (CASSANDRA-1736)
 * add listEndpointsPendingHints, deleteHintsForEndpoint JMX methods 
   (CASSANDRA-1551)


0.7.0-beta3
 * add strategy options to describe_keyspace output (CASSANDRA-1560)
 * log warning when using randomly generated token (CASSANDRA-1552)
 * re-organize JMX into .db, .net, .internal, .request (CASSANDRA-1217)
 * allow nodes to change IPs between restarts (CASSANDRA-1518)
 * remember ring state between restarts by default (CASSANDRA-1518)
 * flush index built flag so we can read it before log replay (CASSANDRA-1541)
 * lock row cache updates to prevent race condition (CASSANDRA-1293)
 * remove assertion causing rare (and harmless) error messages in
   commitlog (CASSANDRA-1330)
 * fix moving nodes with no keyspaces defined (CASSANDRA-1574)
 * fix unbootstrap when no data is present in a transfer range (CASSANDRA-1573)
 * take advantage of AVRO-495 to simplify our avro IDL (CASSANDRA-1436)
 * extend authorization hierarchy to column family (CASSANDRA-1554)
 * deletion support in secondary indexes (CASSANDRA-1571)
 * meaningful error message for invalid replication strategy class 
   (CASSANDRA-1566)
 * allow keyspace creation with RF > N (CASSANDRA-1428)
 * improve cli error handling (CASSANDRA-1580)
 * add cache save/load ability (CASSANDRA-1417, 1606, 1647)
 * add StorageService.getDrainProgress (CASSANDRA-1588)
 * Disallow bootstrap to an in-use token (CASSANDRA-1561)
 * Allow dynamic secondary index creation and destruction (CASSANDRA-1532)
 * log auto-guessed memtable thresholds (CASSANDRA-1595)
 * add ColumnDef support to cli (CASSANDRA-1583)
 * reduce index sample time by 75% (CASSANDRA-1572)
 * add cli support for column, strategy metadata (CASSANDRA-1578, 1612)
 * add cli support for schema modification (CASSANDRA-1584)
 * delete temp files on failed compactions (CASSANDRA-1596)
 * avoid blocking for dead nodes during removetoken (CASSANDRA-1605)
 * remove ConsistencyLevel.ZERO (CASSANDRA-1607)
 * expose in-progress compaction type in jmx (CASSANDRA-1586)
 * removed IClock & related classes from internals (CASSANDRA-1502)
 * fix removing tokens from SystemTable on decommission and removetoken
   (CASSANDRA-1609)
 * include CF metadata in cli 'show keyspaces' (CASSANDRA-1613)
 * switch from Properties to HashMap in PropertyFileSnitch to
   avoid synchronization bottleneck (CASSANDRA-1481)
 * PropertyFileSnitch configuration file renamed to 
   cassandra-topology.properties
 * add cli support for get_range_slices (CASSANDRA-1088, CASSANDRA-1619)
 * Make memtable flush thresholds per-CF instead of global 
   (CASSANDRA-1007, 1637)
 * add cli support for binary data without CfDef hints (CASSANDRA-1603)
 * fix building SSTable statistics post-stream (CASSANDRA-1620)
 * fix potential infinite loop in 2ary index queries (CASSANDRA-1623)
 * allow creating NTS keyspaces with no replicas configured (CASSANDRA-1626)
 * add jmx histogram of sstables accessed per read (CASSANDRA-1624)
 * remove system_rename_column_family and system_rename_keyspace from the
   client API until races can be fixed (CASSANDRA-1630, CASSANDRA-1585)
 * add cli sanity tests (CASSANDRA-1582)
 * update GC settings in cassandra.bat (CASSANDRA-1636)
 * cli support for index queries (CASSANDRA-1635)
 * cli support for updating schema memtable settings (CASSANDRA-1634)
 * cli --file option (CASSANDRA-1616)
 * reduce automatically chosen memtable sizes by 50% (CASSANDRA-1641)
 * move endpoint cache from snitch to strategy (CASSANDRA-1643)
 * fix commitlog recovery deleting the newly-created segment as well as
   the old ones (CASSANDRA-1644)
 * upgrade to Thrift 0.5 (CASSANDRA-1367)
 * renamed CL.DCQUORUM to LOCAL_QUORUM and DCQUORUMSYNC to EACH_QUORUM
 * cli truncate support (CASSANDRA-1653)
 * update GC settings in cassandra.bat (CASSANDRA-1636)
 * avoid logging when a node's ip/token is gossipped back to it (CASSANDRA-1666)


0.7-beta2
 * always use UTF-8 for hint keys (CASSANDRA-1439)
 * remove cassandra.yaml dependency from Hadoop and Pig (CASSADRA-1322)
 * expose CfDef metadata in describe_keyspaces (CASSANDRA-1363)
 * restore use of mmap_index_only option (CASSANDRA-1241)
 * dropping a keyspace with no column families generated an error 
   (CASSANDRA-1378)
 * rename RackAwareStrategy to OldNetworkTopologyStrategy, RackUnawareStrategy 
   to SimpleStrategy, DatacenterShardStrategy to NetworkTopologyStrategy,
   AbstractRackAwareSnitch to AbstractNetworkTopologySnitch (CASSANDRA-1392)
 * merge StorageProxy.mutate, mutateBlocking (CASSANDRA-1396)
 * faster UUIDType, LongType comparisons (CASSANDRA-1386, 1393)
 * fix setting read_repair_chance from CLI addColumnFamily (CASSANDRA-1399)
 * fix updates to indexed columns (CASSANDRA-1373)
 * fix race condition leaving to FileNotFoundException (CASSANDRA-1382)
 * fix sharded lock hash on index write path (CASSANDRA-1402)
 * add support for GT/E, LT/E in subordinate index clauses (CASSANDRA-1401)
 * cfId counter got out of sync when CFs were added (CASSANDRA-1403)
 * less chatty schema updates (CASSANDRA-1389)
 * rename column family mbeans. 'type' will now include either 
   'IndexColumnFamilies' or 'ColumnFamilies' depending on the CFS type.
   (CASSANDRA-1385)
 * disallow invalid keyspace and column family names. This includes name that
   matches a '^\w+' regex. (CASSANDRA-1377)
 * use JNA, if present, to take snapshots (CASSANDRA-1371)
 * truncate hints if starting 0.7 for the first time (CASSANDRA-1414)
 * fix FD leak in single-row slicepredicate queries (CASSANDRA-1416)
 * allow index expressions against columns that are not part of the 
   SlicePredicate (CASSANDRA-1410)
 * config-converter properly handles snitches and framed support 
   (CASSANDRA-1420)
 * remove keyspace argument from multiget_count (CASSANDRA-1422)
 * allow specifying cassandra.yaml location as (local or remote) URL
   (CASSANDRA-1126)
 * fix using DynamicEndpointSnitch with NetworkTopologyStrategy
   (CASSANDRA-1429)
 * Add CfDef.default_validation_class (CASSANDRA-891)
 * fix EstimatedHistogram.max (CASSANDRA-1413)
 * quorum read optimization (CASSANDRA-1622)
 * handle zero-length (or missing) rows during HH paging (CASSANDRA-1432)
 * include secondary indexes during schema migrations (CASSANDRA-1406)
 * fix commitlog header race during schema change (CASSANDRA-1435)
 * fix ColumnFamilyStoreMBeanIterator to use new type name (CASSANDRA-1433)
 * correct filename generated by xml->yaml converter (CASSANDRA-1419)
 * add CMSInitiatingOccupancyFraction=75 and UseCMSInitiatingOccupancyOnly
   to default JVM options
 * decrease jvm heap for cassandra-cli (CASSANDRA-1446)
 * ability to modify keyspaces and column family definitions on a live cluster
   (CASSANDRA-1285)
 * support for Hadoop Streaming [non-jvm map/reduce via stdin/out]
   (CASSANDRA-1368)
 * Move persistent sstable stats from the system table to an sstable component
   (CASSANDRA-1430)
 * remove failed bootstrap attempt from pending ranges when gossip times
   it out after 1h (CASSANDRA-1463)
 * eager-create tcp connections to other cluster members (CASSANDRA-1465)
 * enumerate stages and derive stage from message type instead of 
   transmitting separately (CASSANDRA-1465)
 * apply reversed flag during collation from different data sources
   (CASSANDRA-1450)
 * make failure to remove commitlog segment non-fatal (CASSANDRA-1348)
 * correct ordering of drain operations so CL.recover is no longer 
   necessary (CASSANDRA-1408)
 * removed keyspace from describe_splits method (CASSANDRA-1425)
 * rename check_schema_agreement to describe_schema_versions
   (CASSANDRA-1478)
 * fix QUORUM calculation for RF > 3 (CASSANDRA-1487)
 * remove tombstones during non-major compactions when bloom filter
   verifies that row does not exist in other sstables (CASSANDRA-1074)
 * nodes that coordinated a loadbalance in the past could not be seen by
   newly added nodes (CASSANDRA-1467)
 * exposed endpoint states (gossip details) via jmx (CASSANDRA-1467)
 * ensure that compacted sstables are not included when new readers are
   instantiated (CASSANDRA-1477)
 * by default, calculate heap size and memtable thresholds at runtime (CASSANDRA-1469)
 * fix races dealing with adding/dropping keyspaces and column families in
   rapid succession (CASSANDRA-1477)
 * clean up of Streaming system (CASSANDRA-1503, 1504, 1506)
 * add options to configure Thrift socket keepalive and buffer sizes (CASSANDRA-1426)
 * make contrib CassandraServiceDataCleaner recursive (CASSANDRA-1509)
 * min, max compaction threshold are configurable and persistent 
   per-ColumnFamily (CASSANDRA-1468)
 * fix replaying the last mutation in a commitlog unnecessarily 
   (CASSANDRA-1512)
 * invoke getDefaultUncaughtExceptionHandler from DTPE with the original
   exception rather than the ExecutionException wrapper (CASSANDRA-1226)
 * remove Clock from the Thrift (and Avro) API (CASSANDRA-1501)
 * Close intra-node sockets when connection is broken (CASSANDRA-1528)
 * RPM packaging spec file (CASSANDRA-786)
 * weighted request scheduler (CASSANDRA-1485)
 * treat expired columns as deleted (CASSANDRA-1539)
 * make IndexInterval configurable (CASSANDRA-1488)
 * add describe_snitch to Thrift API (CASSANDRA-1490)
 * MD5 authenticator compares plain text submitted password with MD5'd
   saved property, instead of vice versa (CASSANDRA-1447)
 * JMX MessagingService pending and completed counts (CASSANDRA-1533)
 * fix race condition processing repair responses (CASSANDRA-1511)
 * make repair blocking (CASSANDRA-1511)
 * create EndpointSnitchInfo and MBean to expose rack and DC (CASSANDRA-1491)
 * added option to contrib/word_count to output results back to Cassandra
   (CASSANDRA-1342)
 * rewrite Hadoop ColumnFamilyRecordWriter to pool connections, retry to
   multiple Cassandra nodes, and smooth impact on the Cassandra cluster
   by using smaller batch sizes (CASSANDRA-1434)
 * fix setting gc_grace_seconds via CLI (CASSANDRA-1549)
 * support TTL'd index values (CASSANDRA-1536)
 * make removetoken work like decommission (CASSANDRA-1216)
 * make cli comparator-aware and improve quote rules (CASSANDRA-1523,-1524)
 * make nodetool compact and cleanup blocking (CASSANDRA-1449)
 * add memtable, cache information to GCInspector logs (CASSANDRA-1558)
 * enable/disable HintedHandoff via JMX (CASSANDRA-1550)
 * Ignore stray files in the commit log directory (CASSANDRA-1547)
 * Disallow bootstrap to an in-use token (CASSANDRA-1561)


0.7-beta1
 * sstable versioning (CASSANDRA-389)
 * switched to slf4j logging (CASSANDRA-625)
 * add (optional) expiration time for column (CASSANDRA-699)
 * access levels for authentication/authorization (CASSANDRA-900)
 * add ReadRepairChance to CF definition (CASSANDRA-930)
 * fix heisenbug in system tests, especially common on OS X (CASSANDRA-944)
 * convert to byte[] keys internally and all public APIs (CASSANDRA-767)
 * ability to alter schema definitions on a live cluster (CASSANDRA-44)
 * renamed configuration file to cassandra.xml, and log4j.properties to
   log4j-server.properties, which must now be loaded from
   the classpath (which is how our scripts in bin/ have always done it)
   (CASSANDRA-971)
 * change get_count to require a SlicePredicate. create multi_get_count
   (CASSANDRA-744)
 * re-organized endpointsnitch implementations and added SimpleSnitch
   (CASSANDRA-994)
 * Added preload_row_cache option (CASSANDRA-946)
 * add CRC to commitlog header (CASSANDRA-999)
 * removed deprecated batch_insert and get_range_slice methods (CASSANDRA-1065)
 * add truncate thrift method (CASSANDRA-531)
 * http mini-interface using mx4j (CASSANDRA-1068)
 * optimize away copy of sliced row on memtable read path (CASSANDRA-1046)
 * replace constant-size 2GB mmaped segments and special casing for index 
   entries spanning segment boundaries, with SegmentedFile that computes 
   segments that always contain entire entries/rows (CASSANDRA-1117)
 * avoid reading large rows into memory during compaction (CASSANDRA-16)
 * added hadoop OutputFormat (CASSANDRA-1101)
 * efficient Streaming (no more anticompaction) (CASSANDRA-579)
 * split commitlog header into separate file and add size checksum to
   mutations (CASSANDRA-1179)
 * avoid allocating a new byte[] for each mutation on replay (CASSANDRA-1219)
 * revise HH schema to be per-endpoint (CASSANDRA-1142)
 * add joining/leaving status to nodetool ring (CASSANDRA-1115)
 * allow multiple repair sessions per node (CASSANDRA-1190)
 * optimize away MessagingService for local range queries (CASSANDRA-1261)
 * make framed transport the default so malformed requests can't OOM the 
   server (CASSANDRA-475)
 * significantly faster reads from row cache (CASSANDRA-1267)
 * take advantage of row cache during range queries (CASSANDRA-1302)
 * make GCGraceSeconds a per-ColumnFamily value (CASSANDRA-1276)
 * keep persistent row size and column count statistics (CASSANDRA-1155)
 * add IntegerType (CASSANDRA-1282)
 * page within a single row during hinted handoff (CASSANDRA-1327)
 * push DatacenterShardStrategy configuration into keyspace definition,
   eliminating datacenter.properties. (CASSANDRA-1066)
 * optimize forward slices starting with '' and single-index-block name 
   queries by skipping the column index (CASSANDRA-1338)
 * streaming refactor (CASSANDRA-1189)
 * faster comparison for UUID types (CASSANDRA-1043)
 * secondary index support (CASSANDRA-749 and subtasks)
 * make compaction buckets deterministic (CASSANDRA-1265)


0.6.6
 * Allow using DynamicEndpointSnitch with RackAwareStrategy (CASSANDRA-1429)
 * remove the remaining vestiges of the unfinished DatacenterShardStrategy 
   (replaced by NetworkTopologyStrategy in 0.7)
   

0.6.5
 * fix key ordering in range query results with RandomPartitioner
   and ConsistencyLevel > ONE (CASSANDRA-1145)
 * fix for range query starting with the wrong token range (CASSANDRA-1042)
 * page within a single row during hinted handoff (CASSANDRA-1327)
 * fix compilation on non-sun JDKs (CASSANDRA-1061)
 * remove String.trim() call on row keys in batch mutations (CASSANDRA-1235)
 * Log summary of dropped messages instead of spamming log (CASSANDRA-1284)
 * add dynamic endpoint snitch (CASSANDRA-981)
 * fix streaming for keyspaces with hyphens in their name (CASSANDRA-1377)
 * fix errors in hard-coded bloom filter optKPerBucket by computing it
   algorithmically (CASSANDRA-1220
 * remove message deserialization stage, and uncap read/write stages
   so slow reads/writes don't block gossip processing (CASSANDRA-1358)
 * add jmx port configuration to Debian package (CASSANDRA-1202)
 * use mlockall via JNA, if present, to prevent Linux from swapping
   out parts of the JVM (CASSANDRA-1214)


0.6.4
 * avoid queuing multiple hint deliveries for the same endpoint
   (CASSANDRA-1229)
 * better performance for and stricter checking of UTF8 column names
   (CASSANDRA-1232)
 * extend option to lower compaction priority to hinted handoff
   as well (CASSANDRA-1260)
 * log errors in gossip instead of re-throwing (CASSANDRA-1289)
 * avoid aborting commitlog replay prematurely if a flushed-but-
   not-removed commitlog segment is encountered (CASSANDRA-1297)
 * fix duplicate rows being read during mapreduce (CASSANDRA-1142)
 * failure detection wasn't closing command sockets (CASSANDRA-1221)
 * cassandra-cli.bat works on windows (CASSANDRA-1236)
 * pre-emptively drop requests that cannot be processed within RPCTimeout
   (CASSANDRA-685)
 * add ack to Binary write verb and update CassandraBulkLoader
   to wait for acks for each row (CASSANDRA-1093)
 * added describe_partitioner Thrift method (CASSANDRA-1047)
 * Hadoop jobs no longer require the Cassandra storage-conf.xml
   (CASSANDRA-1280, CASSANDRA-1047)
 * log thread pool stats when GC is excessive (CASSANDRA-1275)
 * remove gossip message size limit (CASSANDRA-1138)
 * parallelize local and remote reads during multiget, and respect snitch 
   when determining whether to do local read for CL.ONE (CASSANDRA-1317)
 * fix read repair to use requested consistency level on digest mismatch,
   rather than assuming QUORUM (CASSANDRA-1316)
 * process digest mismatch re-reads in parallel (CASSANDRA-1323)
 * switch hints CF comparator to BytesType (CASSANDRA-1274)


0.6.3
 * retry to make streaming connections up to 8 times. (CASSANDRA-1019)
 * reject describe_ring() calls on invalid keyspaces (CASSANDRA-1111)
 * fix cache size calculation for size of 100% (CASSANDRA-1129)
 * fix cache capacity only being recalculated once (CASSANDRA-1129)
 * remove hourly scan of all hints on the off chance that the gossiper
   missed a status change; instead, expose deliverHintsToEndpoint to JMX
   so it can be done manually, if necessary (CASSANDRA-1141)
 * don't reject reads at CL.ALL (CASSANDRA-1152)
 * reject deletions to supercolumns in CFs containing only standard
   columns (CASSANDRA-1139)
 * avoid preserving login information after client disconnects
   (CASSANDRA-1057)
 * prefer sun jdk to openjdk in debian init script (CASSANDRA-1174)
 * detect partioner config changes between restarts and fail fast 
   (CASSANDRA-1146)
 * use generation time to resolve node token reassignment disagreements
   (CASSANDRA-1118)
 * restructure the startup ordering of Gossiper and MessageService to avoid
   timing anomalies (CASSANDRA-1160)
 * detect incomplete commit log hearders (CASSANDRA-1119)
 * force anti-entropy service to stream files on the stream stage to avoid
   sending streams out of order (CASSANDRA-1169)
 * remove inactive stream managers after AES streams files (CASSANDRA-1169)
 * allow removing entire row through batch_mutate Deletion (CASSANDRA-1027)
 * add JMX metrics for row-level bloom filter false positives (CASSANDRA-1212)
 * added a redhat init script to contrib (CASSANDRA-1201)
 * use midpoint when bootstrapping a new machine into range with not
   much data yet instead of random token (CASSANDRA-1112)
 * kill server on OOM in executor stage as well as Thrift (CASSANDRA-1226)
 * remove opportunistic repairs, when two machines with overlapping replica
   responsibilities happen to finish major compactions of the same CF near
   the same time.  repairs are now fully manual (CASSANDRA-1190)
 * add ability to lower compaction priority (default is no change from 0.6.2)
   (CASSANDRA-1181)


0.6.2
 * fix contrib/word_count build. (CASSANDRA-992)
 * split CommitLogExecutorService into BatchCommitLogExecutorService and 
   PeriodicCommitLogExecutorService (CASSANDRA-1014)
 * add latency histograms to CFSMBean (CASSANDRA-1024)
 * make resolving timestamp ties deterministic by using value bytes
   as a tiebreaker (CASSANDRA-1039)
 * Add option to turn off Hinted Handoff (CASSANDRA-894)
 * fix windows startup (CASSANDRA-948)
 * make concurrent_reads, concurrent_writes configurable at runtime via JMX
   (CASSANDRA-1060)
 * disable GCInspector on non-Sun JVMs (CASSANDRA-1061)
 * fix tombstone handling in sstable rows with no other data (CASSANDRA-1063)
 * fix size of row in spanned index entries (CASSANDRA-1056)
 * install json2sstable, sstable2json, and sstablekeys to Debian package
 * StreamingService.StreamDestinations wouldn't empty itself after streaming
   finished (CASSANDRA-1076)
 * added Collections.shuffle(splits) before returning the splits in 
   ColumnFamilyInputFormat (CASSANDRA-1096)
 * do not recalculate cache capacity post-compaction if it's been manually 
   modified (CASSANDRA-1079)
 * better defaults for flush sorter + writer executor queue sizes
   (CASSANDRA-1100)
 * windows scripts for SSTableImport/Export (CASSANDRA-1051)
 * windows script for nodetool (CASSANDRA-1113)
 * expose PhiConvictThreshold (CASSANDRA-1053)
 * make repair of RF==1 a no-op (CASSANDRA-1090)
 * improve default JVM GC options (CASSANDRA-1014)
 * fix SlicePredicate serialization inside Hadoop jobs (CASSANDRA-1049)
 * close Thrift sockets in Hadoop ColumnFamilyRecordReader (CASSANDRA-1081)


0.6.1
 * fix NPE in sstable2json when no excluded keys are given (CASSANDRA-934)
 * keep the replica set constant throughout the read repair process
   (CASSANDRA-937)
 * allow querying getAllRanges with empty token list (CASSANDRA-933)
 * fix command line arguments inversion in clustertool (CASSANDRA-942)
 * fix race condition that could trigger a false-positive assertion
   during post-flush discard of old commitlog segments (CASSANDRA-936)
 * fix neighbor calculation for anti-entropy repair (CASSANDRA-924)
 * perform repair even for small entropy differences (CASSANDRA-924)
 * Use hostnames in CFInputFormat to allow Hadoop's naive string-based
   locality comparisons to work (CASSANDRA-955)
 * cache read-only BufferedRandomAccessFile length to avoid
   3 system calls per invocation (CASSANDRA-950)
 * nodes with IPv6 (and no IPv4) addresses could not join cluster
   (CASSANDRA-969)
 * Retrieve the correct number of undeleted columns, if any, from
   a supercolumn in a row that had been deleted previously (CASSANDRA-920)
 * fix index scans that cross the 2GB mmap boundaries for both mmap
   and standard i/o modes (CASSANDRA-866)
 * expose drain via nodetool (CASSANDRA-978)


0.6.0-RC1
 * JMX drain to flush memtables and run through commit log (CASSANDRA-880)
 * Bootstrapping can skip ranges under the right conditions (CASSANDRA-902)
 * fix merging row versions in range_slice for CL > ONE (CASSANDRA-884)
 * default write ConsistencyLeven chaned from ZERO to ONE
 * fix for index entries spanning mmap buffer boundaries (CASSANDRA-857)
 * use lexical comparison if time part of TimeUUIDs are the same 
   (CASSANDRA-907)
 * bound read, mutation, and response stages to fix possible OOM
   during log replay (CASSANDRA-885)
 * Use microseconds-since-epoch (UTC) in cli, instead of milliseconds
 * Treat batch_mutate Deletion with null supercolumn as "apply this predicate 
   to top level supercolumns" (CASSANDRA-834)
 * Streaming destination nodes do not update their JMX status (CASSANDRA-916)
 * Fix internal RPC timeout calculation (CASSANDRA-911)
 * Added Pig loadfunc to contrib/pig (CASSANDRA-910)


0.6.0-beta3
 * fix compaction bucketing bug (CASSANDRA-814)
 * update windows batch file (CASSANDRA-824)
 * deprecate KeysCachedFraction configuration directive in favor
   of KeysCached; move to unified-per-CF key cache (CASSANDRA-801)
 * add invalidateRowCache to ColumnFamilyStoreMBean (CASSANDRA-761)
 * send Handoff hints to natural locations to reduce load on
   remaining nodes in a failure scenario (CASSANDRA-822)
 * Add RowWarningThresholdInMB configuration option to warn before very 
   large rows get big enough to threaten node stability, and -x option to
   be able to remove them with sstable2json if the warning is unheeded
   until it's too late (CASSANDRA-843)
 * Add logging of GC activity (CASSANDRA-813)
 * fix ConcurrentModificationException in commitlog discard (CASSANDRA-853)
 * Fix hardcoded row count in Hadoop RecordReader (CASSANDRA-837)
 * Add a jmx status to the streaming service and change several DEBUG
   messages to INFO (CASSANDRA-845)
 * fix classpath in cassandra-cli.bat for Windows (CASSANDRA-858)
 * allow re-specifying host, port to cassandra-cli if invalid ones
   are first tried (CASSANDRA-867)
 * fix race condition handling rpc timeout in the coordinator
   (CASSANDRA-864)
 * Remove CalloutLocation and StagingFileDirectory from storage-conf files 
   since those settings are no longer used (CASSANDRA-878)
 * Parse a long from RowWarningThresholdInMB instead of an int (CASSANDRA-882)
 * Remove obsolete ControlPort code from DatabaseDescriptor (CASSANDRA-886)
 * move skipBytes side effect out of assert (CASSANDRA-899)
 * add "double getLoad" to StorageServiceMBean (CASSANDRA-898)
 * track row stats per CF at compaction time (CASSANDRA-870)
 * disallow CommitLogDirectory matching a DataFileDirectory (CASSANDRA-888)
 * default key cache size is 200k entries, changed from 10% (CASSANDRA-863)
 * add -Dcassandra-foreground=yes to cassandra.bat
 * exit if cluster name is changed unexpectedly (CASSANDRA-769)


0.6.0-beta1/beta2
 * add batch_mutate thrift command, deprecating batch_insert (CASSANDRA-336)
 * remove get_key_range Thrift API, deprecated in 0.5 (CASSANDRA-710)
 * add optional login() Thrift call for authentication (CASSANDRA-547)
 * support fat clients using gossiper and StorageProxy to perform
   replication in-process [jvm-only] (CASSANDRA-535)
 * support mmapped I/O for reads, on by default on 64bit JVMs 
   (CASSANDRA-408, CASSANDRA-669)
 * improve insert concurrency, particularly during Hinted Handoff
   (CASSANDRA-658)
 * faster network code (CASSANDRA-675)
 * stress.py moved to contrib (CASSANDRA-635)
 * row caching [must be explicitly enabled per-CF in config] (CASSANDRA-678)
 * present a useful measure of compaction progress in JMX (CASSANDRA-599)
 * add bin/sstablekeys (CASSNADRA-679)
 * add ConsistencyLevel.ANY (CASSANDRA-687)
 * make removetoken remove nodes from gossip entirely (CASSANDRA-644)
 * add ability to set cache sizes at runtime (CASSANDRA-708)
 * report latency and cache hit rate statistics with lifetime totals
   instead of average over the last minute (CASSANDRA-702)
 * support get_range_slice for RandomPartitioner (CASSANDRA-745)
 * per-keyspace replication factory and replication strategy (CASSANDRA-620)
 * track latency in microseconds (CASSANDRA-733)
 * add describe_ Thrift methods, deprecating get_string_property and 
   get_string_list_property
 * jmx interface for tracking operation mode and streams in general.
   (CASSANDRA-709)
 * keep memtables in sorted order to improve range query performance
   (CASSANDRA-799)
 * use while loop instead of recursion when trimming sstables compaction list 
   to avoid blowing stack in pathological cases (CASSANDRA-804)
 * basic Hadoop map/reduce support (CASSANDRA-342)


0.5.1
 * ensure all files for an sstable are streamed to the same directory.
   (CASSANDRA-716)
 * more accurate load estimate for bootstrapping (CASSANDRA-762)
 * tolerate dead or unavailable bootstrap target on write (CASSANDRA-731)
 * allow larger numbers of keys (> 140M) in a sstable bloom filter
   (CASSANDRA-790)
 * include jvm argument improvements from CASSANDRA-504 in debian package
 * change streaming chunk size to 32MB to accomodate Windows XP limitations
   (was 64MB) (CASSANDRA-795)
 * fix get_range_slice returning results in the wrong order (CASSANDRA-781)
 

0.5.0 final
 * avoid attempting to delete temporary bootstrap files twice (CASSANDRA-681)
 * fix bogus NaN in nodeprobe cfstats output (CASSANDRA-646)
 * provide a policy for dealing with single thread executors w/ a full queue
   (CASSANDRA-694)
 * optimize inner read in MessagingService, vastly improving multiple-node
   performance (CASSANDRA-675)
 * wait for table flush before streaming data back to a bootstrapping node.
   (CASSANDRA-696)
 * keep track of bootstrapping sources by table so that bootstrapping doesn't 
   give the indication of finishing early (CASSANDRA-673)


0.5.0 RC3
 * commit the correct version of the patch for CASSANDRA-663


0.5.0 RC2 (unreleased)
 * fix bugs in converting get_range_slice results to Thrift 
   (CASSANDRA-647, CASSANDRA-649)
 * expose java.util.concurrent.TimeoutException in StorageProxy methods
   (CASSANDRA-600)
 * TcpConnectionManager was holding on to disconnected connections, 
   giving the false indication they were being used. (CASSANDRA-651)
 * Remove duplicated write. (CASSANDRA-662)
 * Abort bootstrap if IP is already in the token ring (CASSANDRA-663)
 * increase default commitlog sync period, and wait for last sync to 
   finish before submitting another (CASSANDRA-668)


0.5.0 RC1
 * Fix potential NPE in get_range_slice (CASSANDRA-623)
 * add CRC32 to commitlog entries (CASSANDRA-605)
 * fix data streaming on windows (CASSANDRA-630)
 * GC compacted sstables after cleanup and compaction (CASSANDRA-621)
 * Speed up anti-entropy validation (CASSANDRA-629)
 * Fix anti-entropy assertion error (CASSANDRA-639)
 * Fix pending range conflicts when bootstapping or moving
   multiple nodes at once (CASSANDRA-603)
 * Handle obsolete gossip related to node movement in the case where
   one or more nodes is down when the movement occurs (CASSANDRA-572)
 * Include dead nodes in gossip to avoid a variety of problems
   and fix HH to removed nodes (CASSANDRA-634)
 * return an InvalidRequestException for mal-formed SlicePredicates
   (CASSANDRA-643)
 * fix bug determining closest neighbor for use in multiple datacenters
   (CASSANDRA-648)
 * Vast improvements in anticompaction speed (CASSANDRA-607)
 * Speed up log replay and writes by avoiding redundant serializations
   (CASSANDRA-652)


0.5.0 beta 2
 * Bootstrap improvements (several tickets)
 * add nodeprobe repair anti-entropy feature (CASSANDRA-193, CASSANDRA-520)
 * fix possibility of partition when many nodes restart at once
   in clusters with multiple seeds (CASSANDRA-150)
 * fix NPE in get_range_slice when no data is found (CASSANDRA-578)
 * fix potential NPE in hinted handoff (CASSANDRA-585)
 * fix cleanup of local "system" keyspace (CASSANDRA-576)
 * improve computation of cluster load balance (CASSANDRA-554)
 * added super column read/write, column count, and column/row delete to
   cassandra-cli (CASSANDRA-567, CASSANDRA-594)
 * fix returning live subcolumns of deleted supercolumns (CASSANDRA-583)
 * respect JAVA_HOME in bin/ scripts (several tickets)
 * add StorageService.initClient for fat clients on the JVM (CASSANDRA-535)
   (see contrib/client_only for an example of use)
 * make consistency_level functional in get_range_slice (CASSANDRA-568)
 * optimize key deserialization for RandomPartitioner (CASSANDRA-581)
 * avoid GCing tombstones except on major compaction (CASSANDRA-604)
 * increase failure conviction threshold, resulting in less nodes
   incorrectly (and temporarily) marked as down (CASSANDRA-610)
 * respect memtable thresholds during log replay (CASSANDRA-609)
 * support ConsistencyLevel.ALL on read (CASSANDRA-584)
 * add nodeprobe removetoken command (CASSANDRA-564)


0.5.0 beta
 * Allow multiple simultaneous flushes, improving flush throughput 
   on multicore systems (CASSANDRA-401)
 * Split up locks to improve write and read throughput on multicore systems
   (CASSANDRA-444, CASSANDRA-414)
 * More efficient use of memory during compaction (CASSANDRA-436)
 * autobootstrap option: when enabled, all non-seed nodes will attempt
   to bootstrap when started, until bootstrap successfully
   completes. -b option is removed.  (CASSANDRA-438)
 * Unless a token is manually specified in the configuration xml,
   a bootstraping node will use a token that gives it half the
   keys from the most-heavily-loaded node in the cluster,
   instead of generating a random token. 
   (CASSANDRA-385, CASSANDRA-517)
 * Miscellaneous bootstrap fixes (several tickets)
 * Ability to change a node's token even after it has data on it
   (CASSANDRA-541)
 * Ability to decommission a live node from the ring (CASSANDRA-435)
 * Semi-automatic loadbalancing via nodeprobe (CASSANDRA-192)
 * Add ability to set compaction thresholds at runtime via
   JMX / nodeprobe.  (CASSANDRA-465)
 * Add "comment" field to ColumnFamily definition. (CASSANDRA-481)
 * Additional JMX metrics (CASSANDRA-482)
 * JSON based export and import tools (several tickets)
 * Hinted Handoff fixes (several tickets)
 * Add key cache to improve read performance (CASSANDRA-423)
 * Simplified construction of custom ReplicationStrategy classes
   (CASSANDRA-497)
 * Graphical application (Swing) for ring integrity verification and 
   visualization was added to contrib (CASSANDRA-252)
 * Add DCQUORUM, DCQUORUMSYNC consistency levels and corresponding
   ReplicationStrategy / EndpointSnitch classes.  Experimental.
   (CASSANDRA-492)
 * Web client interface added to contrib (CASSANDRA-457)
 * More-efficient flush for Random, CollatedOPP partitioners 
   for normal writes (CASSANDRA-446) and bulk load (CASSANDRA-420)
 * Add MemtableFlushAfterMinutes, a global replacement for the old 
   per-CF FlushPeriodInMinutes setting (CASSANDRA-463)
 * optimizations to slice reading (CASSANDRA-350) and supercolumn
   queries (CASSANDRA-510)
 * force binding to given listenaddress for nodes with multiple
   interfaces (CASSANDRA-546)
 * stress.py benchmarking tool improvements (several tickets)
 * optimized replica placement code (CASSANDRA-525)
 * faster log replay on restart (CASSANDRA-539, CASSANDRA-540)
 * optimized local-node writes (CASSANDRA-558)
 * added get_range_slice, deprecating get_key_range (CASSANDRA-344)
 * expose TimedOutException to thrift (CASSANDRA-563)
 

0.4.2
 * Add validation disallowing null keys (CASSANDRA-486)
 * Fix race conditions in TCPConnectionManager (CASSANDRA-487)
 * Fix using non-utf8-aware comparison as a sanity check.
   (CASSANDRA-493)
 * Improve default garbage collector options (CASSANDRA-504)
 * Add "nodeprobe flush" (CASSANDRA-505)
 * remove NotFoundException from get_slice throws list (CASSANDRA-518)
 * fix get (not get_slice) of entire supercolumn (CASSANDRA-508)
 * fix null token during bootstrap (CASSANDRA-501)


0.4.1
 * Fix FlushPeriod columnfamily configuration regression
   (CASSANDRA-455)
 * Fix long column name support (CASSANDRA-460)
 * Fix for serializing a row that only contains tombstones
   (CASSANDRA-458)
 * Fix for discarding unneeded commitlog segments (CASSANDRA-459)
 * Add SnapshotBeforeCompaction configuration option (CASSANDRA-426)
 * Fix compaction abort under insufficient disk space (CASSANDRA-473)
 * Fix reading subcolumn slice from tombstoned CF (CASSANDRA-484)
 * Fix race condition in RVH causing occasional NPE (CASSANDRA-478)


0.4.0
 * fix get_key_range problems when a node is down (CASSANDRA-440)
   and add UnavailableException to more Thrift methods
 * Add example EndPointSnitch contrib code (several tickets)


0.4.0 RC2
 * fix SSTable generation clash during compaction (CASSANDRA-418)
 * reject method calls with null parameters (CASSANDRA-308)
 * properly order ranges in nodeprobe output (CASSANDRA-421)
 * fix logging of certain errors on executor threads (CASSANDRA-425)


0.4.0 RC1
 * Bootstrap feature is live; use -b on startup (several tickets)
 * Added multiget api (CASSANDRA-70)
 * fix Deadlock with SelectorManager.doProcess and TcpConnection.write
   (CASSANDRA-392)
 * remove key cache b/c of concurrency bugs in third-party
   CLHM library (CASSANDRA-405)
 * update non-major compaction logic to use two threshold values
   (CASSANDRA-407)
 * add periodic / batch commitlog sync modes (several tickets)
 * inline BatchMutation into batch_insert params (CASSANDRA-403)
 * allow setting the logging level at runtime via mbean (CASSANDRA-402)
 * change default comparator to BytesType (CASSANDRA-400)
 * add forwards-compatible ConsistencyLevel parameter to get_key_range
   (CASSANDRA-322)
 * r/m special case of blocking for local destination when writing with 
   ConsistencyLevel.ZERO (CASSANDRA-399)
 * Fixes to make BinaryMemtable [bulk load interface] useful (CASSANDRA-337);
   see contrib/bmt_example for an example of using it.
 * More JMX properties added (several tickets)
 * Thrift changes (several tickets)
    - Merged _super get methods with the normal ones; return values
      are now of ColumnOrSuperColumn.
    - Similarly, merged batch_insert_super into batch_insert.



0.4.0 beta
 * On-disk data format has changed to allow billions of keys/rows per
   node instead of only millions
 * Multi-keyspace support
 * Scan all sstables for all queries to avoid situations where
   different types of operation on the same ColumnFamily could
   disagree on what data was present
 * Snapshot support via JMX
 * Thrift API has changed a _lot_:
    - removed time-sorted CFs; instead, user-defined comparators
      may be defined on the column names, which are now byte arrays.
      Default comparators are provided for UTF8, Bytes, Ascii, Long (i64),
      and UUID types.
    - removed colon-delimited strings in thrift api in favor of explicit
      structs such as ColumnPath, ColumnParent, etc.  Also normalized
      thrift struct and argument naming.
    - Added columnFamily argument to get_key_range.
    - Change signature of get_slice to accept starting and ending
      columns as well as an offset.  (This allows use of indexes.)
      Added "ascending" flag to allow reasonably-efficient reverse
      scans as well.  Removed get_slice_by_range as redundant.
    - get_key_range operates on one CF at a time
    - changed `block` boolean on insert methods to ConsistencyLevel enum,
      with options of NONE, ONE, QUORUM, and ALL.
    - added similar consistency_level parameter to read methods
    - column-name-set slice with no names given now returns zero columns
      instead of all of them.  ("all" can run your server out of memory.
      use a range-based slice with a high max column count instead.)
 * Removed the web interface. Node information can now be obtained by 
   using the newly introduced nodeprobe utility.
 * More JMX stats
 * Remove magic values from internals (e.g. special key to indicate
   when to flush memtables)
 * Rename configuration "table" to "keyspace"
 * Moved to crash-only design; no more shutdown (just kill the process)
 * Lots of bug fixes

Full list of issues resolved in 0.4 is at https://issues.apache.org/jira/secure/IssueNavigator.jspa?reset=true&&pid=12310865&fixfor=12313862&resolution=1&sorter/field=issuekey&sorter/order=DESC


0.3.0 RC3
 * Fix potential deadlock under load in TCPConnection.
   (CASSANDRA-220)


0.3.0 RC2
 * Fix possible data loss when server is stopped after replaying
   log but before new inserts force memtable flush.
   (CASSANDRA-204)
 * Added BUGS file


0.3.0 RC1
 * Range queries on keys, including user-defined key collation
 * Remove support
 * Workarounds for a weird bug in JDK select/register that seems
   particularly common on VM environments. Cassandra should deploy
   fine on EC2 now
 * Much improved infrastructure: the beginnings of a decent test suite
   ("ant test" for unit tests; "nosetests" for system tests), code
   coverage reporting, etc.
 * Expanded node status reporting via JMX
 * Improved error reporting/logging on both server and client
 * Reduced memory footprint in default configuration
 * Combined blocking and non-blocking versions of insert APIs
 * Added FlushPeriodInMinutes configuration parameter to force
   flushing of infrequently-updated ColumnFamilies<|MERGE_RESOLUTION|>--- conflicted
+++ resolved
@@ -1,4 +1,3 @@
-<<<<<<< HEAD
 2.1.0-rc1
  * Move less common tools into a new cassandra-tools package (CASSANDRA-7160)
  * Support more concurrent requests in native protocol (CASSANDRA-7231)
@@ -34,13 +33,6 @@
  * Embedded sets in user defined data-types are not updating (CASSANDRA-7267)
  * Add tuple type to CQL/native protocol (CASSANDRA-7248)
 Merged from 2.0:
-=======
-2.0.9
- * Swap local and global default read repair chances (CASSANDRA-7320)
- * Add missing iso8601 patterns for date strings (CASSANDRA-6973)
- * Support selecting multiple rows in a partition using IN (CASSANDRA-6875)
- * cqlsh: always emphasize the partition key in DESC output (CASSANDRA-7274)
->>>>>>> d72777bd
  * Copy compaction options to make sure they are reloaded (CASSANDRA-7290)
  * Add option to do more aggressive tombstone compactions (CASSANDRA-6563)
  * Don't try to compact already-compacting files in HHOM (CASSANDRA-7288)
@@ -85,9 +77,10 @@
  * Fix 2ndary index queries with DESC clustering order (CASSANDRA-6950)
  * Invalid key cache entries on DROP (CASSANDRA-6525)
  * Fix flapping RecoveryManagerTest (CASSANDRA-7084)
- * Add missing iso8601 patterns for date strings (6973)
+ * Add missing iso8601 patterns for date strings (CASSANDRA-6973)
  * Support selecting multiple rows in a partition using IN (CASSANDRA-6875)
  * Add authentication support to shuffle (CASSANDRA-6484)
+ * Swap local and global default read repair chances (CASSANDRA-7320)
 Merged from 1.2:
  * Add Cloudstack snitch (CASSANDRA-7147)
  * Update system.peers correctly when relocating tokens (CASSANDRA-7126)
