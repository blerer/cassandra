--- conflicted
+++ resolved
@@ -1,11 +1,7 @@
-<<<<<<< HEAD
 3.11.8
  * Frozen RawTuple is not annotated with frozen in the toString method (CASSANDRA-15857)
 Merged from 3.0:
-=======
-3.0.22:
  * Forbid altering UDTs used in partition keys (CASSANDRA-15933)
->>>>>>> dc725bc0
  * Fix empty/null json string representation (CASSANDRA-15896)
 Merged from 2.2:
  * Fix CQL parsing of collections when the column type is reversed (CASSANDRA-15814)
