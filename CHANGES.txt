--- conflicted
+++ resolved
@@ -1,4 +1,3 @@
-<<<<<<< HEAD
 3.2
  * Establish bootstrap stream sessions sequentially (CASSANDRA-6992)
  * Sort compactionhistory output by timestamp (CASSANDRA-10464)
@@ -20,14 +19,7 @@
  * Added graphing option to cassandra-stress (CASSANDRA-7918)
  * Abort in-progress queries that time out (CASSANDRA-7392)
  * Add transparent data encryption core classes (CASSANDRA-9945)
-Merged from 3.0:
- * Fix upgrade data loss due to range tombstone deleting more data than then should
-   (CASSANDRA-10822)
-Merged from 2.2
-=======
-3.0.3
 Merged from 2.2:
->>>>>>> 98178f53
  * Add property to allow listening on broadcast interface (CASSANDRA-9748)
 Merged from 2.1:
  * (cqlsh) further optimise COPY FROM (CASSANDRA-9302)
@@ -37,17 +29,14 @@
  * Allow cancellation of index summary redistribution (CASSANDRA-8805)
 
 
-<<<<<<< HEAD
+3.1.1
+Merged from 3.0:
+  * Fix upgrade data loss due to range tombstone deleting more data than then should
+    (CASSANDRA-10822)
+
+
 3.1
 Merged from 3.0:
-=======
-3.0.2
- * Fix upgrade data loss due to range tombstone deleting more data than then should
-   (CASSANDRA-10822)
-
-
-3.0.1
->>>>>>> 98178f53
  * Avoid MV race during node decommission (CASSANDRA-10674)
  * Disable reloading of GossipingPropertyFileSnitch (CASSANDRA-9474)
  * Handle single-column deletions correction in materialized views
