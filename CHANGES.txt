--- conflicted
+++ resolved
@@ -1,4 +1,3 @@
-<<<<<<< HEAD
 3.0-rc2
  * Fix potential ClassCastException while upgrading (CASSANDRA-10468)
  * Fix NPE in MVs on update (CASSANDRA-10503)
@@ -10,20 +9,12 @@
  * Flush system schema tables after local schema changes (CASSANDRA-10429)
 Merged from 2.2:
  * Fix the regression when using LIMIT with aggregates (CASSANDRA-10487)
-=======
-2.2.4
-Merged from 2.1:
- * Don't allow startup if the node's rack has changed (CASSANDRA-10242)
- * (cqlsh) show partial trace if incomplete after max_trace_wait (CASSANDRA-7645)
-
-
-2.2.3
->>>>>>> 7cab3272
  * Avoid NoClassDefFoundError during DataDescriptor initialization on windows (CASSANDRA-10412)
  * Preserve case of quoted Role & User names (CASSANDRA-10394)
  * cqlsh pg-style-strings broken (CASSANDRA-10484)
  * cqlsh prompt includes name of keyspace after failed `use` statement (CASSANDRA-10369)
 Merged from 2.1:
+ * Don't allow startup if the node's rack has changed (CASSANDRA-10242)
  * (cqlsh) show partial trace if incomplete after max_trace_wait (CASSANDRA-7645)
  * Allow LOCAL_JMX to be easily overridden (CASSANDRA-10275)
  * Mark nodes as dead even if they've already left (CASSANDRA-10205)
