--- conflicted
+++ resolved
@@ -1,4 +1,3 @@
-<<<<<<< HEAD
 2.1.1
  * Support list index operations with conditions (CASSANDRA-7499)
  * Add max live/tombstoned cells to nodetool cfstats output (CASSANDRA-7731)
@@ -17,12 +16,8 @@
  * Configurable client timeout for cqlsh (CASSANDRA-7516)
  * Include snippet of CQL query near syntax error in messages (CASSANDRA-7111)
 Merged from 2.0:
-=======
-2.0.10
  * Throw InvalidRequestException when queries contain relations on entire
    collection columns (CASSANDRA-7506)
- * Fix PRSI handling of CQL3 row markers for row cleanup (CASSANDRA-7787)
->>>>>>> 296903bd
  * (cqlsh) enable CTRL-R history search with libedit (CASSANDRA-7577)
  * (Hadoop) allow ACFRW to limit nodes to local DC (CASSANDRA-7252)
  * (cqlsh) cqlsh should automatically disable tracing when selecting
