--- conflicted
+++ resolved
@@ -1,12 +1,8 @@
-<<<<<<< HEAD
 3.5
  * Avoid index segment stitching in RAM which lead to OOM on big SSTable files (CASSANDRA-11383)
  * Fix clustering and row filters for LIKE queries on clustering columns (CASSANDRA-11397)
 Merged from 3.0:
-=======
-3.0.5
  * Improve IF NOT EXISTS check in CREATE INDEX (CASSANDRA-11131)
->>>>>>> be380814
  * Upgrade ohc to 0.4.3
  * Enable SO_REUSEADDR for JMX RMI server sockets (CASSANDRA-11093)
  * Allocate merkletrees with the correct size (CASSANDRA-11390)
