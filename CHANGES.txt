--- conflicted
+++ resolved
@@ -1,6 +1,8 @@
-<<<<<<< HEAD
 2.2.8
  * MemoryUtil.getShort() should return an unsigned short also for architectures not supporting unaligned memory accesses (CASSANDRA-11973)
+Merged from 2.1:
+ * Account for partition deletions in tombstone histogram (CASSANDRA-12112)
+
 
 2.2.7
  * Allow nodetool info to run with readonly JMX access (CASSANDRA-11755)
@@ -34,10 +36,6 @@
  * Always close cluster with connection in CqlRecordWriter (CASSANDRA-11553)
  * Fix slice queries on ordered COMPACT tables (CASSANDRA-10988)
 Merged from 2.1:
-=======
-2.1.15
- * Account for partition deletions in tombstone histogram (CASSANDRA-12112)
->>>>>>> 5a9820d4
  * Avoid stalling paxos when the paxos state expires (CASSANDRA-12043)
  * Remove finished incoming streaming connections from MessagingService (CASSANDRA-11854)
  * Don't try to get sstables for non-repairing column families (CASSANDRA-12077)
