1.1.5
 * add SecondaryIndex.reload API (CASSANDRA-4581)
 * use millis + atomicint for commitlog segment creation instead of
   nanotime, which has issues under some hypervisors (CASSANDRA-4601)
 * fix FD leak in slice queries (CASSANDRA-4571)
 * avoid recursion in leveled compaction (CASSANDRA-4587)
 * increase stack size under Java7 to 180K
 * Log(info) schema changes (CASSANDRA-4547)
 * Change nodetool setcachecapcity to manipulate global caches (CASSANDRA-4563)
 * (cql3) fix setting compaction strategy (CASSANDRA-4597)
 * fix broken system.schema_* timestamps on system startup (CASSANDRA-4561)
 * fix wrong skip of cache saving (CASSANDRA-4533)
 * Avoid NPE when lost+found is in data dir (CASSANDRA-4572)
 * Respect five-minute flush moratorium after initial CL replay (CASSANDRA-4474)
 * Adds ntp as recommended in debian packaging (CASSANDRA-4606)
 * Configurable transport in CF Record{Reader|Writer} (CASSANDRA-4558)
 * (cql3) fix potential NPE with both equal and unequal restriction (CASSANDRA-4532)
 * (cql3) improves ORDER BY validation (CASSANDRA-4624)
 * Fix potential deadlock during counter writes (CASSANDRA-4578)
 * Fix cql error with ORDER BY when using IN (CASSANDRA-4612)
Merged from 1.0:
 * increase Xss to 160k to accomodate latest 1.6 JVMs (CASSANDRA-4602)
 * fix toString of hint destination tokens (CASSANDRA-4568)


1.1.4
 * fix offline scrub to catch >= out of order rows (CASSANDRA-4411)
 * fix cassandra-env.sh on RHEL and other non-dash-based systems 
   (CASSANDRA-4494)
Merged from 1.0:
 * (Hadoop) fix setting key length for old-style mapred api (CASSANDRA-4534)
<<<<<<< HEAD
=======
 * (Hadoop) fix iterating through a resultset consisting entirely
   of tombstoned rows (CASSANDRA-4466)
 * Fix multiple values for CurrentLocal NodeID (CASSANDRA-4626)
>>>>>>> 19800189


1.1.3
 * munmap commitlog segments before rename (CASSANDRA-4337)
 * (JMX) rename getRangeKeySample to sampleKeyRange to avoid returning
   multi-MB results as an attribute (CASSANDRA-4452)
 * flush based on data size, not throughput; overwritten columns no 
   longer artificially inflate liveRatio (CASSANDRA-4399)
 * update default commitlog segment size to 32MB and total commitlog
   size to 32/1024 MB for 32/64 bit JVMs, respectively (CASSANDRA-4422)
 * avoid using global partitioner to estimate ranges in index sstables
   (CASSANDRA-4403)
 * restore pre-CASSANDRA-3862 approach to removing expired tombstones
   from row cache during compaction (CASSANDRA-4364)
 * (stress) support for CQL prepared statements (CASSANDRA-3633)
 * Correctly catch exception when Snappy cannot be loaded (CASSANDRA-4400)
 * (cql3) Support ORDER BY when IN condition is given in WHERE clause (CASSANDRA-4327)
 * (cql3) delete "component_index" column on DROP TABLE call (CASSANDRA-4420)
 * change nanoTime() to currentTimeInMillis() in schema related code (CASSANDRA-4432)
 * add a token generation tool (CASSANDRA-3709)
 * Fix LCS bug with sstable containing only 1 row (CASSANDRA-4411)
 * fix "Can't Modify Index Name" problem on CF update (CASSANDRA-4439)
 * Fix assertion error in getOverlappingSSTables during repair (CASSANDRA-4456)
 * fix nodetool's setcompactionthreshold command (CASSANDRA-4455)
 * Ensure compacted files are never used, to avoid counter overcount (CASSANDRA-4436)
Merged from 1.0:
 * Push the validation of secondary index values to the SecondaryIndexManager (CASSANDRA-4240)
 * (Hadoop) fix iterating through a resultset consisting entirely
   of tombstoned rows (CASSANDRA-4466)
 * allow dropping columns shadowed by not-yet-expired supercolumn or row
   tombstones in PrecompactedRow (CASSANDRA-4396)


1.1.2
 * Fix cleanup not deleting index entries (CASSANDRA-4379)
 * Use correct partitioner when saving + loading caches (CASSANDRA-4331)
 * Check schema before trying to export sstable (CASSANDRA-2760)
 * Raise a meaningful exception instead of NPE when PFS encounters
   an unconfigured node + no default (CASSANDRA-4349)
 * fix bug in sstable blacklisting with LCS (CASSANDRA-4343)
 * LCS no longer promotes tiny sstables out of L0 (CASSANDRA-4341)
 * skip tombstones during hint replay (CASSANDRA-4320)
 * fix NPE in compactionstats (CASSANDRA-4318)
 * enforce 1m min keycache for auto (CASSANDRA-4306)
 * Have DeletedColumn.isMFD always return true (CASSANDRA-4307)
 * (cql3) exeption message for ORDER BY constraints said primary filter can be
    an IN clause, which is misleading (CASSANDRA-4319)
 * (cql3) Reject (not yet supported) creation of 2ndardy indexes on tables with
   composite primary keys (CASSANDRA-4328)
 * Set JVM stack size to 160k for java 7 (CASSANDRA-4275)
 * cqlsh: add COPY command to load data from CSV flat files (CASSANDRA-4012)
 * CFMetaData.fromThrift to throw ConfigurationException upon error (CASSANDRA-4353)
 * Use CF comparator to sort indexed columns in SecondaryIndexManager
   (CASSANDRA-4365)
 * add strategy_options to the KSMetaData.toString() output (CASSANDRA-4248)
 * (cql3) fix range queries containing unqueried results (CASSANDRA-4372)
 * (cql3) allow updating column_alias types (CASSANDRA-4041)
 * (cql3) Fix deletion bug (CASSANDRA-4193)
 * Fix computation of overlapping sstable for leveled compaction (CASSANDRA-4321)
 * Improve scrub and allow to run it offline (CASSANDRA-4321)
 * Fix assertionError in StorageService.bulkLoad (CASSANDRA-4368)
 * (cqlsh) add option to authenticate to a keyspace at startup (CASSANDRA-4108)
 * (cqlsh) fix ASSUME functionality (CASSANDRA-4352)
 * Fix ColumnFamilyRecordReader to not return progress > 100% (CASSANDRA-3942)
Merged from 1.0:
 * Set gc_grace on index CF to 0 (CASSANDRA-4314)


1.1.1
 * allow larger cache capacities than 2GB (CASSANDRA-4150)
 * add getsstables command to nodetool (CASSANDRA-4199)
 * apply parent CF compaction settings to secondary index CFs (CASSANDRA-4280)
 * preserve commitlog size cap when recycling segments at startup
   (CASSANDRA-4201)
 * (Hadoop) fix split generation regression (CASSANDRA-4259)
 * ignore min/max compactions settings in LCS, while preserving
   behavior that min=max=0 disables autocompaction (CASSANDRA-4233)
 * log number of rows read from saved cache (CASSANDRA-4249)
 * calculate exact size required for cleanup operations (CASSANDRA-1404)
 * avoid blocking additional writes during flush when the commitlog
   gets behind temporarily (CASSANDRA-1991)
 * enable caching on index CFs based on data CF cache setting (CASSANDRA-4197)
 * warn on invalid replication strategy creation options (CASSANDRA-4046)
 * remove [Freeable]Memory finalizers (CASSANDRA-4222)
 * include tombstone size in ColumnFamily.size, which can prevent OOM
   during sudden mass delete operations by yielding a nonzero liveRatio
   (CASSANDRA-3741)
 * Open 1 sstableScanner per level for leveled compaction (CASSANDRA-4142)
 * Optimize reads when row deletion timestamps allow us to restrict
   the set of sstables we check (CASSANDRA-4116)
 * add support for commitlog archiving and point-in-time recovery
   (CASSANDRA-3690)
 * avoid generating redundant compaction tasks during streaming
   (CASSANDRA-4174)
 * add -cf option to nodetool snapshot, and takeColumnFamilySnapshot to
   StorageService mbean (CASSANDRA-556)
 * optimize cleanup to drop entire sstables where possible (CASSANDRA-4079)
 * optimize truncate when autosnapshot is disabled (CASSANDRA-4153)
 * update caches to use byte[] keys to reduce memory overhead (CASSANDRA-3966)
 * add column limit to cli (CASSANDRA-3012, 4098)
 * clean up and optimize DataOutputBuffer, used by CQL compression and
   CompositeType (CASSANDRA-4072)
 * optimize commitlog checksumming (CASSANDRA-3610)
 * identify and blacklist corrupted SSTables from future compactions 
   (CASSANDRA-2261)
 * Move CfDef and KsDef validation out of thrift (CASSANDRA-4037)
 * Expose API to repair a user provided range (CASSANDRA-3912)
 * Add way to force the cassandra-cli to refresh its schema (CASSANDRA-4052)
 * Avoid having replicate on write tasks stacking up at CL.ONE (CASSANDRA-2889)
 * (cql3) Backwards compatibility for composite comparators in non-cql3-aware
   clients (CASSANDRA-4093)
 * (cql3) Fix order by for reversed queries (CASSANDRA-4160)
 * (cql3) Add ReversedType support (CASSANDRA-4004)
 * (cql3) Add timeuuid type (CASSANDRA-4194)
 * (cql3) Minor fixes (CASSANDRA-4185)
 * (cql3) Fix prepared statement in BATCH (CASSANDRA-4202)
 * (cql3) Reduce the list of reserved keywords (CASSANDRA-4186)
 * (cql3) Move max/min compaction thresholds to compaction strategy options
   (CASSANDRA-4187)
 * Fix exception during move when localhost is the only source (CASSANDRA-4200)
 * (cql3) Allow paging through non-ordered partitioner results (CASSANDRA-3771)
 * (cql3) Fix drop index (CASSANDRA-4192)
 * (cql3) Don't return range ghosts anymore (CASSANDRA-3982)
 * fix re-creating Keyspaces/ColumnFamilies with the same name as dropped
   ones (CASSANDRA-4219)
 * fix SecondaryIndex LeveledManifest save upon snapshot (CASSANDRA-4230)
 * fix missing arrayOffset in FBUtilities.hash (CASSANDRA-4250)
 * (cql3) Add name of parameters in CqlResultSet (CASSANDRA-4242)
 * (cql3) Correctly validate order by queries (CASSANDRA-4246)
 * rename stress to cassandra-stress for saner packaging (CASSANDRA-4256)
 * Fix exception on colum metadata with non-string comparator (CASSANDRA-4269)
 * Check for unknown/invalid compression options (CASSANDRA-4266)
 * (cql3) Adds simple access to column timestamp and ttl (CASSANDRA-4217)
 * (cql3) Fix range queries with secondary indexes (CASSANDRA-4257)
 * Better error messages from improper input in cli (CASSANDRA-3865)
 * Try to stop all compaction upon Keyspace or ColumnFamily drop (CASSANDRA-4221)
 * (cql3) Allow keyspace properties to contain hyphens (CASSANDRA-4278)
 * (cql3) Correctly validate keyspace access in create table (CASSANDRA-4296)
 * Avoid deadlock in migration stage (CASSANDRA-3882)
 * Take supercolumn names and deletion info into account in memtable throughput
   (CASSANDRA-4264)
 * Add back backward compatibility for old style replication factor (CASSANDRA-4294)
 * Preserve compatibility with pre-1.1 index queries (CASSANDRA-4262)
Merged from 1.0:
 * Fix super columns bug where cache is not updated (CASSANDRA-4190)
 * fix maxTimestamp to include row tombstones (CASSANDRA-4116)
 * (CLI) properly handle quotes in create/update keyspace commands (CASSANDRA-4129)
 * Avoids possible deadlock during bootstrap (CASSANDRA-4159)
 * fix stress tool that hangs forever on timeout or error (CASSANDRA-4128)
 * stress tool to return appropriate exit code on failure (CASSANDRA-4188)
 * fix compaction NPE when out of disk space and assertions disabled
   (CASSANDRA-3985)
 * synchronize LCS getEstimatedTasks to avoid CME (CASSANDRA-4255)
 * ensure unique streaming session id's (CASSANDRA-4223)
 * kick off background compaction when min/max thresholds change 
   (CASSANDRA-4279)
 * improve ability of STCS.getBuckets to deal with 100s of 1000s of
   sstables, such as when convertinb back from LCS (CASSANDRA-4287)
 * Oversize integer in CQL throws NumberFormatException (CASSANDRA-4291)
 * fix 1.0.x node join to mixed version cluster, other nodes >= 1.1 (CASSANDRA-4195)
 * Fix LCS splitting sstable base on uncompressed size (CASSANDRA-4419)
 * Push the validation of secondary index values to the SecondaryIndexManager (CASSANDRA-4240)
 * Don't purge columns during upgradesstables (CASSANDRA-4462)
 * Make cqlsh work with piping (CASSANDRA-4113)
 * Validate arguments for nodetool decommission (CASSANDRA-4061)
 * Report thrift status in nodetool info (CASSANDRA-4010)


1.1.0-final
 * average a reduced liveRatio estimate with the previous one (CASSANDRA-4065)
 * Allow KS and CF names up to 48 characters (CASSANDRA-4157)
 * fix stress build (CASSANDRA-4140)
 * add time remaining estimate to nodetool compactionstats (CASSANDRA-4167)
 * (cql) fix NPE in cql3 ALTER TABLE (CASSANDRA-4163)
 * (cql) Add support for CL.TWO and CL.THREE in CQL (CASSANDRA-4156)
 * (cql) Fix type in CQL3 ALTER TABLE preventing update (CASSANDRA-4170)
 * (cql) Throw invalid exception from CQL3 on obsolete options (CASSANDRA-4171)
 * (cqlsh) fix recognizing uppercase SELECT keyword (CASSANDRA-4161)
 * Pig: wide row support (CASSANDRA-3909)
Merged from 1.0:
 * avoid streaming empty files with bulk loader if sstablewriter errors out
   (CASSANDRA-3946)


1.1-rc1
 * Include stress tool in binary builds (CASSANDRA-4103)
 * (Hadoop) fix wide row iteration when last row read was deleted
   (CASSANDRA-4154)
 * fix read_repair_chance to really default to 0.1 in the cli (CASSANDRA-4114)
 * Adds caching and bloomFilterFpChange to CQL options (CASSANDRA-4042)
 * Adds posibility to autoconfigure size of the KeyCache (CASSANDRA-4087)
 * fix KEYS index from skipping results (CASSANDRA-3996)
 * Remove sliced_buffer_size_in_kb dead option (CASSANDRA-4076)
 * make loadNewSStable preserve sstable version (CASSANDRA-4077)
 * Respect 1.0 cache settings as much as possible when upgrading 
   (CASSANDRA-4088)
 * relax path length requirement for sstable files when upgrading on 
   non-Windows platforms (CASSANDRA-4110)
 * fix terminination of the stress.java when errors were encountered
   (CASSANDRA-4128)
 * Move CfDef and KsDef validation out of thrift (CASSANDRA-4037)
 * Fix get_paged_slice (CASSANDRA-4136)
 * CQL3: Support slice with exclusive start and stop (CASSANDRA-3785)
Merged from 1.0:
 * support PropertyFileSnitch in bulk loader (CASSANDRA-4145)
 * add auto_snapshot option allowing disabling snapshot before drop/truncate
   (CASSANDRA-3710)
 * allow short snitch names (CASSANDRA-4130)


1.1-beta2
 * rename loaded sstables to avoid conflicts with local snapshots
   (CASSANDRA-3967)
 * start hint replay as soon as FD notifies that the target is back up
   (CASSANDRA-3958)
 * avoid unproductive deserializing of cached rows during compaction
   (CASSANDRA-3921)
 * fix concurrency issues with CQL keyspace creation (CASSANDRA-3903)
 * Show Effective Owership via Nodetool ring <keyspace> (CASSANDRA-3412)
 * Update ORDER BY syntax for CQL3 (CASSANDRA-3925)
 * Fix BulkRecordWriter to not throw NPE if reducer gets no map data from Hadoop (CASSANDRA-3944)
 * Fix bug with counters in super columns (CASSANDRA-3821)
 * Remove deprecated merge_shard_chance (CASSANDRA-3940)
 * add a convenient way to reset a node's schema (CASSANDRA-2963)
 * fix for intermittent SchemaDisagreementException (CASSANDRA-3884)
 * CLI `list <CF>` to limit number of columns and their order (CASSANDRA-3012)
 * ignore deprecated KsDef/CfDef/ColumnDef fields in native schema (CASSANDRA-3963)
 * CLI to report when unsupported column_metadata pair was given (CASSANDRA-3959)
 * reincarnate removed and deprecated KsDef/CfDef attributes (CASSANDRA-3953)
 * Fix race between writes and read for cache (CASSANDRA-3862)
 * perform static initialization of StorageProxy on start-up (CASSANDRA-3797)
 * support trickling fsync() on writes (CASSANDRA-3950)
 * expose counters for unavailable/timeout exceptions given to thrift clients (CASSANDRA-3671)
 * avoid quadratic startup time in LeveledManifest (CASSANDRA-3952)
 * Add type information to new schema_ columnfamilies and remove thrift
   serialization for schema (CASSANDRA-3792)
 * add missing column validator options to the CLI help (CASSANDRA-3926)
 * skip reading saved key cache if CF's caching strategy is NONE or ROWS_ONLY (CASSANDRA-3954)
 * Unify migration code (CASSANDRA-4017)
Merged from 1.0:
 * cqlsh: guess correct version of Python for Arch Linux (CASSANDRA-4090)
 * (CLI) properly handle quotes in create/update keyspace commands (CASSANDRA-4129)
 * Avoids possible deadlock during bootstrap (CASSANDRA-4159)
 * fix stress tool that hangs forever on timeout or error (CASSANDRA-4128)
 * Fix super columns bug where cache is not updated (CASSANDRA-4190)
 * stress tool to return appropriate exit code on failure (CASSANDRA-4188)


1.0.9
 * improve index sampling performance (CASSANDRA-4023)
 * always compact away deleted hints immediately after handoff (CASSANDRA-3955)
 * delete hints from dropped ColumnFamilies on handoff instead of
   erroring out (CASSANDRA-3975)
 * add CompositeType ref to the CLI doc for create/update column family (CASSANDRA-3980)
 * Pig: support Counter ColumnFamilies (CASSANDRA-3973)
 * Pig: Composite column support (CASSANDRA-3684)
 * Avoid NPE during repair when a keyspace has no CFs (CASSANDRA-3988)
 * Fix division-by-zero error on get_slice (CASSANDRA-4000)
 * don't change manifest level for cleanup, scrub, and upgradesstables
   operations under LeveledCompactionStrategy (CASSANDRA-3989, 4112)
 * fix race leading to super columns assertion failure (CASSANDRA-3957)
 * fix NPE on invalid CQL delete command (CASSANDRA-3755)
 * allow custom types in CLI's assume command (CASSANDRA-4081)
 * fix totalBytes count for parallel compactions (CASSANDRA-3758)
 * fix intermittent NPE in get_slice (CASSANDRA-4095)
 * remove unnecessary asserts in native code interfaces (CASSANDRA-4096)
 * Validate blank keys in CQL to avoid assertion errors (CASSANDRA-3612)
 * cqlsh: fix bad decoding of some column names (CASSANDRA-4003)
 * cqlsh: fix incorrect padding with unicode chars (CASSANDRA-4033)
 * Fix EC2 snitch incorrectly reporting region (CASSANDRA-4026)
 * Shut down thrift during decommission (CASSANDRA-4086)
 * Expose nodetool cfhistograms for 2ndary indexes (CASSANDRA-4063)
Merged from 0.8:
 * Fix ConcurrentModificationException in gossiper (CASSANDRA-4019)


1.1-beta1
 * (cqlsh)
   + add SOURCE and CAPTURE commands, and --file option (CASSANDRA-3479)
   + add ALTER COLUMNFAMILY WITH (CASSANDRA-3523)
   + bundle Python dependencies with Cassandra (CASSANDRA-3507)
   + added to Debian package (CASSANDRA-3458)
   + display byte data instead of erroring out on decode failure 
     (CASSANDRA-3874)
 * add nodetool rebuild_index (CASSANDRA-3583)
 * add nodetool rangekeysample (CASSANDRA-2917)
 * Fix streaming too much data during move operations (CASSANDRA-3639)
 * Nodetool and CLI connect to localhost by default (CASSANDRA-3568)
 * Reduce memory used by primary index sample (CASSANDRA-3743)
 * (Hadoop) separate input/output configurations (CASSANDRA-3197, 3765)
 * avoid returning internal Cassandra classes over JMX (CASSANDRA-2805)
 * add row-level isolation via SnapTree (CASSANDRA-2893)
 * Optimize key count estimation when opening sstable on startup
   (CASSANDRA-2988)
 * multi-dc replication optimization supporting CL > ONE (CASSANDRA-3577)
 * add command to stop compactions (CASSANDRA-1740, 3566, 3582)
 * multithreaded streaming (CASSANDRA-3494)
 * removed in-tree redhat spec (CASSANDRA-3567)
 * "defragment" rows for name-based queries under STCS, again (CASSANDRA-2503)
 * Recycle commitlog segments for improved performance 
   (CASSANDRA-3411, 3543, 3557, 3615)
 * update size-tiered compaction to prioritize small tiers (CASSANDRA-2407)
 * add message expiration logic to OutboundTcpConnection (CASSANDRA-3005)
 * off-heap cache to use sun.misc.Unsafe instead of JNA (CASSANDRA-3271)
 * EACH_QUORUM is only supported for writes (CASSANDRA-3272)
 * replace compactionlock use in schema migration by checking CFS.isValid
   (CASSANDRA-3116)
 * recognize that "SELECT first ... *" isn't really "SELECT *" (CASSANDRA-3445)
 * Use faster bytes comparison (CASSANDRA-3434)
 * Bulk loader is no longer a fat client, (HADOOP) bulk load output format
   (CASSANDRA-3045)
 * (Hadoop) add support for KeyRange.filter
 * remove assumption that keys and token are in bijection
   (CASSANDRA-1034, 3574, 3604)
 * always remove endpoints from delevery queue in HH (CASSANDRA-3546)
 * fix race between cf flush and its 2ndary indexes flush (CASSANDRA-3547)
 * fix potential race in AES when a repair fails (CASSANDRA-3548)
 * Remove columns shadowed by a deleted container even when we cannot purge
   (CASSANDRA-3538)
 * Improve memtable slice iteration performance (CASSANDRA-3545)
 * more efficient allocation of small bloom filters (CASSANDRA-3618)
 * Use separate writer thread in SSTableSimpleUnsortedWriter (CASSANDRA-3619)
 * fsync the directory after new sstable or commitlog segment are created (CASSANDRA-3250)
 * fix minor issues reported by FindBugs (CASSANDRA-3658)
 * global key/row caches (CASSANDRA-3143, 3849)
 * optimize memtable iteration during range scan (CASSANDRA-3638)
 * introduce 'crc_check_chance' in CompressionParameters to support
   a checksum percentage checking chance similarly to read-repair (CASSANDRA-3611)
 * a way to deactivate global key/row cache on per-CF basis (CASSANDRA-3667)
 * fix LeveledCompactionStrategy broken because of generation pre-allocation
   in LeveledManifest (CASSANDRA-3691)
 * finer-grained control over data directories (CASSANDRA-2749)
 * Fix ClassCastException during hinted handoff (CASSANDRA-3694)
 * Upgrade Thrift to 0.7 (CASSANDRA-3213)
 * Make stress.java insert operation to use microseconds (CASSANDRA-3725)
 * Allows (internally) doing a range query with a limit of columns instead of
   rows (CASSANDRA-3742)
 * Allow rangeSlice queries to be start/end inclusive/exclusive (CASSANDRA-3749)
 * Fix BulkLoader to support new SSTable layout and add stream
   throttling to prevent an NPE when there is no yaml config (CASSANDRA-3752)
 * Allow concurrent schema migrations (CASSANDRA-1391, 3832)
 * Add SnapshotCommand to trigger snapshot on remote node (CASSANDRA-3721)
 * Make CFMetaData conversions to/from thrift/native schema inverses
   (CASSANDRA_3559)
 * Add initial code for CQL 3.0-beta (CASSANDRA-3781, 3753)
 * Add wide row support for ColumnFamilyInputFormat (CASSANDRA-3264)
 * Allow extending CompositeType comparator (CASSANDRA-3657)
 * Avoids over-paging during get_count (CASSANDRA-3798)
 * Add new command to rebuild a node without (repair) merkle tree calculations
   (CASSANDRA-3483, 3922)
 * respect not only row cache capacity but caching mode when
   trying to read data (CASSANDRA-3812)
 * fix system tests (CASSANDRA-3827)
 * CQL support for altering row key type in ALTER TABLE (CASSANDRA-3781)
 * turn compression on by default (CASSANDRA-3871)
 * make hexToBytes refuse invalid input (CASSANDRA-2851)
 * Make secondary indexes CF inherit compression and compaction from their
   parent CF (CASSANDRA-3877)
 * Finish cleanup up tombstone purge code (CASSANDRA-3872)
 * Avoid NPE on aboarted stream-out sessions (CASSANDRA-3904)
 * BulkRecordWriter throws NPE for counter columns (CASSANDRA-3906)
 * Support compression using BulkWriter (CASSANDRA-3907)


1.0.8
 * fix race between cleanup and flush on secondary index CFSes (CASSANDRA-3712)
 * avoid including non-queried nodes in rangeslice read repair
   (CASSANDRA-3843)
 * Only snapshot CF being compacted for snapshot_before_compaction 
   (CASSANDRA-3803)
 * Log active compactions in StatusLogger (CASSANDRA-3703)
 * Compute more accurate compaction score per level (CASSANDRA-3790)
 * Return InvalidRequest when using a keyspace that doesn't exist
   (CASSANDRA-3764)
 * disallow user modification of System keyspace (CASSANDRA-3738)
 * allow using sstable2json on secondary index data (CASSANDRA-3738)
 * (cqlsh) add DESCRIBE COLUMNFAMILIES (CASSANDRA-3586)
 * (cqlsh) format blobs correctly and use colors to improve output
   readability (CASSANDRA-3726)
 * synchronize BiMap of bootstrapping tokens (CASSANDRA-3417)
 * show index options in CLI (CASSANDRA-3809)
 * add optional socket timeout for streaming (CASSANDRA-3838)
 * fix truncate not to leave behind non-CFS backed secondary indexes
   (CASSANDRA-3844)
 * make CLI `show schema` to use output stream directly instead
   of StringBuilder (CASSANDRA-3842)
 * remove the wait on hint future during write (CASSANDRA-3870)
 * (cqlsh) ignore missing CfDef opts (CASSANDRA-3933)
 * (cqlsh) look for cqlshlib relative to realpath (CASSANDRA-3767)
 * Fix short read protection (CASSANDRA-3934)
 * Make sure infered and actual schema match (CASSANDRA-3371)
 * Fix NPE during HH delivery (CASSANDRA-3677)
 * Don't put boostrapping node in 'hibernate' status (CASSANDRA-3737)
 * Fix double quotes in windows bat files (CASSANDRA-3744)
 * Fix bad validator lookup (CASSANDRA-3789)
 * Fix soft reset in EC2MultiRegionSnitch (CASSANDRA-3835)
 * Don't leave zombie connections with THSHA thrift server (CASSANDRA-3867)
 * (cqlsh) fix deserialization of data (CASSANDRA-3874)
 * Fix removetoken force causing an inconsistent state (CASSANDRA-3876)
 * Fix ahndling of some types with Pig (CASSANDRA-3886)
 * Don't allow to drop the system keyspace (CASSANDRA-3759)
 * Make Pig deletes disabled by default and configurable (CASSANDRA-3628)
Merged from 0.8:
 * (Pig) fix CassandraStorage to use correct comparator in Super ColumnFamily
   case (CASSANDRA-3251)
 * fix thread safety issues in commitlog replay, primarily affecting
   systems with many (100s) of CF definitions (CASSANDRA-3751)
 * Fix relevant tomstone ignored with super columns (CASSANDRA-3875)


1.0.7
 * fix regression in HH page size calculation (CASSANDRA-3624)
 * retry failed stream on IOException (CASSANDRA-3686)
 * allow configuring bloom_filter_fp_chance (CASSANDRA-3497)
 * attempt hint delivery every ten minutes, or when failure detector
   notifies us that a node is back up, whichever comes first.  hint
   handoff throttle delay default changed to 1ms, from 50 (CASSANDRA-3554)
 * add nodetool setstreamthroughput (CASSANDRA-3571)
 * fix assertion when dropping a columnfamily with no sstables (CASSANDRA-3614)
 * more efficient allocation of small bloom filters (CASSANDRA-3618)
 * CLibrary.createHardLinkWithExec() to check for errors (CASSANDRA-3101)
 * Avoid creating empty and non cleaned writer during compaction (CASSANDRA-3616)
 * stop thrift service in shutdown hook so we can quiesce MessagingService
   (CASSANDRA-3335)
 * (CQL) compaction_strategy_options and compression_parameters for
   CREATE COLUMNFAMILY statement (CASSANDRA-3374)
 * Reset min/max compaction threshold when creating size tiered compaction
   strategy (CASSANDRA-3666)
 * Don't ignore IOException during compaction (CASSANDRA-3655)
 * Fix assertion error for CF with gc_grace=0 (CASSANDRA-3579)
 * Shutdown ParallelCompaction reducer executor after use (CASSANDRA-3711)
 * Avoid < 0 value for pending tasks in leveled compaction (CASSANDRA-3693)
 * (Hadoop) Support TimeUUID in Pig CassandraStorage (CASSANDRA-3327)
 * Check schema is ready before continuing boostrapping (CASSANDRA-3629)
 * Catch overflows during parsing of chunk_length_kb (CASSANDRA-3644)
 * Improve stream protocol mismatch errors (CASSANDRA-3652)
 * Avoid multiple thread doing HH to the same target (CASSANDRA-3681)
 * Add JMX property for rp_timeout_in_ms (CASSANDRA-2940)
 * Allow DynamicCompositeType to compare component of different types
   (CASSANDRA-3625)
 * Flush non-cfs backed secondary indexes (CASSANDRA-3659)
 * Secondary Indexes should report memory consumption (CASSANDRA-3155)
 * fix for SelectStatement start/end key are not set correctly
   when a key alias is involved (CASSANDRA-3700)
 * fix CLI `show schema` command insert of an extra comma in
   column_metadata (CASSANDRA-3714)
Merged from 0.8:
 * avoid logging (harmless) exception when GC takes < 1ms (CASSANDRA-3656)
 * prevent new nodes from thinking down nodes are up forever (CASSANDRA-3626)
 * use correct list of replicas for LOCAL_QUORUM reads when read repair
   is disabled (CASSANDRA-3696)
 * block on flush before compacting hints (may prevent OOM) (CASSANDRA-3733)


1.0.6
 * (CQL) fix cqlsh support for replicate_on_write (CASSANDRA-3596)
 * fix adding to leveled manifest after streaming (CASSANDRA-3536)
 * filter out unavailable cipher suites when using encryption (CASSANDRA-3178)
 * (HADOOP) add old-style api support for CFIF and CFRR (CASSANDRA-2799)
 * Support TimeUUIDType column names in Stress.java tool (CASSANDRA-3541)
 * (CQL) INSERT/UPDATE/DELETE/TRUNCATE commands should allow CF names to
   be qualified by keyspace (CASSANDRA-3419)
 * always remove endpoints from delevery queue in HH (CASSANDRA-3546)
 * fix race between cf flush and its 2ndary indexes flush (CASSANDRA-3547)
 * fix potential race in AES when a repair fails (CASSANDRA-3548)
 * fix default value validation usage in CLI SET command (CASSANDRA-3553)
 * Optimize componentsFor method for compaction and startup time
   (CASSANDRA-3532)
 * (CQL) Proper ColumnFamily metadata validation on CREATE COLUMNFAMILY 
   (CASSANDRA-3565)
 * fix compression "chunk_length_kb" option to set correct kb value for 
   thrift/avro (CASSANDRA-3558)
 * fix missing response during range slice repair (CASSANDRA-3551)
 * 'describe ring' moved from CLI to nodetool and available through JMX (CASSANDRA-3220)
 * add back partitioner to sstable metadata (CASSANDRA-3540)
 * fix NPE in get_count for counters (CASSANDRA-3601)
Merged from 0.8:
 * remove invalid assertion that table was opened before dropping it
   (CASSANDRA-3580)
 * range and index scans now only send requests to enough replicas to
   satisfy requested CL + RR (CASSANDRA-3598)
 * use cannonical host for local node in nodetool info (CASSANDRA-3556)
 * remove nonlocal DC write optimization since it only worked with
   CL.ONE or CL.LOCAL_QUORUM (CASSANDRA-3577, 3585)
 * detect misuses of CounterColumnType (CASSANDRA-3422)
 * turn off string interning in json2sstable, take 2 (CASSANDRA-2189)
 * validate compression parameters on add/update of the ColumnFamily 
   (CASSANDRA-3573)
 * Check for 0.0.0.0 is incorrect in CFIF (CASSANDRA-3584)
 * Increase vm.max_map_count in debian packaging (CASSANDRA-3563)
 * gossiper will never add itself to saved endpoints (CASSANDRA-3485)


1.0.5
 * revert CASSANDRA-3407 (see CASSANDRA-3540)
 * fix assertion error while forwarding writes to local nodes (CASSANDRA-3539)


1.0.4
 * fix self-hinting of timed out read repair updates and make hinted handoff
   less prone to OOMing a coordinator (CASSANDRA-3440)
 * expose bloom filter sizes via JMX (CASSANDRA-3495)
 * enforce RP tokens 0..2**127 (CASSANDRA-3501)
 * canonicalize paths exposed through JMX (CASSANDRA-3504)
 * fix "liveSize" stat when sstables are removed (CASSANDRA-3496)
 * add bloom filter FP rates to nodetool cfstats (CASSANDRA-3347)
 * record partitioner in sstable metadata component (CASSANDRA-3407)
 * add new upgradesstables nodetool command (CASSANDRA-3406)
 * skip --debug requirement to see common exceptions in CLI (CASSANDRA-3508)
 * fix incorrect query results due to invalid max timestamp (CASSANDRA-3510)
 * make sstableloader recognize compressed sstables (CASSANDRA-3521)
 * avoids race in OutboundTcpConnection in multi-DC setups (CASSANDRA-3530)
 * use SETLOCAL in cassandra.bat (CASANDRA-3506)
 * fix ConcurrentModificationException in Table.all() (CASSANDRA-3529)
Merged from 0.8:
 * fix concurrence issue in the FailureDetector (CASSANDRA-3519)
 * fix array out of bounds error in counter shard removal (CASSANDRA-3514)
 * avoid dropping tombstones when they might still be needed to shadow
   data in a different sstable (CASSANDRA-2786)


1.0.3
 * revert name-based query defragmentation aka CASSANDRA-2503 (CASSANDRA-3491)
 * fix invalidate-related test failures (CASSANDRA-3437)
 * add next-gen cqlsh to bin/ (CASSANDRA-3188, 3131, 3493)
 * (CQL) fix handling of rows with no columns (CASSANDRA-3424, 3473)
 * fix querying supercolumns by name returning only a subset of
   subcolumns or old subcolumn versions (CASSANDRA-3446)
 * automatically compute sha1 sum for uncompressed data files (CASSANDRA-3456)
 * fix reading metadata/statistics component for version < h (CASSANDRA-3474)
 * add sstable forward-compatibility (CASSANDRA-3478)
 * report compression ratio in CFSMBean (CASSANDRA-3393)
 * fix incorrect size exception during streaming of counters (CASSANDRA-3481)
 * (CQL) fix for counter decrement syntax (CASSANDRA-3418)
 * Fix race introduced by CASSANDRA-2503 (CASSANDRA-3482)
 * Fix incomplete deletion of delivered hints (CASSANDRA-3466)
 * Avoid rescheduling compactions when no compaction was executed 
   (CASSANDRA-3484)
 * fix handling of the chunk_length_kb compression options (CASSANDRA-3492)
Merged from 0.8:
 * fix updating CF row_cache_provider (CASSANDRA-3414)
 * CFMetaData.convertToThrift method to set RowCacheProvider (CASSANDRA-3405)
 * acquire compactionlock during truncate (CASSANDRA-3399)
 * fix displaying cfdef entries for super columnfamilies (CASSANDRA-3415)
 * Make counter shard merging thread safe (CASSANDRA-3178)
 * Revert CASSANDRA-2855
 * Fix bug preventing the use of efficient cross-DC writes (CASSANDRA-3472)
 * `describe ring` command for CLI (CASSANDRA-3220)
 * (Hadoop) skip empty rows when entire row is requested, redux (CASSANDRA-2855)


1.0.2
 * "defragment" rows for name-based queries under STCS (CASSANDRA-2503)
 * Add timing information to cassandra-cli GET/SET/LIST queries (CASSANDRA-3326)
 * Only create one CompressionMetadata object per sstable (CASSANDRA-3427)
 * cleanup usage of StorageService.setMode() (CASANDRA-3388)
 * Avoid large array allocation for compressed chunk offsets (CASSANDRA-3432)
 * fix DecimalType bytebuffer marshalling (CASSANDRA-3421)
 * fix bug that caused first column in per row indexes to be ignored 
   (CASSANDRA-3441)
 * add JMX call to clean (failed) repair sessions (CASSANDRA-3316)
 * fix sstableloader reference acquisition bug (CASSANDRA-3438)
 * fix estimated row size regression (CASSANDRA-3451)
 * make sure we don't return more columns than asked (CASSANDRA-3303, 3395)
Merged from 0.8:
 * acquire compactionlock during truncate (CASSANDRA-3399)
 * fix displaying cfdef entries for super columnfamilies (CASSANDRA-3415)


1.0.1
 * acquire references during index build to prevent delete problems
   on Windows (CASSANDRA-3314)
 * describe_ring should include datacenter/topology information (CASSANDRA-2882)
 * Thrift sockets are not properly buffered (CASSANDRA-3261)
 * performance improvement for bytebufferutil compare function (CASSANDRA-3286)
 * add system.versions ColumnFamily (CASSANDRA-3140)
 * reduce network copies (CASSANDRA-3333, 3373)
 * limit nodetool to 32MB of heap (CASSANDRA-3124)
 * (CQL) update parser to accept "timestamp" instead of "date" (CASSANDRA-3149)
 * Fix CLI `show schema` to include "compression_options" (CASSANDRA-3368)
 * Snapshot to include manifest under LeveledCompactionStrategy (CASSANDRA-3359)
 * (CQL) SELECT query should allow CF name to be qualified by keyspace (CASSANDRA-3130)
 * (CQL) Fix internal application error specifying 'using consistency ...'
   in lower case (CASSANDRA-3366)
 * fix Deflate compression when compression actually makes the data bigger
   (CASSANDRA-3370)
 * optimize UUIDGen to avoid lock contention on InetAddress.getLocalHost 
   (CASSANDRA-3387)
 * tolerate index being dropped mid-mutation (CASSANDRA-3334, 3313)
 * CompactionManager is now responsible for checking for new candidates
   post-task execution, enabling more consistent leveled compaction 
   (CASSANDRA-3391)
 * Cache HSHA threads (CASSANDRA-3372)
 * use CF/KS names as snapshot prefix for drop + truncate operations
   (CASSANDRA-2997)
 * Break bloom filters up to avoid heap fragmentation (CASSANDRA-2466)
 * fix cassandra hanging on jsvc stop (CASSANDRA-3302)
 * Avoid leveled compaction getting blocked on errors (CASSANDRA-3408)
 * Make reloading the compaction strategy safe (CASSANDRA-3409)
 * ignore 0.8 hints even if compaction begins before we try to purge
   them (CASSANDRA-3385)
 * remove procrun (bin\daemon) from Cassandra source tree and 
   artifacts (CASSANDRA-3331)
 * make cassandra compile under JDK7 (CASSANDRA-3275)
 * remove dependency of clientutil.jar to FBUtilities (CASSANDRA-3299)
 * avoid truncation errors by using long math on long values (CASSANDRA-3364)
 * avoid clock drift on some Windows machine (CASSANDRA-3375)
 * display cache provider in cli 'describe keyspace' command (CASSANDRA-3384)
 * fix incomplete topology information in describe_ring (CASSANDRA-3403)
 * expire dead gossip states based on time (CASSANDRA-2961)
 * improve CompactionTask extensibility (CASSANDRA-3330)
 * Allow one leveled compaction task to kick off another (CASSANDRA-3363)
 * allow encryption only between datacenters (CASSANDRA-2802)
Merged from 0.8:
 * fix truncate allowing data to be replayed post-restart (CASSANDRA-3297)
 * make iwriter final in IndexWriter to avoid NPE (CASSANDRA-2863)
 * (CQL) update grammar to require key clause in DELETE statement
   (CASSANDRA-3349)
 * (CQL) allow numeric keyspace names in USE statement (CASSANDRA-3350)
 * (Hadoop) skip empty rows when slicing the entire row (CASSANDRA-2855)
 * Fix handling of tombstone by SSTableExport/Import (CASSANDRA-3357)
 * fix ColumnIndexer to use long offsets (CASSANDRA-3358)
 * Improved CLI exceptions (CASSANDRA-3312)
 * Fix handling of tombstone by SSTableExport/Import (CASSANDRA-3357)
 * Only count compaction as active (for throttling) when they have
   successfully acquired the compaction lock (CASSANDRA-3344)
 * Display CLI version string on startup (CASSANDRA-3196)
 * (Hadoop) make CFIF try rpc_address or fallback to listen_address
   (CASSANDRA-3214)
 * (Hadoop) accept comma delimited lists of initial thrift connections
   (CASSANDRA-3185)
 * ColumnFamily min_compaction_threshold should be >= 2 (CASSANDRA-3342)
 * (Pig) add 0.8+ types and key validation type in schema (CASSANDRA-3280)
 * Fix completely removing column metadata using CLI (CASSANDRA-3126)
 * CLI `describe cluster;` output should be on separate lines for separate versions
   (CASSANDRA-3170)
 * fix changing durable_writes keyspace option during CF creation
   (CASSANDRA-3292)
 * avoid locking on update when no indexes are involved (CASSANDRA-3386)
 * fix assertionError during repair with ordered partitioners (CASSANDRA-3369)
 * correctly serialize key_validation_class for avro (CASSANDRA-3391)
 * don't expire counter tombstone after streaming (CASSANDRA-3394)
 * prevent nodes that failed to join from hanging around forever 
   (CASSANDRA-3351)
 * remove incorrect optimization from slice read path (CASSANDRA-3390)
 * Fix race in AntiEntropyService (CASSANDRA-3400)


1.0.0-final
 * close scrubbed sstable fd before deleting it (CASSANDRA-3318)
 * fix bug preventing obsolete commitlog segments from being removed
   (CASSANDRA-3269)
 * tolerate whitespace in seed CDL (CASSANDRA-3263)
 * Change default heap thresholds to max(min(1/2 ram, 1G), min(1/4 ram, 8GB))
   (CASSANDRA-3295)
 * Fix broken CompressedRandomAccessReaderTest (CASSANDRA-3298)
 * (CQL) fix type information returned for wildcard queries (CASSANDRA-3311)
 * add estimated tasks to LeveledCompactionStrategy (CASSANDRA-3322)
 * avoid including compaction cache-warming in keycache stats (CASSANDRA-3325)
 * run compaction and hinted handoff threads at MIN_PRIORITY (CASSANDRA-3308)
 * default hsha thrift server to cpu core count in rpc pool (CASSANDRA-3329)
 * add bin\daemon to binary tarball for Windows service (CASSANDRA-3331)
 * Fix places where uncompressed size of sstables was use in place of the
   compressed one (CASSANDRA-3338)
 * Fix hsha thrift server (CASSANDRA-3346)
 * Make sure repair only stream needed sstables (CASSANDRA-3345)


1.0.0-rc2
 * Log a meaningful warning when a node receives a message for a repair session
   that doesn't exist anymore (CASSANDRA-3256)
 * test for NUMA policy support as well as numactl presence (CASSANDRA-3245)
 * Fix FD leak when internode encryption is enabled (CASSANDRA-3257)
 * Remove incorrect assertion in mergeIterator (CASSANDRA-3260)
 * FBUtilities.hexToBytes(String) to throw NumberFormatException when string
   contains non-hex characters (CASSANDRA-3231)
 * Keep SimpleSnitch proximity ordering unchanged from what the Strategy
   generates, as intended (CASSANDRA-3262)
 * remove Scrub from compactionstats when finished (CASSANDRA-3255)
 * fix counter entry in jdbc TypesMap (CASSANDRA-3268)
 * fix full queue scenario for ParallelCompactionIterator (CASSANDRA-3270)
 * fix bootstrap process (CASSANDRA-3285)
 * don't try delivering hints if when there isn't any (CASSANDRA-3176)
 * CLI documentation change for ColumnFamily `compression_options` (CASSANDRA-3282)
 * ignore any CF ids sent by client for adding CF/KS (CASSANDRA-3288)
 * remove obsolete hints on first startup (CASSANDRA-3291)
 * use correct ISortedColumns for time-optimized reads (CASSANDRA-3289)
 * Evict gossip state immediately when a token is taken over by a new IP 
   (CASSANDRA-3259)


1.0.0-rc1
 * Update CQL to generate microsecond timestamps by default (CASSANDRA-3227)
 * Fix counting CFMetadata towards Memtable liveRatio (CASSANDRA-3023)
 * Kill server on wrapped OOME such as from FileChannel.map (CASSANDRA-3201)
 * remove unnecessary copy when adding to row cache (CASSANDRA-3223)
 * Log message when a full repair operation completes (CASSANDRA-3207)
 * Fix streamOutSession keeping sstables references forever if the remote end
   dies (CASSANDRA-3216)
 * Remove dynamic_snitch boolean from example configuration (defaulting to 
   true) and set default badness threshold to 0.1 (CASSANDRA-3229)
 * Base choice of random or "balanced" token on bootstrap on whether
   schema definitions were found (CASSANDRA-3219)
 * Fixes for LeveledCompactionStrategy score computation, prioritization,
   scheduling, and performance (CASSANDRA-3224, 3234)
 * parallelize sstable open at server startup (CASSANDRA-2988)
 * fix handling of exceptions writing to OutboundTcpConnection (CASSANDRA-3235)
 * Allow using quotes in "USE <keyspace>;" CLI command (CASSANDRA-3208)
 * Don't allow any cache loading exceptions to halt startup (CASSANDRA-3218)
 * Fix sstableloader --ignores option (CASSANDRA-3247)
 * File descriptor limit increased in packaging (CASSANDRA-3206)
 * Fix deadlock in commit log during flush (CASSANDRA-3253) 


1.0.0-beta1
 * removed binarymemtable (CASSANDRA-2692)
 * add commitlog_total_space_in_mb to prevent fragmented logs (CASSANDRA-2427)
 * removed commitlog_rotation_threshold_in_mb configuration (CASSANDRA-2771)
 * make AbstractBounds.normalize de-overlapp overlapping ranges (CASSANDRA-2641)
 * replace CollatingIterator, ReducingIterator with MergeIterator 
   (CASSANDRA-2062)
 * Fixed the ability to set compaction strategy in cli using create column 
   family command (CASSANDRA-2778)
 * clean up tmp files after failed compaction (CASSANDRA-2468)
 * restrict repair streaming to specific columnfamilies (CASSANDRA-2280)
 * don't bother persisting columns shadowed by a row tombstone (CASSANDRA-2589)
 * reset CF and SC deletion times after gc_grace (CASSANDRA-2317)
 * optimize away seek when compacting wide rows (CASSANDRA-2879)
 * single-pass streaming (CASSANDRA-2677, 2906, 2916, 3003)
 * use reference counting for deleting sstables instead of relying on GC
   (CASSANDRA-2521, 3179)
 * store hints as serialized mutations instead of pointers to data row
   (CASSANDRA-2045)
 * store hints in the coordinator node instead of in the closest replica 
   (CASSANDRA-2914)
 * add row_cache_keys_to_save CF option (CASSANDRA-1966)
 * check column family validity in nodetool repair (CASSANDRA-2933)
 * use lazy initialization instead of class initialization in NodeId
   (CASSANDRA-2953)
 * add paging to get_count (CASSANDRA-2894)
 * fix "short reads" in [multi]get (CASSANDRA-2643, 3157, 3192)
 * add optional compression for sstables (CASSANDRA-47, 2994, 3001, 3128)
 * add scheduler JMX metrics (CASSANDRA-2962)
 * add block level checksum for compressed data (CASSANDRA-1717)
 * make column family backed column map pluggable and introduce unsynchronized
   ArrayList backed one to speedup reads (CASSANDRA-2843, 3165, 3205)
 * refactoring of the secondary index api (CASSANDRA-2982)
 * make CL > ONE reads wait for digest reconciliation before returning
   (CASSANDRA-2494)
 * fix missing logging for some exceptions (CASSANDRA-2061)
 * refactor and optimize ColumnFamilyStore.files(...) and Descriptor.fromFilename(String)
   and few other places responsible for work with SSTable files (CASSANDRA-3040)
 * Stop reading from sstables once we know we have the most recent columns,
   for query-by-name requests (CASSANDRA-2498)
 * Add query-by-column mode to stress.java (CASSANDRA-3064)
 * Add "install" command to cassandra.bat (CASSANDRA-292)
 * clean up KSMetadata, CFMetadata from unnecessary
   Thrift<->Avro conversion methods (CASSANDRA-3032)
 * Add timeouts to client request schedulers (CASSANDRA-3079, 3096)
 * Cli to use hashes rather than array of hashes for strategy options (CASSANDRA-3081)
 * LeveledCompactionStrategy (CASSANDRA-1608, 3085, 3110, 3087, 3145, 3154, 3182)
 * Improvements of the CLI `describe` command (CASSANDRA-2630)
 * reduce window where dropped CF sstables may not be deleted (CASSANDRA-2942)
 * Expose gossip/FD info to JMX (CASSANDRA-2806)
 * Fix streaming over SSL when compressed SSTable involved (CASSANDRA-3051)
 * Add support for pluggable secondary index implementations (CASSANDRA-3078)
 * remove compaction_thread_priority setting (CASSANDRA-3104)
 * generate hints for replicas that timeout, not just replicas that are known
   to be down before starting (CASSANDRA-2034)
 * Add throttling for internode streaming (CASSANDRA-3080)
 * make the repair of a range repair all replica (CASSANDRA-2610, 3194)
 * expose the ability to repair the first range (as returned by the
   partitioner) of a node (CASSANDRA-2606)
 * Streams Compression (CASSANDRA-3015)
 * add ability to use multiple threads during a single compaction
   (CASSANDRA-2901)
 * make AbstractBounds.normalize support overlapping ranges (CASSANDRA-2641)
 * fix of the CQL count() behavior (CASSANDRA-3068)
 * use TreeMap backed column families for the SSTable simple writers
   (CASSANDRA-3148)
 * fix inconsistency of the CLI syntax when {} should be used instead of [{}]
   (CASSANDRA-3119)
 * rename CQL type names to match expected SQL behavior (CASSANDRA-3149, 3031)
 * Arena-based allocation for memtables (CASSANDRA-2252, 3162, 3163, 3168)
 * Default RR chance to 0.1 (CASSANDRA-3169)
 * Add RowLevel support to secondary index API (CASSANDRA-3147)
 * Make SerializingCacheProvider the default if JNA is available (CASSANDRA-3183)
 * Fix backwards compatibilty for CQL memtable properties (CASSANDRA-3190)
 * Add five-minute delay before starting compactions on a restarted server
   (CASSANDRA-3181)
 * Reduce copies done for intra-host messages (CASSANDRA-1788, 3144)
 * support of compaction strategy option for stress.java (CASSANDRA-3204)
 * make memtable throughput and column count thresholds no-ops (CASSANDRA-2449)
 * Return schema information along with the resultSet in CQL (CASSANDRA-2734)
 * Add new DecimalType (CASSANDRA-2883)
 * Fix assertion error in RowRepairResolver (CASSANDRA-3156)
 * Reduce unnecessary high buffer sizes (CASSANDRA-3171)
 * Pluggable compaction strategy (CASSANDRA-1610)
 * Add new broadcast_address config option (CASSANDRA-2491)


0.8.7
 * Kill server on wrapped OOME such as from FileChannel.map (CASSANDRA-3201)
 * Allow using quotes in "USE <keyspace>;" CLI command (CASSANDRA-3208)
 * Log message when a full repair operation completes (CASSANDRA-3207)
 * Don't allow any cache loading exceptions to halt startup (CASSANDRA-3218)
 * Fix sstableloader --ignores option (CASSANDRA-3247)
 * File descriptor limit increased in packaging (CASSANDRA-3206)
 * Log a meaningfull warning when a node receive a message for a repair session
   that doesn't exist anymore (CASSANDRA-3256)
 * Fix FD leak when internode encryption is enabled (CASSANDRA-3257)
 * FBUtilities.hexToBytes(String) to throw NumberFormatException when string
   contains non-hex characters (CASSANDRA-3231)
 * Keep SimpleSnitch proximity ordering unchanged from what the Strategy
   generates, as intended (CASSANDRA-3262)
 * remove Scrub from compactionstats when finished (CASSANDRA-3255)
 * Fix tool .bat files when CASSANDRA_HOME contains spaces (CASSANDRA-3258)
 * Force flush of status table when removing/updating token (CASSANDRA-3243)
 * Evict gossip state immediately when a token is taken over by a new IP (CASSANDRA-3259)
 * Fix bug where the failure detector can take too long to mark a host
   down (CASSANDRA-3273)
 * (Hadoop) allow wrapping ranges in queries (CASSANDRA-3137)
 * (Hadoop) check all interfaces for a match with split location
   before falling back to random replica (CASSANDRA-3211)
 * (Hadoop) Make Pig storage handle implements LoadMetadata (CASSANDRA-2777)
 * (Hadoop) Fix exception during PIG 'dump' (CASSANDRA-2810)
 * Fix stress COUNTER_GET option (CASSANDRA-3301)
 * Fix missing fields in CLI `show schema` output (CASSANDRA-3304)
 * Nodetool no longer leaks threads and closes JMX connections (CASSANDRA-3309)
 * fix truncate allowing data to be replayed post-restart (CASSANDRA-3297)
 * Move SimpleAuthority and SimpleAuthenticator to examples (CASSANDRA-2922)
 * Fix handling of tombstone by SSTableExport/Import (CASSANDRA-3357)
 * Fix transposition in cfHistograms (CASSANDRA-3222)
 * Allow using number as DC name when creating keyspace in CQL (CASSANDRA-3239)
 * Force flush of system table after updating/removing a token (CASSANDRA-3243)


0.8.6
 * revert CASSANDRA-2388
 * change TokenRange.endpoints back to listen/broadcast address to match
   pre-1777 behavior, and add TokenRange.rpc_endpoints instead (CASSANDRA-3187)
 * avoid trying to watch cassandra-topology.properties when loaded from jar
   (CASSANDRA-3138)
 * prevent users from creating keyspaces with LocalStrategy replication
   (CASSANDRA-3139)
 * fix CLI `show schema;` to output correct keyspace definition statement
   (CASSANDRA-3129)
 * CustomTThreadPoolServer to log TTransportException at DEBUG level
   (CASSANDRA-3142)
 * allow topology sort to work with non-unique rack names between 
   datacenters (CASSANDRA-3152)
 * Improve caching of same-version Messages on digest and repair paths
   (CASSANDRA-3158)
 * Randomize choice of first replica for counter increment (CASSANDRA-2890)
 * Fix using read_repair_chance instead of merge_shard_change (CASSANDRA-3202)
 * Avoid streaming data to nodes that already have it, on move as well as
   decommission (CASSANDRA-3041)
 * Fix divide by zero error in GCInspector (CASSANDRA-3164)
 * allow quoting of the ColumnFamily name in CLI `create column family`
   statement (CASSANDRA-3195)
 * Fix rolling upgrade from 0.7 to 0.8 problem (CASANDRA-3166)
 * Accomodate missing encryption_options in IncomingTcpConnection.stream
   (CASSANDRA-3212)


0.8.5
 * fix NPE when encryption_options is unspecified (CASSANDRA-3007)
 * include column name in validation failure exceptions (CASSANDRA-2849)
 * make sure truncate clears out the commitlog so replay won't re-
   populate with truncated data (CASSANDRA-2950)
 * fix NPE when debug logging is enabled and dropped CF is present
   in a commitlog segment (CASSANDRA-3021)
 * fix cassandra.bat when CASSANDRA_HOME contains spaces (CASSANDRA-2952)
 * fix to SSTableSimpleUnsortedWriter bufferSize calculation (CASSANDRA-3027)
 * make cleanup and normal compaction able to skip empty rows
   (rows containing nothing but expired tombstones) (CASSANDRA-3039)
 * work around native memory leak in com.sun.management.GarbageCollectorMXBean
   (CASSANDRA-2868)
 * validate that column names in column_metadata are not equal to key_alias
   on create/update of the ColumnFamily and CQL 'ALTER' statement (CASSANDRA-3036)
 * return an InvalidRequestException if an indexed column is assigned
   a value larger than 64KB (CASSANDRA-3057)
 * fix of numeric-only and string column names handling in CLI "drop index" 
   (CASSANDRA-3054)
 * prune index scan resultset back to original request for lazy
   resultset expansion case (CASSANDRA-2964)
 * (Hadoop) fail jobs when Cassandra node has failed but TaskTracker
   has not (CASSANDRA-2388)
 * fix dynamic snitch ignoring nodes when read_repair_chance is zero
   (CASSANDRA-2662)
 * avoid retaining references to dropped CFS objects in 
   CompactionManager.estimatedCompactions (CASSANDRA-2708)
 * expose rpc timeouts per host in MessagingServiceMBean (CASSANDRA-2941)
 * avoid including cwd in classpath for deb and rpm packages (CASSANDRA-2881)
 * remove gossip state when a new IP takes over a token (CASSANDRA-3071)
 * allow sstable2json to work on index sstable files (CASSANDRA-3059)
 * always hint counters (CASSANDRA-3099)
 * fix log4j initialization in EmbeddedCassandraService (CASSANDRA-2857)
 * remove gossip state when a new IP takes over a token (CASSANDRA-3071)
 * work around native memory leak in com.sun.management.GarbageCollectorMXBean
    (CASSANDRA-2868)
 * fix UnavailableException with writes at CL.EACH_QUORM (CASSANDRA-3084)
 * fix parsing of the Keyspace and ColumnFamily names in numeric
   and string representations in CLI (CASSANDRA-3075)
 * fix corner cases in Range.differenceToFetch (CASSANDRA-3084)
 * fix ip address String representation in the ring cache (CASSANDRA-3044)
 * fix ring cache compatibility when mixing pre-0.8.4 nodes with post-
   in the same cluster (CASSANDRA-3023)
 * make repair report failure when a node participating dies (instead of
   hanging forever) (CASSANDRA-2433)
 * fix handling of the empty byte buffer by ReversedType (CASSANDRA-3111)
 * Add validation that Keyspace names are case-insensitively unique (CASSANDRA-3066)
 * catch invalid key_validation_class before instantiating UpdateColumnFamily (CASSANDRA-3102)
 * make Range and Bounds objects client-safe (CASSANDRA-3108)
 * optionally skip log4j configuration (CASSANDRA-3061)
 * bundle sstableloader with the debian package (CASSANDRA-3113)
 * don't try to build secondary indexes when there is none (CASSANDRA-3123)
 * improve SSTableSimpleUnsortedWriter speed for large rows (CASSANDRA-3122)
 * handle keyspace arguments correctly in nodetool snapshot (CASSANDRA-3038)
 * Fix SSTableImportTest on windows (CASSANDRA-3043)
 * expose compactionThroughputMbPerSec through JMX (CASSANDRA-3117)
 * log keyspace and CF of large rows being compacted


0.8.4
 * change TokenRing.endpoints to be a list of rpc addresses instead of 
   listen/broadcast addresses (CASSANDRA-1777)
 * include files-to-be-streamed in StreamInSession.getSources (CASSANDRA-2972)
 * use JAVA env var in cassandra-env.sh (CASSANDRA-2785, 2992)
 * avoid doing read for no-op replicate-on-write at CL=1 (CASSANDRA-2892)
 * refuse counter write for CL.ANY (CASSANDRA-2990)
 * switch back to only logging recent dropped messages (CASSANDRA-3004)
 * always deserialize RowMutation for counters (CASSANDRA-3006)
 * ignore saved replication_factor strategy_option for NTS (CASSANDRA-3011)
 * make sure pre-truncate CL segments are discarded (CASSANDRA-2950)


0.8.3
 * add ability to drop local reads/writes that are going to timeout
   (CASSANDRA-2943)
 * revamp token removal process, keep gossip states for 3 days (CASSANDRA-2496)
 * don't accept extra args for 0-arg nodetool commands (CASSANDRA-2740)
 * log unavailableexception details at debug level (CASSANDRA-2856)
 * expose data_dir though jmx (CASSANDRA-2770)
 * don't include tmp files as sstable when create cfs (CASSANDRA-2929)
 * log Java classpath on startup (CASSANDRA-2895)
 * keep gossipped version in sync with actual on migration coordinator 
   (CASSANDRA-2946)
 * use lazy initialization instead of class initialization in NodeId
   (CASSANDRA-2953)
 * check column family validity in nodetool repair (CASSANDRA-2933)
 * speedup bytes to hex conversions dramatically (CASSANDRA-2850)
 * Flush memtables on shutdown when durable writes are disabled 
   (CASSANDRA-2958)
 * improved POSIX compatibility of start scripts (CASsANDRA-2965)
 * add counter support to Hadoop InputFormat (CASSANDRA-2981)
 * fix bug where dirty commitlog segments were removed (and avoid keeping 
   segments with no post-flush activity permanently dirty) (CASSANDRA-2829)
 * fix throwing exception with batch mutation of counter super columns
   (CASSANDRA-2949)
 * ignore system tables during repair (CASSANDRA-2979)
 * throw exception when NTS is given replication_factor as an option
   (CASSANDRA-2960)
 * fix assertion error during compaction of counter CFs (CASSANDRA-2968)
 * avoid trying to create index names, when no index exists (CASSANDRA-2867)
 * don't sample the system table when choosing a bootstrap token
   (CASSANDRA-2825)
 * gossiper notifies of local state changes (CASSANDRA-2948)
 * add asynchronous and half-sync/half-async (hsha) thrift servers 
   (CASSANDRA-1405)
 * fix potential use of free'd native memory in SerializingCache 
   (CASSANDRA-2951)
 * prune index scan resultset back to original request for lazy
   resultset expansion case (CASSANDRA-2964)
 * (Hadoop) fail jobs when Cassandra node has failed but TaskTracker
    has not (CASSANDRA-2388)


0.8.2
 * CQL: 
   - include only one row per unique key for IN queries (CASSANDRA-2717)
   - respect client timestamp on full row deletions (CASSANDRA-2912)
 * improve thread-safety in StreamOutSession (CASSANDRA-2792)
 * allow deleting a row and updating indexed columns in it in the
   same mutation (CASSANDRA-2773)
 * Expose number of threads blocked on submitting memtable to flush
   in JMX (CASSANDRA-2817)
 * add ability to return "endpoints" to nodetool (CASSANDRA-2776)
 * Add support for multiple (comma-delimited) coordinator addresses
   to ColumnFamilyInputFormat (CASSANDRA-2807)
 * fix potential NPE while scheduling read repair for range slice
   (CASSANDRA-2823)
 * Fix race in SystemTable.getCurrentLocalNodeId (CASSANDRA-2824)
 * Correctly set default for replicate_on_write (CASSANDRA-2835)
 * improve nodetool compactionstats formatting (CASSANDRA-2844)
 * fix index-building status display (CASSANDRA-2853)
 * fix CLI perpetuating obsolete KsDef.replication_factor (CASSANDRA-2846)
 * improve cli treatment of multiline comments (CASSANDRA-2852)
 * handle row tombstones correctly in EchoedRow (CASSANDRA-2786)
 * add MessagingService.get[Recently]DroppedMessages and
   StorageService.getExceptionCount (CASSANDRA-2804)
 * fix possibility of spurious UnavailableException for LOCAL_QUORUM
   reads with dynamic snitch + read repair disabled (CASSANDRA-2870)
 * add ant-optional as dependence for the debian package (CASSANDRA-2164)
 * add option to specify limit for get_slice in the CLI (CASSANDRA-2646)
 * decrease HH page size (CASSANDRA-2832)
 * reset cli keyspace after dropping the current one (CASSANDRA-2763)
 * add KeyRange option to Hadoop inputformat (CASSANDRA-1125)
 * fix protocol versioning (CASSANDRA-2818, 2860)
 * support spaces in path to log4j configuration (CASSANDRA-2383)
 * avoid including inferred types in CF update (CASSANDRA-2809)
 * fix JMX bulkload call (CASSANDRA-2908)
 * fix updating KS with durable_writes=false (CASSANDRA-2907)
 * add simplified facade to SSTableWriter for bulk loading use
   (CASSANDRA-2911)
 * fix re-using index CF sstable names after drop/recreate (CASSANDRA-2872)
 * prepend CF to default index names (CASSANDRA-2903)
 * fix hint replay (CASSANDRA-2928)
 * Properly synchronize repair's merkle tree computation (CASSANDRA-2816)


0.8.1
 * CQL:
   - support for insert, delete in BATCH (CASSANDRA-2537)
   - support for IN to SELECT, UPDATE (CASSANDRA-2553)
   - timestamp support for INSERT, UPDATE, and BATCH (CASSANDRA-2555)
   - TTL support (CASSANDRA-2476)
   - counter support (CASSANDRA-2473)
   - ALTER COLUMNFAMILY (CASSANDRA-1709)
   - DROP INDEX (CASSANDRA-2617)
   - add SCHEMA/TABLE as aliases for KS/CF (CASSANDRA-2743)
   - server handles wait-for-schema-agreement (CASSANDRA-2756)
   - key alias support (CASSANDRA-2480)
 * add support for comparator parameters and a generic ReverseType
   (CASSANDRA-2355)
 * add CompositeType and DynamicCompositeType (CASSANDRA-2231)
 * optimize batches containing multiple updates to the same row
   (CASSANDRA-2583)
 * adjust hinted handoff page size to avoid OOM with large columns 
   (CASSANDRA-2652)
 * mark BRAF buffer invalid post-flush so we don't re-flush partial
   buffers again, especially on CL writes (CASSANDRA-2660)
 * add DROP INDEX support to CLI (CASSANDRA-2616)
 * don't perform HH to client-mode [storageproxy] nodes (CASSANDRA-2668)
 * Improve forceDeserialize/getCompactedRow encapsulation (CASSANDRA-2659)
 * Don't write CounterUpdateColumn to disk in tests (CASSANDRA-2650)
 * Add sstable bulk loading utility (CASSANDRA-1278)
 * avoid replaying hints to dropped columnfamilies (CASSANDRA-2685)
 * add placeholders for missing rows in range query pseudo-RR (CASSANDRA-2680)
 * remove no-op HHOM.renameHints (CASSANDRA-2693)
 * clone super columns to avoid modifying them during flush (CASSANDRA-2675)
 * allow writes to bypass the commitlog for certain keyspaces (CASSANDRA-2683)
 * avoid NPE when bypassing commitlog during memtable flush (CASSANDRA-2781)
 * Added support for making bootstrap retry if nodes flap (CASSANDRA-2644)
 * Added statusthrift to nodetool to report if thrift server is running (CASSANDRA-2722)
 * Fixed rows being cached if they do not exist (CASSANDRA-2723)
 * Support passing tableName and cfName to RowCacheProviders (CASSANDRA-2702)
 * close scrub file handles (CASSANDRA-2669)
 * throttle migration replay (CASSANDRA-2714)
 * optimize column serializer creation (CASSANDRA-2716)
 * Added support for making bootstrap retry if nodes flap (CASSANDRA-2644)
 * Added statusthrift to nodetool to report if thrift server is running
   (CASSANDRA-2722)
 * Fixed rows being cached if they do not exist (CASSANDRA-2723)
 * fix truncate/compaction race (CASSANDRA-2673)
 * workaround large resultsets causing large allocation retention
   by nio sockets (CASSANDRA-2654)
 * fix nodetool ring use with Ec2Snitch (CASSANDRA-2733)
 * fix inconsistency window during bootstrap (CASSANDRA-833)
 * fix removing columns and subcolumns that are supressed by a row or
   supercolumn tombstone during replica resolution (CASSANDRA-2590)
 * support sstable2json against snapshot sstables (CASSANDRA-2386)
 * remove active-pull schema requests (CASSANDRA-2715)
 * avoid marking entire list of sstables as actively being compacted
   in multithreaded compaction (CASSANDRA-2765)
 * seek back after deserializing a row to update cache with (CASSANDRA-2752)
 * avoid skipping rows in scrub for counter column family (CASSANDRA-2759)
 * fix ConcurrentModificationException in repair when dealing with 0.7 node
   (CASSANDRA-2767)
 * use threadsafe collections for StreamInSession (CASSANDRA-2766)
 * avoid infinite loop when creating merkle tree (CASSANDRA-2758)
 * avoids unmarking compacting sstable prematurely in cleanup (CASSANDRA-2769)
 * fix NPE when the commit log is bypassed (CASSANDRA-2718)
 * don't throw an exception in SS.isRPCServerRunning (CASSANDRA-2721)
 * make stress.jar executable (CASSANDRA-2744)
 * add daemon mode to java stress (CASSANDRA-2267)
 * expose the DC and rack of a node through JMX and nodetool ring (CASSANDRA-2531)
 * fix cache mbean getSize (CASSANDRA-2781)
 * Add Date, Float, Double, and Boolean types (CASSANDRA-2530)
 * Add startup flag to renew counter node id (CASSANDRA-2788)
 * add jamm agent to cassandra.bat (CASSANDRA-2787)
 * fix repair hanging if a neighbor has nothing to send (CASSANDRA-2797)
 * purge tombstone even if row is in only one sstable (CASSANDRA-2801)
 * Fix wrong purge of deleted cf during compaction (CASSANDRA-2786)
 * fix race that could result in Hadoop writer failing to throw an
   exception encountered after close() (CASSANDRA-2755)
 * fix scan wrongly throwing assertion error (CASSANDRA-2653)
 * Always use even distribution for merkle tree with RandomPartitionner
   (CASSANDRA-2841)
 * fix describeOwnership for OPP (CASSANDRA-2800)
 * ensure that string tokens do not contain commas (CASSANDRA-2762)


0.8.0-final
 * fix CQL grammar warning and cqlsh regression from CASSANDRA-2622
 * add ant generate-cql-html target (CASSANDRA-2526)
 * update CQL consistency levels (CASSANDRA-2566)
 * debian packaging fixes (CASSANDRA-2481, 2647)
 * fix UUIDType, IntegerType for direct buffers (CASSANDRA-2682, 2684)
 * switch to native Thrift for Hadoop map/reduce (CASSANDRA-2667)
 * fix StackOverflowError when building from eclipse (CASSANDRA-2687)
 * only provide replication_factor to strategy_options "help" for
   SimpleStrategy, OldNetworkTopologyStrategy (CASSANDRA-2678, 2713)
 * fix exception adding validators to non-string columns (CASSANDRA-2696)
 * avoid instantiating DatabaseDescriptor in JDBC (CASSANDRA-2694)
 * fix potential stack overflow during compaction (CASSANDRA-2626)
 * clone super columns to avoid modifying them during flush (CASSANDRA-2675)
 * reset underlying iterator in EchoedRow constructor (CASSANDRA-2653)


0.8.0-rc1
 * faster flushes and compaction from fixing excessively pessimistic 
   rebuffering in BRAF (CASSANDRA-2581)
 * fix returning null column values in the python cql driver (CASSANDRA-2593)
 * fix merkle tree splitting exiting early (CASSANDRA-2605)
 * snapshot_before_compaction directory name fix (CASSANDRA-2598)
 * Disable compaction throttling during bootstrap (CASSANDRA-2612) 
 * fix CQL treatment of > and < operators in range slices (CASSANDRA-2592)
 * fix potential double-application of counter updates on commitlog replay
   by moving replay position from header to sstable metadata (CASSANDRA-2419)
 * JDBC CQL driver exposes getColumn for access to timestamp
 * JDBC ResultSetMetadata properties added to AbstractType
 * r/m clustertool (CASSANDRA-2607)
 * add support for presenting row key as a column in CQL result sets 
   (CASSANDRA-2622)
 * Don't allow {LOCAL|EACH}_QUORUM unless strategy is NTS (CASSANDRA-2627)
 * validate keyspace strategy_options during CQL create (CASSANDRA-2624)
 * fix empty Result with secondary index when limit=1 (CASSANDRA-2628)
 * Fix regression where bootstrapping a node with no schema fails
   (CASSANDRA-2625)
 * Allow removing LocationInfo sstables (CASSANDRA-2632)
 * avoid attempting to replay mutations from dropped keyspaces (CASSANDRA-2631)
 * avoid using cached position of a key when GT is requested (CASSANDRA-2633)
 * fix counting bloom filter true positives (CASSANDRA-2637)
 * initialize local ep state prior to gossip startup if needed (CASSANDRA-2638)
 * fix counter increment lost after restart (CASSANDRA-2642)
 * add quote-escaping via backslash to CLI (CASSANDRA-2623)
 * fix pig example script (CASSANDRA-2487)
 * fix dynamic snitch race in adding latencies (CASSANDRA-2618)
 * Start/stop cassandra after more important services such as mdadm in
   debian packaging (CASSANDRA-2481)


0.8.0-beta2
 * fix NPE compacting index CFs (CASSANDRA-2528)
 * Remove checking all column families on startup for compaction candidates 
   (CASSANDRA-2444)
 * validate CQL create keyspace options (CASSANDRA-2525)
 * fix nodetool setcompactionthroughput (CASSANDRA-2550)
 * move	gossip heartbeat back to its own thread (CASSANDRA-2554)
 * validate cql TRUNCATE columnfamily before truncating (CASSANDRA-2570)
 * fix batch_mutate for mixed standard-counter mutations (CASSANDRA-2457)
 * disallow making schema changes to system keyspace (CASSANDRA-2563)
 * fix sending mutation messages multiple times (CASSANDRA-2557)
 * fix incorrect use of NBHM.size in ReadCallback that could cause
   reads to time out even when responses were received (CASSAMDRA-2552)
 * trigger read repair correctly for LOCAL_QUORUM reads (CASSANDRA-2556)
 * Allow configuring the number of compaction thread (CASSANDRA-2558)
 * forceUserDefinedCompaction will attempt to compact what it is given
   even if the pessimistic estimate is that there is not enough disk space;
   automatic compactions will only compact 2 or more sstables (CASSANDRA-2575)
 * refuse to apply migrations with older timestamps than the current 
   schema (CASSANDRA-2536)
 * remove unframed Thrift transport option
 * include indexes in snapshots (CASSANDRA-2596)
 * improve ignoring of obsolete mutations in index maintenance (CASSANDRA-2401)
 * recognize attempt to drop just the index while leaving the column
   definition alone (CASSANDRA-2619)
  

0.8.0-beta1
 * remove Avro RPC support (CASSANDRA-926)
 * support for columns that act as incr/decr counters 
   (CASSANDRA-1072, 1937, 1944, 1936, 2101, 2093, 2288, 2105, 2384, 2236, 2342,
   2454)
 * CQL (CASSANDRA-1703, 1704, 1705, 1706, 1707, 1708, 1710, 1711, 1940, 
   2124, 2302, 2277, 2493)
 * avoid double RowMutation serialization on write path (CASSANDRA-1800)
 * make NetworkTopologyStrategy the default (CASSANDRA-1960)
 * configurable internode encryption (CASSANDRA-1567, 2152)
 * human readable column names in sstable2json output (CASSANDRA-1933)
 * change default JMX port to 7199 (CASSANDRA-2027)
 * backwards compatible internal messaging (CASSANDRA-1015)
 * atomic switch of memtables and sstables (CASSANDRA-2284)
 * add pluggable SeedProvider (CASSANDRA-1669)
 * Fix clustertool to not throw exception when calling get_endpoints (CASSANDRA-2437)
 * upgrade to thrift 0.6 (CASSANDRA-2412) 
 * repair works on a token range instead of full ring (CASSANDRA-2324)
 * purge tombstones from row cache (CASSANDRA-2305)
 * push replication_factor into strategy_options (CASSANDRA-1263)
 * give snapshots the same name on each node (CASSANDRA-1791)
 * remove "nodetool loadbalance" (CASSANDRA-2448)
 * multithreaded compaction (CASSANDRA-2191)
 * compaction throttling (CASSANDRA-2156)
 * add key type information and alias (CASSANDRA-2311, 2396)
 * cli no longer divides read_repair_chance by 100 (CASSANDRA-2458)
 * made CompactionInfo.getTaskType return an enum (CASSANDRA-2482)
 * add a server-wide cap on measured memtable memory usage and aggressively
   flush to keep under that threshold (CASSANDRA-2006)
 * add unified UUIDType (CASSANDRA-2233)
 * add off-heap row cache support (CASSANDRA-1969)


0.7.5
 * improvements/fixes to PIG driver (CASSANDRA-1618, CASSANDRA-2387,
   CASSANDRA-2465, CASSANDRA-2484)
 * validate index names (CASSANDRA-1761)
 * reduce contention on Table.flusherLock (CASSANDRA-1954)
 * try harder to detect failures during streaming, cleaning up temporary
   files more reliably (CASSANDRA-2088)
 * shut down server for OOM on a Thrift thread (CASSANDRA-2269)
 * fix tombstone handling in repair and sstable2json (CASSANDRA-2279)
 * preserve version when streaming data from old sstables (CASSANDRA-2283)
 * don't start repair if a neighboring node is marked as dead (CASSANDRA-2290)
 * purge tombstones from row cache (CASSANDRA-2305)
 * Avoid seeking when sstable2json exports the entire file (CASSANDRA-2318)
 * clear Built flag in system table when dropping an index (CASSANDRA-2320)
 * don't allow arbitrary argument for stress.java (CASSANDRA-2323)
 * validate values for index predicates in get_indexed_slice (CASSANDRA-2328)
 * queue secondary indexes for flush before the parent (CASSANDRA-2330)
 * allow job configuration to set the CL used in Hadoop jobs (CASSANDRA-2331)
 * add memtable_flush_queue_size defaulting to 4 (CASSANDRA-2333)
 * Allow overriding of initial_token, storage_port and rpc_port from system
   properties (CASSANDRA-2343)
 * fix comparator used for non-indexed secondary expressions in index scan
   (CASSANDRA-2347)
 * ensure size calculation and write phase of large-row compaction use
   the same threshold for TTL expiration (CASSANDRA-2349)
 * fix race when iterating CFs during add/drop (CASSANDRA-2350)
 * add ConsistencyLevel command to CLI (CASSANDRA-2354)
 * allow negative numbers in the cli (CASSANDRA-2358)
 * hard code serialVersionUID for tokens class (CASSANDRA-2361)
 * fix potential infinite loop in ByteBufferUtil.inputStream (CASSANDRA-2365)
 * fix encoding bugs in HintedHandoffManager, SystemTable when default
   charset is not UTF8 (CASSANDRA-2367)
 * avoids having removed node reappearing in Gossip (CASSANDRA-2371)
 * fix incorrect truncation of long to int when reading columns via block
   index (CASSANDRA-2376)
 * fix NPE during stream session (CASSANDRA-2377)
 * fix race condition that could leave orphaned data files when dropping CF or
   KS (CASSANDRA-2381)
 * fsync statistics component on write (CASSANDRA-2382)
 * fix duplicate results from CFS.scan (CASSANDRA-2406)
 * add IntegerType to CLI help (CASSANDRA-2414)
 * avoid caching token-only decoratedkeys (CASSANDRA-2416)
 * convert mmap assertion to if/throw so scrub can catch it (CASSANDRA-2417)
 * don't overwrite gc log (CASSANDR-2418)
 * invalidate row cache for streamed row to avoid inconsitencies
   (CASSANDRA-2420)
 * avoid copies in range/index scans (CASSANDRA-2425)
 * make sure we don't wipe data during cleanup if the node has not join
   the ring (CASSANDRA-2428)
 * Try harder to close files after compaction (CASSANDRA-2431)
 * re-set bootstrapped flag after move finishes (CASSANDRA-2435)
 * display validation_class in CLI 'describe keyspace' (CASSANDRA-2442)
 * make cleanup compactions cleanup the row cache (CASSANDRA-2451)
 * add column fields validation to scrub (CASSANDRA-2460)
 * use 64KB flush buffer instead of in_memory_compaction_limit (CASSANDRA-2463)
 * fix backslash substitutions in CLI (CASSANDRA-2492)
 * disable cache saving for system CFS (CASSANDRA-2502)
 * fixes for verifying destination availability under hinted conditions
   so UE can be thrown intead of timing out (CASSANDRA-2514)
 * fix update of validation class in column metadata (CASSANDRA-2512)
 * support LOCAL_QUORUM, EACH_QUORUM CLs outside of NTS (CASSANDRA-2516)
 * preserve version when streaming data from old sstables (CASSANDRA-2283)
 * fix backslash substitutions in CLI (CASSANDRA-2492)
 * count a row deletion as one operation towards memtable threshold 
   (CASSANDRA-2519)
 * support LOCAL_QUORUM, EACH_QUORUM CLs outside of NTS (CASSANDRA-2516)


0.7.4
 * add nodetool join command (CASSANDRA-2160)
 * fix secondary indexes on pre-existing or streamed data (CASSANDRA-2244)
 * initialize endpoint in gossiper earlier (CASSANDRA-2228)
 * add ability to write to Cassandra from Pig (CASSANDRA-1828)
 * add rpc_[min|max]_threads (CASSANDRA-2176)
 * add CL.TWO, CL.THREE (CASSANDRA-2013)
 * avoid exporting an un-requested row in sstable2json, when exporting 
   a key that does not exist (CASSANDRA-2168)
 * add incremental_backups option (CASSANDRA-1872)
 * add configurable row limit to Pig loadfunc (CASSANDRA-2276)
 * validate column values in batches as well as single-Column inserts
   (CASSANDRA-2259)
 * move sample schema from cassandra.yaml to schema-sample.txt,
   a cli scripts (CASSANDRA-2007)
 * avoid writing empty rows when scrubbing tombstoned rows (CASSANDRA-2296)
 * fix assertion error in range and index scans for CL < ALL
   (CASSANDRA-2282)
 * fix commitlog replay when flush position refers to data that didn't
   get synced before server died (CASSANDRA-2285)
 * fix fd leak in sstable2json with non-mmap'd i/o (CASSANDRA-2304)
 * reduce memory use during streaming of multiple sstables (CASSANDRA-2301)
 * purge tombstoned rows from cache after GCGraceSeconds (CASSANDRA-2305)
 * allow zero replicas in a NTS datacenter (CASSANDRA-1924)
 * make range queries respect snitch for local replicas (CASSANDRA-2286)
 * fix HH delivery when column index is larger than 2GB (CASSANDRA-2297)
 * make 2ary indexes use parent CF flush thresholds during initial build
   (CASSANDRA-2294)
 * update memtable_throughput to be a long (CASSANDRA-2158)


0.7.3
 * Keep endpoint state until aVeryLongTime (CASSANDRA-2115)
 * lower-latency read repair (CASSANDRA-2069)
 * add hinted_handoff_throttle_delay_in_ms option (CASSANDRA-2161)
 * fixes for cache save/load (CASSANDRA-2172, -2174)
 * Handle whole-row deletions in CFOutputFormat (CASSANDRA-2014)
 * Make memtable_flush_writers flush in parallel (CASSANDRA-2178)
 * Add compaction_preheat_key_cache option (CASSANDRA-2175)
 * refactor stress.py to have only one copy of the format string 
   used for creating row keys (CASSANDRA-2108)
 * validate index names for \w+ (CASSANDRA-2196)
 * Fix Cassandra cli to respect timeout if schema does not settle 
   (CASSANDRA-2187)
 * fix for compaction and cleanup writing old-format data into new-version 
   sstable (CASSANDRA-2211, -2216)
 * add nodetool scrub (CASSANDRA-2217, -2240)
 * fix sstable2json large-row pagination (CASSANDRA-2188)
 * fix EOFing on requests for the last bytes in a file (CASSANDRA-2213)
 * fix BufferedRandomAccessFile bugs (CASSANDRA-2218, -2241)
 * check for memtable flush_after_mins exceeded every 10s (CASSANDRA-2183)
 * fix cache saving on Windows (CASSANDRA-2207)
 * add validateSchemaAgreement call + synchronization to schema
   modification operations (CASSANDRA-2222)
 * fix for reversed slice queries on large rows (CASSANDRA-2212)
 * fat clients were writing local data (CASSANDRA-2223)
 * set DEFAULT_MEMTABLE_LIFETIME_IN_MINS to 24h
 * improve detection and cleanup of partially-written sstables 
   (CASSANDRA-2206)
 * fix supercolumn de/serialization when subcolumn comparator is different
   from supercolumn's (CASSANDRA-2104)
 * fix starting up on Windows when CASSANDRA_HOME contains whitespace
   (CASSANDRA-2237)
 * add [get|set][row|key]cacheSavePeriod to JMX (CASSANDRA-2100)
 * fix Hadoop ColumnFamilyOutputFormat dropping of mutations
   when batch fills up (CASSANDRA-2255)
 * move file deletions off of scheduledtasks executor (CASSANDRA-2253)


0.7.2
 * copy DecoratedKey.key when inserting into caches to avoid retaining
   a reference to the underlying buffer (CASSANDRA-2102)
 * format subcolumn names with subcomparator (CASSANDRA-2136)
 * fix column bloom filter deserialization (CASSANDRA-2165)


0.7.1
 * refactor MessageDigest creation code. (CASSANDRA-2107)
 * buffer network stack to avoid inefficient small TCP messages while avoiding
   the nagle/delayed ack problem (CASSANDRA-1896)
 * check log4j configuration for changes every 10s (CASSANDRA-1525, 1907)
 * more-efficient cross-DC replication (CASSANDRA-1530, -2051, -2138)
 * avoid polluting page cache with commitlog or sstable writes
   and seq scan operations (CASSANDRA-1470)
 * add RMI authentication options to nodetool (CASSANDRA-1921)
 * make snitches configurable at runtime (CASSANDRA-1374)
 * retry hadoop split requests on connection failure (CASSANDRA-1927)
 * implement describeOwnership for BOP, COPP (CASSANDRA-1928)
 * make read repair behave as expected for ConsistencyLevel > ONE
   (CASSANDRA-982, 2038)
 * distributed test harness (CASSANDRA-1859, 1964)
 * reduce flush lock contention (CASSANDRA-1930)
 * optimize supercolumn deserialization (CASSANDRA-1891)
 * fix CFMetaData.apply to only compare objects of the same class 
   (CASSANDRA-1962)
 * allow specifying specific SSTables to compact from JMX (CASSANDRA-1963)
 * fix race condition in MessagingService.targets (CASSANDRA-1959, 2094, 2081)
 * refuse to open sstables from a future version (CASSANDRA-1935)
 * zero-copy reads (CASSANDRA-1714)
 * fix copy bounds for word Text in wordcount demo (CASSANDRA-1993)
 * fixes for contrib/javautils (CASSANDRA-1979)
 * check more frequently for memtable expiration (CASSANDRA-2000)
 * fix writing SSTable column count statistics (CASSANDRA-1976)
 * fix streaming of multiple CFs during bootstrap (CASSANDRA-1992)
 * explicitly set JVM GC new generation size with -Xmn (CASSANDRA-1968)
 * add short options for CLI flags (CASSANDRA-1565)
 * make keyspace argument to "describe keyspace" in CLI optional
   when authenticated to keyspace already (CASSANDRA-2029)
 * added option to specify -Dcassandra.join_ring=false on startup
   to allow "warm spare" nodes or performing JMX maintenance before
   joining the ring (CASSANDRA-526)
 * log migrations at INFO (CASSANDRA-2028)
 * add CLI verbose option in file mode (CASSANDRA-2030)
 * add single-line "--" comments to CLI (CASSANDRA-2032)
 * message serialization tests (CASSANDRA-1923)
 * switch from ivy to maven-ant-tasks (CASSANDRA-2017)
 * CLI attempts to block for new schema to propagate (CASSANDRA-2044)
 * fix potential overflow in nodetool cfstats (CASSANDRA-2057)
 * add JVM shutdownhook to sync commitlog (CASSANDRA-1919)
 * allow nodes to be up without being part of  normal traffic (CASSANDRA-1951)
 * fix CLI "show keyspaces" with null options on NTS (CASSANDRA-2049)
 * fix possible ByteBuffer race conditions (CASSANDRA-2066)
 * reduce garbage generated by MessagingService to prevent load spikes
   (CASSANDRA-2058)
 * fix math in RandomPartitioner.describeOwnership (CASSANDRA-2071)
 * fix deletion of sstable non-data components (CASSANDRA-2059)
 * avoid blocking gossip while deleting handoff hints (CASSANDRA-2073)
 * ignore messages from newer versions, keep track of nodes in gossip 
   regardless of version (CASSANDRA-1970)
 * cache writing moved to CompactionManager to reduce i/o contention and
   updated to use non-cache-polluting writes (CASSANDRA-2053)
 * page through large rows when exporting to JSON (CASSANDRA-2041)
 * add flush_largest_memtables_at and reduce_cache_sizes_at options
   (CASSANDRA-2142)
 * add cli 'describe cluster' command (CASSANDRA-2127)
 * add cli support for setting username/password at 'connect' command 
   (CASSANDRA-2111)
 * add -D option to Stress.java to allow reading hosts from a file 
   (CASSANDRA-2149)
 * bound hints CF throughput between 32M and 256M (CASSANDRA-2148)
 * continue starting when invalid saved cache entries are encountered
   (CASSANDRA-2076)
 * add max_hint_window_in_ms option (CASSANDRA-1459)


0.7.0-final
 * fix offsets to ByteBuffer.get (CASSANDRA-1939)


0.7.0-rc4
 * fix cli crash after backgrounding (CASSANDRA-1875)
 * count timeouts in storageproxy latencies, and include latency 
   histograms in StorageProxyMBean (CASSANDRA-1893)
 * fix CLI get recognition of supercolumns (CASSANDRA-1899)
 * enable keepalive on intra-cluster sockets (CASSANDRA-1766)
 * count timeouts towards dynamicsnitch latencies (CASSANDRA-1905)
 * Expose index-building status in JMX + cli schema description
   (CASSANDRA-1871)
 * allow [LOCAL|EACH]_QUORUM to be used with non-NetworkTopology 
   replication Strategies
 * increased amount of index locks for faster commitlog replay
 * collect secondary index tombstones immediately (CASSANDRA-1914)
 * revert commitlog changes from #1780 (CASSANDRA-1917)
 * change RandomPartitioner min token to -1 to avoid collision w/
   tokens on actual nodes (CASSANDRA-1901)
 * examine the right nibble when validating TimeUUID (CASSANDRA-1910)
 * include secondary indexes in cleanup (CASSANDRA-1916)
 * CFS.scrubDataDirectories should also cleanup invalid secondary indexes
   (CASSANDRA-1904)
 * ability to disable/enable gossip on nodes to force them down
   (CASSANDRA-1108)


0.7.0-rc3
 * expose getNaturalEndpoints in StorageServiceMBean taking byte[]
   key; RMI cannot serialize ByteBuffer (CASSANDRA-1833)
 * infer org.apache.cassandra.locator for replication strategy classes
   when not otherwise specified
 * validation that generates less garbage (CASSANDRA-1814)
 * add TTL support to CLI (CASSANDRA-1838)
 * cli defaults to bytestype for subcomparator when creating
   column families (CASSANDRA-1835)
 * unregister index MBeans when index is dropped (CASSANDRA-1843)
 * make ByteBufferUtil.clone thread-safe (CASSANDRA-1847)
 * change exception for read requests during bootstrap from 
   InvalidRequest to Unavailable (CASSANDRA-1862)
 * respect row-level tombstones post-flush in range scans
   (CASSANDRA-1837)
 * ReadResponseResolver check digests against each other (CASSANDRA-1830)
 * return InvalidRequest when remove of subcolumn without supercolumn
   is requested (CASSANDRA-1866)
 * flush before repair (CASSANDRA-1748)
 * SSTableExport validates key order (CASSANDRA-1884)
 * large row support for SSTableExport (CASSANDRA-1867)
 * Re-cache hot keys post-compaction without hitting disk (CASSANDRA-1878)
 * manage read repair in coordinator instead of data source, to
   provide latency information to dynamic snitch (CASSANDRA-1873)


0.7.0-rc2
 * fix live-column-count of slice ranges including tombstoned supercolumn 
   with live subcolumn (CASSANDRA-1591)
 * rename o.a.c.internal.AntientropyStage -> AntiEntropyStage,
   o.a.c.request.Request_responseStage -> RequestResponseStage,
   o.a.c.internal.Internal_responseStage -> InternalResponseStage
 * add AbstractType.fromString (CASSANDRA-1767)
 * require index_type to be present when specifying index_name
   on ColumnDef (CASSANDRA-1759)
 * fix add/remove index bugs in CFMetadata (CASSANDRA-1768)
 * rebuild Strategy during system_update_keyspace (CASSANDRA-1762)
 * cli updates prompt to ... in continuation lines (CASSANDRA-1770)
 * support multiple Mutations per key in hadoop ColumnFamilyOutputFormat
   (CASSANDRA-1774)
 * improvements to Debian init script (CASSANDRA-1772)
 * use local classloader to check for version.properties (CASSANDRA-1778)
 * Validate that column names in column_metadata are valid for the
   defined comparator, and decode properly in cli (CASSANDRA-1773)
 * use cross-platform newlines in cli (CASSANDRA-1786)
 * add ExpiringColumn support to sstable import/export (CASSANDRA-1754)
 * add flush for each append to periodic commitlog mode; added
   periodic_without_flush option to disable this (CASSANDRA-1780)
 * close file handle used for post-flush truncate (CASSANDRA-1790)
 * various code cleanup (CASSANDRA-1793, -1794, -1795)
 * fix range queries against wrapped range (CASSANDRA-1781)
 * fix consistencylevel calculations for NetworkTopologyStrategy
   (CASSANDRA-1804)
 * cli support index type enum names (CASSANDRA-1810)
 * improved validation of column_metadata (CASSANDRA-1813)
 * reads at ConsistencyLevel > 1 throw UnavailableException
   immediately if insufficient live nodes exist (CASSANDRA-1803)
 * copy bytebuffers for local writes to avoid retaining the entire
   Thrift frame (CASSANDRA-1801)
 * fix NPE adding index to column w/o prior metadata (CASSANDRA-1764)
 * reduce fat client timeout (CASSANDRA-1730)
 * fix botched merge of CASSANDRA-1316


0.7.0-rc1
 * fix compaction and flush races with schema updates (CASSANDRA-1715)
 * add clustertool, config-converter, sstablekeys, and schematool 
   Windows .bat files (CASSANDRA-1723)
 * reject range queries received during bootstrap (CASSANDRA-1739)
 * fix wrapping-range queries on non-minimum token (CASSANDRA-1700)
 * add nodetool cfhistogram (CASSANDRA-1698)
 * limit repaired ranges to what the nodes have in common (CASSANDRA-1674)
 * index scan treats missing columns as not matching secondary
   expressions (CASSANDRA-1745)
 * Fix misuse of DataOutputBuffer.getData in AntiEntropyService
   (CASSANDRA-1729)
 * detect and warn when obsolete version of JNA is present (CASSANDRA-1760)
 * reduce fat client timeout (CASSANDRA-1730)
 * cleanup smallest CFs first to increase free temp space for larger ones
   (CASSANDRA-1811)
 * Update windows .bat files to work outside of main Cassandra
   directory (CASSANDRA-1713)
 * fix read repair regression from 0.6.7 (CASSANDRA-1727)
 * more-efficient read repair (CASSANDRA-1719)
 * fix hinted handoff replay (CASSANDRA-1656)
 * log type of dropped messages (CASSANDRA-1677)
 * upgrade to SLF4J 1.6.1
 * fix ByteBuffer bug in ExpiringColumn.updateDigest (CASSANDRA-1679)
 * fix IntegerType.getString (CASSANDRA-1681)
 * make -Djava.net.preferIPv4Stack=true the default (CASSANDRA-628)
 * add INTERNAL_RESPONSE verb to differentiate from responses related
   to client requests (CASSANDRA-1685)
 * log tpstats when dropping messages (CASSANDRA-1660)
 * include unreachable nodes in describeSchemaVersions (CASSANDRA-1678)
 * Avoid dropping messages off the client request path (CASSANDRA-1676)
 * fix jna errno reporting (CASSANDRA-1694)
 * add friendlier error for UnknownHostException on startup (CASSANDRA-1697)
 * include jna dependency in RPM package (CASSANDRA-1690)
 * add --skip-keys option to stress.py (CASSANDRA-1696)
 * improve cli handling of non-string keys and column names 
   (CASSANDRA-1701, -1693)
 * r/m extra subcomparator line in cli keyspaces output (CASSANDRA-1712)
 * add read repair chance to cli "show keyspaces"
 * upgrade to ConcurrentLinkedHashMap 1.1 (CASSANDRA-975)
 * fix index scan routing (CASSANDRA-1722)
 * fix tombstoning of supercolumns in range queries (CASSANDRA-1734)
 * clear endpoint cache after updating keyspace metadata (CASSANDRA-1741)
 * fix wrapping-range queries on non-minimum token (CASSANDRA-1700)
 * truncate includes secondary indexes (CASSANDRA-1747)
 * retain reference to PendingFile sstables (CASSANDRA-1749)
 * fix sstableimport regression (CASSANDRA-1753)
 * fix for bootstrap when no non-system tables are defined (CASSANDRA-1732)
 * handle replica unavailability in index scan (CASSANDRA-1755)
 * fix service initialization order deadlock (CASSANDRA-1756)
 * multi-line cli commands (CASSANDRA-1742)
 * fix race between snapshot and compaction (CASSANDRA-1736)
 * add listEndpointsPendingHints, deleteHintsForEndpoint JMX methods 
   (CASSANDRA-1551)


0.7.0-beta3
 * add strategy options to describe_keyspace output (CASSANDRA-1560)
 * log warning when using randomly generated token (CASSANDRA-1552)
 * re-organize JMX into .db, .net, .internal, .request (CASSANDRA-1217)
 * allow nodes to change IPs between restarts (CASSANDRA-1518)
 * remember ring state between restarts by default (CASSANDRA-1518)
 * flush index built flag so we can read it before log replay (CASSANDRA-1541)
 * lock row cache updates to prevent race condition (CASSANDRA-1293)
 * remove assertion causing rare (and harmless) error messages in
   commitlog (CASSANDRA-1330)
 * fix moving nodes with no keyspaces defined (CASSANDRA-1574)
 * fix unbootstrap when no data is present in a transfer range (CASSANDRA-1573)
 * take advantage of AVRO-495 to simplify our avro IDL (CASSANDRA-1436)
 * extend authorization hierarchy to column family (CASSANDRA-1554)
 * deletion support in secondary indexes (CASSANDRA-1571)
 * meaningful error message for invalid replication strategy class 
   (CASSANDRA-1566)
 * allow keyspace creation with RF > N (CASSANDRA-1428)
 * improve cli error handling (CASSANDRA-1580)
 * add cache save/load ability (CASSANDRA-1417, 1606, 1647)
 * add StorageService.getDrainProgress (CASSANDRA-1588)
 * Disallow bootstrap to an in-use token (CASSANDRA-1561)
 * Allow dynamic secondary index creation and destruction (CASSANDRA-1532)
 * log auto-guessed memtable thresholds (CASSANDRA-1595)
 * add ColumnDef support to cli (CASSANDRA-1583)
 * reduce index sample time by 75% (CASSANDRA-1572)
 * add cli support for column, strategy metadata (CASSANDRA-1578, 1612)
 * add cli support for schema modification (CASSANDRA-1584)
 * delete temp files on failed compactions (CASSANDRA-1596)
 * avoid blocking for dead nodes during removetoken (CASSANDRA-1605)
 * remove ConsistencyLevel.ZERO (CASSANDRA-1607)
 * expose in-progress compaction type in jmx (CASSANDRA-1586)
 * removed IClock & related classes from internals (CASSANDRA-1502)
 * fix removing tokens from SystemTable on decommission and removetoken
   (CASSANDRA-1609)
 * include CF metadata in cli 'show keyspaces' (CASSANDRA-1613)
 * switch from Properties to HashMap in PropertyFileSnitch to
   avoid synchronization bottleneck (CASSANDRA-1481)
 * PropertyFileSnitch configuration file renamed to 
   cassandra-topology.properties
 * add cli support for get_range_slices (CASSANDRA-1088, CASSANDRA-1619)
 * Make memtable flush thresholds per-CF instead of global 
   (CASSANDRA-1007, 1637)
 * add cli support for binary data without CfDef hints (CASSANDRA-1603)
 * fix building SSTable statistics post-stream (CASSANDRA-1620)
 * fix potential infinite loop in 2ary index queries (CASSANDRA-1623)
 * allow creating NTS keyspaces with no replicas configured (CASSANDRA-1626)
 * add jmx histogram of sstables accessed per read (CASSANDRA-1624)
 * remove system_rename_column_family and system_rename_keyspace from the
   client API until races can be fixed (CASSANDRA-1630, CASSANDRA-1585)
 * add cli sanity tests (CASSANDRA-1582)
 * update GC settings in cassandra.bat (CASSANDRA-1636)
 * cli support for index queries (CASSANDRA-1635)
 * cli support for updating schema memtable settings (CASSANDRA-1634)
 * cli --file option (CASSANDRA-1616)
 * reduce automatically chosen memtable sizes by 50% (CASSANDRA-1641)
 * move endpoint cache from snitch to strategy (CASSANDRA-1643)
 * fix commitlog recovery deleting the newly-created segment as well as
   the old ones (CASSANDRA-1644)
 * upgrade to Thrift 0.5 (CASSANDRA-1367)
 * renamed CL.DCQUORUM to LOCAL_QUORUM and DCQUORUMSYNC to EACH_QUORUM
 * cli truncate support (CASSANDRA-1653)
 * update GC settings in cassandra.bat (CASSANDRA-1636)
 * avoid logging when a node's ip/token is gossipped back to it (CASSANDRA-1666)


0.7-beta2
 * always use UTF-8 for hint keys (CASSANDRA-1439)
 * remove cassandra.yaml dependency from Hadoop and Pig (CASSADRA-1322)
 * expose CfDef metadata in describe_keyspaces (CASSANDRA-1363)
 * restore use of mmap_index_only option (CASSANDRA-1241)
 * dropping a keyspace with no column families generated an error 
   (CASSANDRA-1378)
 * rename RackAwareStrategy to OldNetworkTopologyStrategy, RackUnawareStrategy 
   to SimpleStrategy, DatacenterShardStrategy to NetworkTopologyStrategy,
   AbstractRackAwareSnitch to AbstractNetworkTopologySnitch (CASSANDRA-1392)
 * merge StorageProxy.mutate, mutateBlocking (CASSANDRA-1396)
 * faster UUIDType, LongType comparisons (CASSANDRA-1386, 1393)
 * fix setting read_repair_chance from CLI addColumnFamily (CASSANDRA-1399)
 * fix updates to indexed columns (CASSANDRA-1373)
 * fix race condition leaving to FileNotFoundException (CASSANDRA-1382)
 * fix sharded lock hash on index write path (CASSANDRA-1402)
 * add support for GT/E, LT/E in subordinate index clauses (CASSANDRA-1401)
 * cfId counter got out of sync when CFs were added (CASSANDRA-1403)
 * less chatty schema updates (CASSANDRA-1389)
 * rename column family mbeans. 'type' will now include either 
   'IndexColumnFamilies' or 'ColumnFamilies' depending on the CFS type.
   (CASSANDRA-1385)
 * disallow invalid keyspace and column family names. This includes name that
   matches a '^\w+' regex. (CASSANDRA-1377)
 * use JNA, if present, to take snapshots (CASSANDRA-1371)
 * truncate hints if starting 0.7 for the first time (CASSANDRA-1414)
 * fix FD leak in single-row slicepredicate queries (CASSANDRA-1416)
 * allow index expressions against columns that are not part of the 
   SlicePredicate (CASSANDRA-1410)
 * config-converter properly handles snitches and framed support 
   (CASSANDRA-1420)
 * remove keyspace argument from multiget_count (CASSANDRA-1422)
 * allow specifying cassandra.yaml location as (local or remote) URL
   (CASSANDRA-1126)
 * fix using DynamicEndpointSnitch with NetworkTopologyStrategy
   (CASSANDRA-1429)
 * Add CfDef.default_validation_class (CASSANDRA-891)
 * fix EstimatedHistogram.max (CASSANDRA-1413)
 * quorum read optimization (CASSANDRA-1622)
 * handle zero-length (or missing) rows during HH paging (CASSANDRA-1432)
 * include secondary indexes during schema migrations (CASSANDRA-1406)
 * fix commitlog header race during schema change (CASSANDRA-1435)
 * fix ColumnFamilyStoreMBeanIterator to use new type name (CASSANDRA-1433)
 * correct filename generated by xml->yaml converter (CASSANDRA-1419)
 * add CMSInitiatingOccupancyFraction=75 and UseCMSInitiatingOccupancyOnly
   to default JVM options
 * decrease jvm heap for cassandra-cli (CASSANDRA-1446)
 * ability to modify keyspaces and column family definitions on a live cluster
   (CASSANDRA-1285)
 * support for Hadoop Streaming [non-jvm map/reduce via stdin/out]
   (CASSANDRA-1368)
 * Move persistent sstable stats from the system table to an sstable component
   (CASSANDRA-1430)
 * remove failed bootstrap attempt from pending ranges when gossip times
   it out after 1h (CASSANDRA-1463)
 * eager-create tcp connections to other cluster members (CASSANDRA-1465)
 * enumerate stages and derive stage from message type instead of 
   transmitting separately (CASSANDRA-1465)
 * apply reversed flag during collation from different data sources
   (CASSANDRA-1450)
 * make failure to remove commitlog segment non-fatal (CASSANDRA-1348)
 * correct ordering of drain operations so CL.recover is no longer 
   necessary (CASSANDRA-1408)
 * removed keyspace from describe_splits method (CASSANDRA-1425)
 * rename check_schema_agreement to describe_schema_versions
   (CASSANDRA-1478)
 * fix QUORUM calculation for RF > 3 (CASSANDRA-1487)
 * remove tombstones during non-major compactions when bloom filter
   verifies that row does not exist in other sstables (CASSANDRA-1074)
 * nodes that coordinated a loadbalance in the past could not be seen by
   newly added nodes (CASSANDRA-1467)
 * exposed endpoint states (gossip details) via jmx (CASSANDRA-1467)
 * ensure that compacted sstables are not included when new readers are
   instantiated (CASSANDRA-1477)
 * by default, calculate heap size and memtable thresholds at runtime (CASSANDRA-1469)
 * fix races dealing with adding/dropping keyspaces and column families in
   rapid succession (CASSANDRA-1477)
 * clean up of Streaming system (CASSANDRA-1503, 1504, 1506)
 * add options to configure Thrift socket keepalive and buffer sizes (CASSANDRA-1426)
 * make contrib CassandraServiceDataCleaner recursive (CASSANDRA-1509)
 * min, max compaction threshold are configurable and persistent 
   per-ColumnFamily (CASSANDRA-1468)
 * fix replaying the last mutation in a commitlog unnecessarily 
   (CASSANDRA-1512)
 * invoke getDefaultUncaughtExceptionHandler from DTPE with the original
   exception rather than the ExecutionException wrapper (CASSANDRA-1226)
 * remove Clock from the Thrift (and Avro) API (CASSANDRA-1501)
 * Close intra-node sockets when connection is broken (CASSANDRA-1528)
 * RPM packaging spec file (CASSANDRA-786)
 * weighted request scheduler (CASSANDRA-1485)
 * treat expired columns as deleted (CASSANDRA-1539)
 * make IndexInterval configurable (CASSANDRA-1488)
 * add describe_snitch to Thrift API (CASSANDRA-1490)
 * MD5 authenticator compares plain text submitted password with MD5'd
   saved property, instead of vice versa (CASSANDRA-1447)
 * JMX MessagingService pending and completed counts (CASSANDRA-1533)
 * fix race condition processing repair responses (CASSANDRA-1511)
 * make repair blocking (CASSANDRA-1511)
 * create EndpointSnitchInfo and MBean to expose rack and DC (CASSANDRA-1491)
 * added option to contrib/word_count to output results back to Cassandra
   (CASSANDRA-1342)
 * rewrite Hadoop ColumnFamilyRecordWriter to pool connections, retry to
   multiple Cassandra nodes, and smooth impact on the Cassandra cluster
   by using smaller batch sizes (CASSANDRA-1434)
 * fix setting gc_grace_seconds via CLI (CASSANDRA-1549)
 * support TTL'd index values (CASSANDRA-1536)
 * make removetoken work like decommission (CASSANDRA-1216)
 * make cli comparator-aware and improve quote rules (CASSANDRA-1523,-1524)
 * make nodetool compact and cleanup blocking (CASSANDRA-1449)
 * add memtable, cache information to GCInspector logs (CASSANDRA-1558)
 * enable/disable HintedHandoff via JMX (CASSANDRA-1550)
 * Ignore stray files in the commit log directory (CASSANDRA-1547)
 * Disallow bootstrap to an in-use token (CASSANDRA-1561)


0.7-beta1
 * sstable versioning (CASSANDRA-389)
 * switched to slf4j logging (CASSANDRA-625)
 * add (optional) expiration time for column (CASSANDRA-699)
 * access levels for authentication/authorization (CASSANDRA-900)
 * add ReadRepairChance to CF definition (CASSANDRA-930)
 * fix heisenbug in system tests, especially common on OS X (CASSANDRA-944)
 * convert to byte[] keys internally and all public APIs (CASSANDRA-767)
 * ability to alter schema definitions on a live cluster (CASSANDRA-44)
 * renamed configuration file to cassandra.xml, and log4j.properties to
   log4j-server.properties, which must now be loaded from
   the classpath (which is how our scripts in bin/ have always done it)
   (CASSANDRA-971)
 * change get_count to require a SlicePredicate. create multi_get_count
   (CASSANDRA-744)
 * re-organized endpointsnitch implementations and added SimpleSnitch
   (CASSANDRA-994)
 * Added preload_row_cache option (CASSANDRA-946)
 * add CRC to commitlog header (CASSANDRA-999)
 * removed deprecated batch_insert and get_range_slice methods (CASSANDRA-1065)
 * add truncate thrift method (CASSANDRA-531)
 * http mini-interface using mx4j (CASSANDRA-1068)
 * optimize away copy of sliced row on memtable read path (CASSANDRA-1046)
 * replace constant-size 2GB mmaped segments and special casing for index 
   entries spanning segment boundaries, with SegmentedFile that computes 
   segments that always contain entire entries/rows (CASSANDRA-1117)
 * avoid reading large rows into memory during compaction (CASSANDRA-16)
 * added hadoop OutputFormat (CASSANDRA-1101)
 * efficient Streaming (no more anticompaction) (CASSANDRA-579)
 * split commitlog header into separate file and add size checksum to
   mutations (CASSANDRA-1179)
 * avoid allocating a new byte[] for each mutation on replay (CASSANDRA-1219)
 * revise HH schema to be per-endpoint (CASSANDRA-1142)
 * add joining/leaving status to nodetool ring (CASSANDRA-1115)
 * allow multiple repair sessions per node (CASSANDRA-1190)
 * optimize away MessagingService for local range queries (CASSANDRA-1261)
 * make framed transport the default so malformed requests can't OOM the 
   server (CASSANDRA-475)
 * significantly faster reads from row cache (CASSANDRA-1267)
 * take advantage of row cache during range queries (CASSANDRA-1302)
 * make GCGraceSeconds a per-ColumnFamily value (CASSANDRA-1276)
 * keep persistent row size and column count statistics (CASSANDRA-1155)
 * add IntegerType (CASSANDRA-1282)
 * page within a single row during hinted handoff (CASSANDRA-1327)
 * push DatacenterShardStrategy configuration into keyspace definition,
   eliminating datacenter.properties. (CASSANDRA-1066)
 * optimize forward slices starting with '' and single-index-block name 
   queries by skipping the column index (CASSANDRA-1338)
 * streaming refactor (CASSANDRA-1189)
 * faster comparison for UUID types (CASSANDRA-1043)
 * secondary index support (CASSANDRA-749 and subtasks)
 * make compaction buckets deterministic (CASSANDRA-1265)


0.6.6
 * Allow using DynamicEndpointSnitch with RackAwareStrategy (CASSANDRA-1429)
 * remove the remaining vestiges of the unfinished DatacenterShardStrategy 
   (replaced by NetworkTopologyStrategy in 0.7)
   

0.6.5
 * fix key ordering in range query results with RandomPartitioner
   and ConsistencyLevel > ONE (CASSANDRA-1145)
 * fix for range query starting with the wrong token range (CASSANDRA-1042)
 * page within a single row during hinted handoff (CASSANDRA-1327)
 * fix compilation on non-sun JDKs (CASSANDRA-1061)
 * remove String.trim() call on row keys in batch mutations (CASSANDRA-1235)
 * Log summary of dropped messages instead of spamming log (CASSANDRA-1284)
 * add dynamic endpoint snitch (CASSANDRA-981)
 * fix streaming for keyspaces with hyphens in their name (CASSANDRA-1377)
 * fix errors in hard-coded bloom filter optKPerBucket by computing it
   algorithmically (CASSANDRA-1220
 * remove message deserialization stage, and uncap read/write stages
   so slow reads/writes don't block gossip processing (CASSANDRA-1358)
 * add jmx port configuration to Debian package (CASSANDRA-1202)
 * use mlockall via JNA, if present, to prevent Linux from swapping
   out parts of the JVM (CASSANDRA-1214)


0.6.4
 * avoid queuing multiple hint deliveries for the same endpoint
   (CASSANDRA-1229)
 * better performance for and stricter checking of UTF8 column names
   (CASSANDRA-1232)
 * extend option to lower compaction priority to hinted handoff
   as well (CASSANDRA-1260)
 * log errors in gossip instead of re-throwing (CASSANDRA-1289)
 * avoid aborting commitlog replay prematurely if a flushed-but-
   not-removed commitlog segment is encountered (CASSANDRA-1297)
 * fix duplicate rows being read during mapreduce (CASSANDRA-1142)
 * failure detection wasn't closing command sockets (CASSANDRA-1221)
 * cassandra-cli.bat works on windows (CASSANDRA-1236)
 * pre-emptively drop requests that cannot be processed within RPCTimeout
   (CASSANDRA-685)
 * add ack to Binary write verb and update CassandraBulkLoader
   to wait for acks for each row (CASSANDRA-1093)
 * added describe_partitioner Thrift method (CASSANDRA-1047)
 * Hadoop jobs no longer require the Cassandra storage-conf.xml
   (CASSANDRA-1280, CASSANDRA-1047)
 * log thread pool stats when GC is excessive (CASSANDRA-1275)
 * remove gossip message size limit (CASSANDRA-1138)
 * parallelize local and remote reads during multiget, and respect snitch 
   when determining whether to do local read for CL.ONE (CASSANDRA-1317)
 * fix read repair to use requested consistency level on digest mismatch,
   rather than assuming QUORUM (CASSANDRA-1316)
 * process digest mismatch re-reads in parallel (CASSANDRA-1323)
 * switch hints CF comparator to BytesType (CASSANDRA-1274)


0.6.3
 * retry to make streaming connections up to 8 times. (CASSANDRA-1019)
 * reject describe_ring() calls on invalid keyspaces (CASSANDRA-1111)
 * fix cache size calculation for size of 100% (CASSANDRA-1129)
 * fix cache capacity only being recalculated once (CASSANDRA-1129)
 * remove hourly scan of all hints on the off chance that the gossiper
   missed a status change; instead, expose deliverHintsToEndpoint to JMX
   so it can be done manually, if necessary (CASSANDRA-1141)
 * don't reject reads at CL.ALL (CASSANDRA-1152)
 * reject deletions to supercolumns in CFs containing only standard
   columns (CASSANDRA-1139)
 * avoid preserving login information after client disconnects
   (CASSANDRA-1057)
 * prefer sun jdk to openjdk in debian init script (CASSANDRA-1174)
 * detect partioner config changes between restarts and fail fast 
   (CASSANDRA-1146)
 * use generation time to resolve node token reassignment disagreements
   (CASSANDRA-1118)
 * restructure the startup ordering of Gossiper and MessageService to avoid
   timing anomalies (CASSANDRA-1160)
 * detect incomplete commit log hearders (CASSANDRA-1119)
 * force anti-entropy service to stream files on the stream stage to avoid
   sending streams out of order (CASSANDRA-1169)
 * remove inactive stream managers after AES streams files (CASSANDRA-1169)
 * allow removing entire row through batch_mutate Deletion (CASSANDRA-1027)
 * add JMX metrics for row-level bloom filter false positives (CASSANDRA-1212)
 * added a redhat init script to contrib (CASSANDRA-1201)
 * use midpoint when bootstrapping a new machine into range with not
   much data yet instead of random token (CASSANDRA-1112)
 * kill server on OOM in executor stage as well as Thrift (CASSANDRA-1226)
 * remove opportunistic repairs, when two machines with overlapping replica
   responsibilities happen to finish major compactions of the same CF near
   the same time.  repairs are now fully manual (CASSANDRA-1190)
 * add ability to lower compaction priority (default is no change from 0.6.2)
   (CASSANDRA-1181)


0.6.2
 * fix contrib/word_count build. (CASSANDRA-992)
 * split CommitLogExecutorService into BatchCommitLogExecutorService and 
   PeriodicCommitLogExecutorService (CASSANDRA-1014)
 * add latency histograms to CFSMBean (CASSANDRA-1024)
 * make resolving timestamp ties deterministic by using value bytes
   as a tiebreaker (CASSANDRA-1039)
 * Add option to turn off Hinted Handoff (CASSANDRA-894)
 * fix windows startup (CASSANDRA-948)
 * make concurrent_reads, concurrent_writes configurable at runtime via JMX
   (CASSANDRA-1060)
 * disable GCInspector on non-Sun JVMs (CASSANDRA-1061)
 * fix tombstone handling in sstable rows with no other data (CASSANDRA-1063)
 * fix size of row in spanned index entries (CASSANDRA-1056)
 * install json2sstable, sstable2json, and sstablekeys to Debian package
 * StreamingService.StreamDestinations wouldn't empty itself after streaming
   finished (CASSANDRA-1076)
 * added Collections.shuffle(splits) before returning the splits in 
   ColumnFamilyInputFormat (CASSANDRA-1096)
 * do not recalculate cache capacity post-compaction if it's been manually 
   modified (CASSANDRA-1079)
 * better defaults for flush sorter + writer executor queue sizes
   (CASSANDRA-1100)
 * windows scripts for SSTableImport/Export (CASSANDRA-1051)
 * windows script for nodetool (CASSANDRA-1113)
 * expose PhiConvictThreshold (CASSANDRA-1053)
 * make repair of RF==1 a no-op (CASSANDRA-1090)
 * improve default JVM GC options (CASSANDRA-1014)
 * fix SlicePredicate serialization inside Hadoop jobs (CASSANDRA-1049)
 * close Thrift sockets in Hadoop ColumnFamilyRecordReader (CASSANDRA-1081)


0.6.1
 * fix NPE in sstable2json when no excluded keys are given (CASSANDRA-934)
 * keep the replica set constant throughout the read repair process
   (CASSANDRA-937)
 * allow querying getAllRanges with empty token list (CASSANDRA-933)
 * fix command line arguments inversion in clustertool (CASSANDRA-942)
 * fix race condition that could trigger a false-positive assertion
   during post-flush discard of old commitlog segments (CASSANDRA-936)
 * fix neighbor calculation for anti-entropy repair (CASSANDRA-924)
 * perform repair even for small entropy differences (CASSANDRA-924)
 * Use hostnames in CFInputFormat to allow Hadoop's naive string-based
   locality comparisons to work (CASSANDRA-955)
 * cache read-only BufferedRandomAccessFile length to avoid
   3 system calls per invocation (CASSANDRA-950)
 * nodes with IPv6 (and no IPv4) addresses could not join cluster
   (CASSANDRA-969)
 * Retrieve the correct number of undeleted columns, if any, from
   a supercolumn in a row that had been deleted previously (CASSANDRA-920)
 * fix index scans that cross the 2GB mmap boundaries for both mmap
   and standard i/o modes (CASSANDRA-866)
 * expose drain via nodetool (CASSANDRA-978)


0.6.0-RC1
 * JMX drain to flush memtables and run through commit log (CASSANDRA-880)
 * Bootstrapping can skip ranges under the right conditions (CASSANDRA-902)
 * fix merging row versions in range_slice for CL > ONE (CASSANDRA-884)
 * default write ConsistencyLeven chaned from ZERO to ONE
 * fix for index entries spanning mmap buffer boundaries (CASSANDRA-857)
 * use lexical comparison if time part of TimeUUIDs are the same 
   (CASSANDRA-907)
 * bound read, mutation, and response stages to fix possible OOM
   during log replay (CASSANDRA-885)
 * Use microseconds-since-epoch (UTC) in cli, instead of milliseconds
 * Treat batch_mutate Deletion with null supercolumn as "apply this predicate 
   to top level supercolumns" (CASSANDRA-834)
 * Streaming destination nodes do not update their JMX status (CASSANDRA-916)
 * Fix internal RPC timeout calculation (CASSANDRA-911)
 * Added Pig loadfunc to contrib/pig (CASSANDRA-910)


0.6.0-beta3
 * fix compaction bucketing bug (CASSANDRA-814)
 * update windows batch file (CASSANDRA-824)
 * deprecate KeysCachedFraction configuration directive in favor
   of KeysCached; move to unified-per-CF key cache (CASSANDRA-801)
 * add invalidateRowCache to ColumnFamilyStoreMBean (CASSANDRA-761)
 * send Handoff hints to natural locations to reduce load on
   remaining nodes in a failure scenario (CASSANDRA-822)
 * Add RowWarningThresholdInMB configuration option to warn before very 
   large rows get big enough to threaten node stability, and -x option to
   be able to remove them with sstable2json if the warning is unheeded
   until it's too late (CASSANDRA-843)
 * Add logging of GC activity (CASSANDRA-813)
 * fix ConcurrentModificationException in commitlog discard (CASSANDRA-853)
 * Fix hardcoded row count in Hadoop RecordReader (CASSANDRA-837)
 * Add a jmx status to the streaming service and change several DEBUG
   messages to INFO (CASSANDRA-845)
 * fix classpath in cassandra-cli.bat for Windows (CASSANDRA-858)
 * allow re-specifying host, port to cassandra-cli if invalid ones
   are first tried (CASSANDRA-867)
 * fix race condition handling rpc timeout in the coordinator
   (CASSANDRA-864)
 * Remove CalloutLocation and StagingFileDirectory from storage-conf files 
   since those settings are no longer used (CASSANDRA-878)
 * Parse a long from RowWarningThresholdInMB instead of an int (CASSANDRA-882)
 * Remove obsolete ControlPort code from DatabaseDescriptor (CASSANDRA-886)
 * move skipBytes side effect out of assert (CASSANDRA-899)
 * add "double getLoad" to StorageServiceMBean (CASSANDRA-898)
 * track row stats per CF at compaction time (CASSANDRA-870)
 * disallow CommitLogDirectory matching a DataFileDirectory (CASSANDRA-888)
 * default key cache size is 200k entries, changed from 10% (CASSANDRA-863)
 * add -Dcassandra-foreground=yes to cassandra.bat
 * exit if cluster name is changed unexpectedly (CASSANDRA-769)


0.6.0-beta1/beta2
 * add batch_mutate thrift command, deprecating batch_insert (CASSANDRA-336)
 * remove get_key_range Thrift API, deprecated in 0.5 (CASSANDRA-710)
 * add optional login() Thrift call for authentication (CASSANDRA-547)
 * support fat clients using gossiper and StorageProxy to perform
   replication in-process [jvm-only] (CASSANDRA-535)
 * support mmapped I/O for reads, on by default on 64bit JVMs 
   (CASSANDRA-408, CASSANDRA-669)
 * improve insert concurrency, particularly during Hinted Handoff
   (CASSANDRA-658)
 * faster network code (CASSANDRA-675)
 * stress.py moved to contrib (CASSANDRA-635)
 * row caching [must be explicitly enabled per-CF in config] (CASSANDRA-678)
 * present a useful measure of compaction progress in JMX (CASSANDRA-599)
 * add bin/sstablekeys (CASSNADRA-679)
 * add ConsistencyLevel.ANY (CASSANDRA-687)
 * make removetoken remove nodes from gossip entirely (CASSANDRA-644)
 * add ability to set cache sizes at runtime (CASSANDRA-708)
 * report latency and cache hit rate statistics with lifetime totals
   instead of average over the last minute (CASSANDRA-702)
 * support get_range_slice for RandomPartitioner (CASSANDRA-745)
 * per-keyspace replication factory and replication strategy (CASSANDRA-620)
 * track latency in microseconds (CASSANDRA-733)
 * add describe_ Thrift methods, deprecating get_string_property and 
   get_string_list_property
 * jmx interface for tracking operation mode and streams in general.
   (CASSANDRA-709)
 * keep memtables in sorted order to improve range query performance
   (CASSANDRA-799)
 * use while loop instead of recursion when trimming sstables compaction list 
   to avoid blowing stack in pathological cases (CASSANDRA-804)
 * basic Hadoop map/reduce support (CASSANDRA-342)


0.5.1
 * ensure all files for an sstable are streamed to the same directory.
   (CASSANDRA-716)
 * more accurate load estimate for bootstrapping (CASSANDRA-762)
 * tolerate dead or unavailable bootstrap target on write (CASSANDRA-731)
 * allow larger numbers of keys (> 140M) in a sstable bloom filter
   (CASSANDRA-790)
 * include jvm argument improvements from CASSANDRA-504 in debian package
 * change streaming chunk size to 32MB to accomodate Windows XP limitations
   (was 64MB) (CASSANDRA-795)
 * fix get_range_slice returning results in the wrong order (CASSANDRA-781)
 

0.5.0 final
 * avoid attempting to delete temporary bootstrap files twice (CASSANDRA-681)
 * fix bogus NaN in nodeprobe cfstats output (CASSANDRA-646)
 * provide a policy for dealing with single thread executors w/ a full queue
   (CASSANDRA-694)
 * optimize inner read in MessagingService, vastly improving multiple-node
   performance (CASSANDRA-675)
 * wait for table flush before streaming data back to a bootstrapping node.
   (CASSANDRA-696)
 * keep track of bootstrapping sources by table so that bootstrapping doesn't 
   give the indication of finishing early (CASSANDRA-673)


0.5.0 RC3
 * commit the correct version of the patch for CASSANDRA-663


0.5.0 RC2 (unreleased)
 * fix bugs in converting get_range_slice results to Thrift 
   (CASSANDRA-647, CASSANDRA-649)
 * expose java.util.concurrent.TimeoutException in StorageProxy methods
   (CASSANDRA-600)
 * TcpConnectionManager was holding on to disconnected connections, 
   giving the false indication they were being used. (CASSANDRA-651)
 * Remove duplicated write. (CASSANDRA-662)
 * Abort bootstrap if IP is already in the token ring (CASSANDRA-663)
 * increase default commitlog sync period, and wait for last sync to 
   finish before submitting another (CASSANDRA-668)


0.5.0 RC1
 * Fix potential NPE in get_range_slice (CASSANDRA-623)
 * add CRC32 to commitlog entries (CASSANDRA-605)
 * fix data streaming on windows (CASSANDRA-630)
 * GC compacted sstables after cleanup and compaction (CASSANDRA-621)
 * Speed up anti-entropy validation (CASSANDRA-629)
 * Fix anti-entropy assertion error (CASSANDRA-639)
 * Fix pending range conflicts when bootstapping or moving
   multiple nodes at once (CASSANDRA-603)
 * Handle obsolete gossip related to node movement in the case where
   one or more nodes is down when the movement occurs (CASSANDRA-572)
 * Include dead nodes in gossip to avoid a variety of problems
   and fix HH to removed nodes (CASSANDRA-634)
 * return an InvalidRequestException for mal-formed SlicePredicates
   (CASSANDRA-643)
 * fix bug determining closest neighbor for use in multiple datacenters
   (CASSANDRA-648)
 * Vast improvements in anticompaction speed (CASSANDRA-607)
 * Speed up log replay and writes by avoiding redundant serializations
   (CASSANDRA-652)


0.5.0 beta 2
 * Bootstrap improvements (several tickets)
 * add nodeprobe repair anti-entropy feature (CASSANDRA-193, CASSANDRA-520)
 * fix possibility of partition when many nodes restart at once
   in clusters with multiple seeds (CASSANDRA-150)
 * fix NPE in get_range_slice when no data is found (CASSANDRA-578)
 * fix potential NPE in hinted handoff (CASSANDRA-585)
 * fix cleanup of local "system" keyspace (CASSANDRA-576)
 * improve computation of cluster load balance (CASSANDRA-554)
 * added super column read/write, column count, and column/row delete to
   cassandra-cli (CASSANDRA-567, CASSANDRA-594)
 * fix returning live subcolumns of deleted supercolumns (CASSANDRA-583)
 * respect JAVA_HOME in bin/ scripts (several tickets)
 * add StorageService.initClient for fat clients on the JVM (CASSANDRA-535)
   (see contrib/client_only for an example of use)
 * make consistency_level functional in get_range_slice (CASSANDRA-568)
 * optimize key deserialization for RandomPartitioner (CASSANDRA-581)
 * avoid GCing tombstones except on major compaction (CASSANDRA-604)
 * increase failure conviction threshold, resulting in less nodes
   incorrectly (and temporarily) marked as down (CASSANDRA-610)
 * respect memtable thresholds during log replay (CASSANDRA-609)
 * support ConsistencyLevel.ALL on read (CASSANDRA-584)
 * add nodeprobe removetoken command (CASSANDRA-564)


0.5.0 beta
 * Allow multiple simultaneous flushes, improving flush throughput 
   on multicore systems (CASSANDRA-401)
 * Split up locks to improve write and read throughput on multicore systems
   (CASSANDRA-444, CASSANDRA-414)
 * More efficient use of memory during compaction (CASSANDRA-436)
 * autobootstrap option: when enabled, all non-seed nodes will attempt
   to bootstrap when started, until bootstrap successfully
   completes. -b option is removed.  (CASSANDRA-438)
 * Unless a token is manually specified in the configuration xml,
   a bootstraping node will use a token that gives it half the
   keys from the most-heavily-loaded node in the cluster,
   instead of generating a random token. 
   (CASSANDRA-385, CASSANDRA-517)
 * Miscellaneous bootstrap fixes (several tickets)
 * Ability to change a node's token even after it has data on it
   (CASSANDRA-541)
 * Ability to decommission a live node from the ring (CASSANDRA-435)
 * Semi-automatic loadbalancing via nodeprobe (CASSANDRA-192)
 * Add ability to set compaction thresholds at runtime via
   JMX / nodeprobe.  (CASSANDRA-465)
 * Add "comment" field to ColumnFamily definition. (CASSANDRA-481)
 * Additional JMX metrics (CASSANDRA-482)
 * JSON based export and import tools (several tickets)
 * Hinted Handoff fixes (several tickets)
 * Add key cache to improve read performance (CASSANDRA-423)
 * Simplified construction of custom ReplicationStrategy classes
   (CASSANDRA-497)
 * Graphical application (Swing) for ring integrity verification and 
   visualization was added to contrib (CASSANDRA-252)
 * Add DCQUORUM, DCQUORUMSYNC consistency levels and corresponding
   ReplicationStrategy / EndpointSnitch classes.  Experimental.
   (CASSANDRA-492)
 * Web client interface added to contrib (CASSANDRA-457)
 * More-efficient flush for Random, CollatedOPP partitioners 
   for normal writes (CASSANDRA-446) and bulk load (CASSANDRA-420)
 * Add MemtableFlushAfterMinutes, a global replacement for the old 
   per-CF FlushPeriodInMinutes setting (CASSANDRA-463)
 * optimizations to slice reading (CASSANDRA-350) and supercolumn
   queries (CASSANDRA-510)
 * force binding to given listenaddress for nodes with multiple
   interfaces (CASSANDRA-546)
 * stress.py benchmarking tool improvements (several tickets)
 * optimized replica placement code (CASSANDRA-525)
 * faster log replay on restart (CASSANDRA-539, CASSANDRA-540)
 * optimized local-node writes (CASSANDRA-558)
 * added get_range_slice, deprecating get_key_range (CASSANDRA-344)
 * expose TimedOutException to thrift (CASSANDRA-563)
 

0.4.2
 * Add validation disallowing null keys (CASSANDRA-486)
 * Fix race conditions in TCPConnectionManager (CASSANDRA-487)
 * Fix using non-utf8-aware comparison as a sanity check.
   (CASSANDRA-493)
 * Improve default garbage collector options (CASSANDRA-504)
 * Add "nodeprobe flush" (CASSANDRA-505)
 * remove NotFoundException from get_slice throws list (CASSANDRA-518)
 * fix get (not get_slice) of entire supercolumn (CASSANDRA-508)
 * fix null token during bootstrap (CASSANDRA-501)


0.4.1
 * Fix FlushPeriod columnfamily configuration regression
   (CASSANDRA-455)
 * Fix long column name support (CASSANDRA-460)
 * Fix for serializing a row that only contains tombstones
   (CASSANDRA-458)
 * Fix for discarding unneeded commitlog segments (CASSANDRA-459)
 * Add SnapshotBeforeCompaction configuration option (CASSANDRA-426)
 * Fix compaction abort under insufficient disk space (CASSANDRA-473)
 * Fix reading subcolumn slice from tombstoned CF (CASSANDRA-484)
 * Fix race condition in RVH causing occasional NPE (CASSANDRA-478)


0.4.0
 * fix get_key_range problems when a node is down (CASSANDRA-440)
   and add UnavailableException to more Thrift methods
 * Add example EndPointSnitch contrib code (several tickets)


0.4.0 RC2
 * fix SSTable generation clash during compaction (CASSANDRA-418)
 * reject method calls with null parameters (CASSANDRA-308)
 * properly order ranges in nodeprobe output (CASSANDRA-421)
 * fix logging of certain errors on executor threads (CASSANDRA-425)


0.4.0 RC1
 * Bootstrap feature is live; use -b on startup (several tickets)
 * Added multiget api (CASSANDRA-70)
 * fix Deadlock with SelectorManager.doProcess and TcpConnection.write
   (CASSANDRA-392)
 * remove key cache b/c of concurrency bugs in third-party
   CLHM library (CASSANDRA-405)
 * update non-major compaction logic to use two threshold values
   (CASSANDRA-407)
 * add periodic / batch commitlog sync modes (several tickets)
 * inline BatchMutation into batch_insert params (CASSANDRA-403)
 * allow setting the logging level at runtime via mbean (CASSANDRA-402)
 * change default comparator to BytesType (CASSANDRA-400)
 * add forwards-compatible ConsistencyLevel parameter to get_key_range
   (CASSANDRA-322)
 * r/m special case of blocking for local destination when writing with 
   ConsistencyLevel.ZERO (CASSANDRA-399)
 * Fixes to make BinaryMemtable [bulk load interface] useful (CASSANDRA-337);
   see contrib/bmt_example for an example of using it.
 * More JMX properties added (several tickets)
 * Thrift changes (several tickets)
    - Merged _super get methods with the normal ones; return values
      are now of ColumnOrSuperColumn.
    - Similarly, merged batch_insert_super into batch_insert.



0.4.0 beta
 * On-disk data format has changed to allow billions of keys/rows per
   node instead of only millions
 * Multi-keyspace support
 * Scan all sstables for all queries to avoid situations where
   different types of operation on the same ColumnFamily could
   disagree on what data was present
 * Snapshot support via JMX
 * Thrift API has changed a _lot_:
    - removed time-sorted CFs; instead, user-defined comparators
      may be defined on the column names, which are now byte arrays.
      Default comparators are provided for UTF8, Bytes, Ascii, Long (i64),
      and UUID types.
    - removed colon-delimited strings in thrift api in favor of explicit
      structs such as ColumnPath, ColumnParent, etc.  Also normalized
      thrift struct and argument naming.
    - Added columnFamily argument to get_key_range.
    - Change signature of get_slice to accept starting and ending
      columns as well as an offset.  (This allows use of indexes.)
      Added "ascending" flag to allow reasonably-efficient reverse
      scans as well.  Removed get_slice_by_range as redundant.
    - get_key_range operates on one CF at a time
    - changed `block` boolean on insert methods to ConsistencyLevel enum,
      with options of NONE, ONE, QUORUM, and ALL.
    - added similar consistency_level parameter to read methods
    - column-name-set slice with no names given now returns zero columns
      instead of all of them.  ("all" can run your server out of memory.
      use a range-based slice with a high max column count instead.)
 * Removed the web interface. Node information can now be obtained by 
   using the newly introduced nodeprobe utility.
 * More JMX stats
 * Remove magic values from internals (e.g. special key to indicate
   when to flush memtables)
 * Rename configuration "table" to "keyspace"
 * Moved to crash-only design; no more shutdown (just kill the process)
 * Lots of bug fixes

Full list of issues resolved in 0.4 is at https://issues.apache.org/jira/secure/IssueNavigator.jspa?reset=true&&pid=12310865&fixfor=12313862&resolution=1&sorter/field=issuekey&sorter/order=DESC


0.3.0 RC3
 * Fix potential deadlock under load in TCPConnection.
   (CASSANDRA-220)


0.3.0 RC2
 * Fix possible data loss when server is stopped after replaying
   log but before new inserts force memtable flush.
   (CASSANDRA-204)
 * Added BUGS file


0.3.0 RC1
 * Range queries on keys, including user-defined key collation
 * Remove support
 * Workarounds for a weird bug in JDK select/register that seems
   particularly common on VM environments. Cassandra should deploy
   fine on EC2 now
 * Much improved infrastructure: the beginnings of a decent test suite
   ("ant test" for unit tests; "nosetests" for system tests), code
   coverage reporting, etc.
 * Expanded node status reporting via JMX
 * Improved error reporting/logging on both server and client
 * Reduced memory footprint in default configuration
 * Combined blocking and non-blocking versions of insert APIs
 * Added FlushPeriodInMinutes configuration parameter to force
   flushing of infrequently-updated ColumnFamilies<|MERGE_RESOLUTION|>--- conflicted
+++ resolved
@@ -21,6 +21,7 @@
 Merged from 1.0:
  * increase Xss to 160k to accomodate latest 1.6 JVMs (CASSANDRA-4602)
  * fix toString of hint destination tokens (CASSANDRA-4568)
+ * Fix multiple values for CurrentLocal NodeID (CASSANDRA-4626)
 
 
 1.1.4
@@ -29,12 +30,8 @@
    (CASSANDRA-4494)
 Merged from 1.0:
  * (Hadoop) fix setting key length for old-style mapred api (CASSANDRA-4534)
-<<<<<<< HEAD
-=======
  * (Hadoop) fix iterating through a resultset consisting entirely
    of tombstoned rows (CASSANDRA-4466)
- * Fix multiple values for CurrentLocal NodeID (CASSANDRA-4626)
->>>>>>> 19800189
 
 
 1.1.3
